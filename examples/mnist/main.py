"""Training a MNIST Neuron.

This file demonstrates a training pipeline for an MNIST Neuron.

Example:
        $ python examples/mnist/main.py
"""

import bittensor
from bittensor.synapses.mnist.model import MnistSynapse
from bittensor.utils.model_utils import ModelToolbox

import argparse
import copy
from loguru import logger
import math
import time
import torch
import torch.nn as nn
import torch.nn.functional as F
import torch.optim as optim
import torchvision
import torchvision.transforms as transforms
from torch.utils.tensorboard import SummaryWriter
import traceback
from typing import List, Tuple, Dict, Optional

def main(hparams):
     
    # Additional training params.
    batch_size_train = 64
    batch_size_test = 64
    learning_rate = 0.05
    momentum = 0.9
    log_interval = 10
    epoch = 0
    global_step = 0
<<<<<<< HEAD
    trial_uid = 'mnist-' + str(time.time()).split('.')[0]
=======
    trial_uid = "mnist-{}".format(str(time.time()).split('.')[0])
>>>>>>> 54086a67
    best_test_loss = math.inf
    device = torch.device("cuda" if torch.cuda.is_available() else "cpu")
   
    # Setup Bittensor.
    # Create background objects.
    # Connect the metagraph.
    # Start the axon server.
    config = bittensor.Config.from_hparams( hparams )
    logger.info(config)
    bittensor.init( config )
    bittensor.start()
    
    # Build local synapse to serve on the network.
    model = MnistSynapse()
    model.to( device ) # Set model to device.
    bittensor.serve( model )

    # Build the optimizer.
    optimizer = optim.SGD(model.parameters(), lr=learning_rate, momentum=momentum)
        
    # Load (Train, Test) datasets into memory.
    train_data = torchvision.datasets.MNIST(root = config.datapath + "datasets/", train=True, download=True, transform=transforms.ToTensor())
    trainloader = torch.utils.data.DataLoader(train_data, batch_size = batch_size_train, shuffle=True, num_workers=2)
    test_data = torchvision.datasets.MNIST(root = config.datapath + "datasets/", train=False, download=True, transform=transforms.ToTensor())
    testloader = torch.utils.data.DataLoader(test_data, batch_size = batch_size_test, shuffle=False, num_workers=2)
    
    # Build summary writer for tensorboard.
    writer = SummaryWriter(log_dir = config.datapath + trial_uid + "/logs/")

    # Train loop: Single threaded training of MNIST.
    def train(model, epoch, global_step):
        # Turn on Dropoutlayers BatchNorm etc.
        model.train()
        correct = 0.0
        total_epoch = 0
        for batch_idx, (images, labels) in enumerate(trainloader):
            
            # Clear gradients on model parameters.
            optimizer.zero_grad()

            # Targets and images to correct device.
            labels = torch.LongTensor(labels).to(device)
            images = images.to(device)
            
            # Computes model outputs and loss.
            output = model(images, labels, query = True)

            # Loss and step.
            max_logit = output['local_target'].data.max(1, keepdim=True)[1]
            correct += max_logit.eq( labels.data.view_as(max_logit) ).sum()
            loss = output['loss']
            loss.backward()
            #torch.nn.utils.clip_grad_norm_(model.parameters(), 0.5)
            optimizer.step()
            global_step += 1
            total_epoch += batch_size_train
                            
            # Logs:
            if batch_idx % log_interval == 0:
                n_peers = len(bittensor.metagraph.peers())
                n_synapses = len(bittensor.metagraph.synapses())
                writer.add_scalar('n_peers', n_peers, global_step)
                writer.add_scalar('n_synapses', n_synapses, global_step)
                writer.add_scalar('train_loss', float(loss.item()), global_step)
            
                n = len(train_data)
                accuracy = (100.0 * correct) / total_epoch
                logger.info('Train Epoch: {} [{}/{} ({:.0f}%)]\tLocal Loss: {:.6f}\t Accuracy: {:.6f}\tnP|nS: {}|{}'.format(
                    epoch, (batch_idx * batch_size_train), n, (100. * batch_idx * batch_size_train)/n, output['local_target_loss'].item(), accuracy, len(bittensor.metagraph.peers()), 
                            len(bittensor.metagraph.synapses())))
                # logger.info('Train Epoch: {} [{}/{} ({:.0f}%)]\tLocal Loss: {:.6f}\nNetwork Loss: {:.6f}\tDistillation Loss: {:.6f}\tnP|nS: {}|{}'.format(
                #     epoch, (batch_idx * batch_size_train), n, (100. * batch_idx * batch_size_train)/n, output['local_target_loss'].item(), output['network_target_loss'].item(), output['distillation_loss'].item(), len(bittensor.metagraph.peers()), 
                #             len(bittensor.metagraph.synapses())))

    # Test loop.
    # Evaluates the local model on the hold-out set.
    # Returns the test_accuracy and test_loss.
    def test( model: bittensor.Synapse ):
        
        # Turns off Dropoutlayers, BatchNorm etc.
        model.eval()
        
        # Turns off gradient computation for inference speed up.
        with torch.no_grad():
        
            loss = 0.0
            correct = 0.0
            for _, (images, labels) in enumerate(testloader):                
               
                # Labels to Tensor
                labels = torch.LongTensor(labels).to(device)

                # Compute full pass and get loss.
                outputs = model.forward(images, labels, query=False)
                            
                # Count accurate predictions.
                max_logit = outputs['local_target'].data.max(1, keepdim=True)[1]
                correct += max_logit.eq( labels.data.view_as(max_logit) ).sum()
        
        # # Log results.
        n = len(test_data)
        loss /= n
        accuracy = (100. * correct) / n
        logger.info('Test set: Avg. loss: {:.4f}, Accuracy: {}/{} ({:.0f}%)\n'.format(loss, correct, n, accuracy))        
        return loss, accuracy
    
    
    while True:
        try:
            # Train model
            train( model, epoch, global_step )
            
            # Test model.
            test_loss, _ = test( model )
        
            # Save best model. 
            if test_loss < best_test_loss:
                # Update best loss.
                best_test_loss = test_loss
                
                # Save the best local model.
                logger.info('Serving / Saving model: epoch: {}, loss: {}, path: {}', epoch, test_loss, config.datapath + trial_uid + '/model.torch')
                torch.save({ 'epoch': epoch, 'model': model.state_dict(), 'test_loss': test_loss}, config.datapath + trial_uid + '/model.torch')
            epoch += 1

        except Exception as e:
            traceback.print_exc()
            logger.error(e)
            bittensor.stop()
            break

if __name__ == "__main__":
    parser = argparse.ArgumentParser()
    hparams = bittensor.Config.add_args(parser)
    hparams = parser.parse_args()
    main(hparams)<|MERGE_RESOLUTION|>--- conflicted
+++ resolved
@@ -35,11 +35,7 @@
     log_interval = 10
     epoch = 0
     global_step = 0
-<<<<<<< HEAD
-    trial_uid = 'mnist-' + str(time.time()).split('.')[0]
-=======
     trial_uid = "mnist-{}".format(str(time.time()).split('.')[0])
->>>>>>> 54086a67
     best_test_loss = math.inf
     device = torch.device("cuda" if torch.cuda.is_available() else "cpu")
    
