--- conflicted
+++ resolved
@@ -142,21 +142,16 @@
 
         # remote_context: joined responses from a dendrite.forward_text call.
         # remote_context.shape = [batch_size, sequence_len (or block_size), bittensor.__network_dim__]
-        output.remote_hidden = self.remote( inputs )
+        output.remote_context = self.remote( inputs )
 
         # distillation_loss : distillation loss between local_context and remote_context
         # distillation_loss.shape = [1]
-<<<<<<< HEAD
         output.distillation_loss = F.mse_loss(output.local_context, output.remote_context.detach())
-=======
-        output.distillation_loss = F.mse_loss(output.local_hidden, output.remote_hidden.detach())
->>>>>>> eed6d8bb
-
 
         if training :
             # remote_target: projection of remote_hidden onto target dimension.
             # remote_target.shape = [batch_size, sequence_len, bittensor.__vocab_size__]
-            output.remote_target = self.decoder(output.remote_hidden)
+            output.remote_target = self.decoder(output.remote_context)
 
             # remote_target_loss: MLM loss between remote_target and passed targets.
             # remote_target_loss.shape = [1]
@@ -189,11 +184,7 @@
 
         # ---- Join based on weights ----
         joining_weights = F.softmax( topk_weights, dim = 0 )
-<<<<<<< HEAD
         output = torch.zeros( (inputs.shape[0], inputs.shape[1], bittensor.__network_dim__))
-=======
-        output = torch.zeros( (inputs.shape[0], inputs.shape[1], bittensor.__network_dim__)).to(self.config.miner.device)
->>>>>>> eed6d8bb
         for index, response in enumerate( responses ): 
             output += response * joining_weights[ index ]
 
@@ -288,14 +279,8 @@
                 root_dir = self.config.miner.full_path,
                 axon_forward_callback = self.forward,
                 axon_backward_callback = self.backward,
-<<<<<<< HEAD
             ):
 
-=======
-            )
-        # ---- Build Bittensor neuron ----
-        with bit:
->>>>>>> eed6d8bb
             # ---- Init run state ----
             self.epoch = 0
             self.global_step = 0
@@ -516,16 +501,9 @@
         self.nucleus.load_state_dict( state_dict['nucleus_state'], strict=False )
         self.nucleus.to( self.device ) # Load nucleus
 
-        # ---- Pad chain_weights to size.
-        self.nucleus.chain_weights = torch.nn.functional.pad (
-            self.nucleus.chain_weights,
-            pad = [0, bittensor.neuron.metagraph.n - self.nucleus.chain_weights.numel()],
-            value=0
-        )
-
         # --- Load optimizer.
         self.optimizer = torch.optim.SGD(
-            [{"params": self.nucleus.parameters()}, {"params": self.nucleus.chain_weights} ],
+            [{"params": self.nucleus.parameters()}],
             lr = state_dict['optimizer_state']['param_groups'][0]['lr'],
             weight_decay = state_dict['optimizer_state']['param_groups'][0]['weight_decay'],
         )
