--- conflicted
+++ resolved
@@ -380,10 +380,6 @@
         r""" Checks/validates the config namespace object.
         """
         assert config.miner.learning_rate > 0, "learning_rate must be a positive value."
-<<<<<<< HEAD
-
-        bittensor.check_config( config )
-=======
         bittensor.logging.check_config( config )
         bittensor.wallet.check_config( config )
         bittensor.subtensor.check_config( config )
@@ -392,26 +388,11 @@
         bittensor.dendrite.check_config( config )
         bittensor.axon.check_config( config )
         bittensor.wandb.check_config( config )
->>>>>>> 23d80638
         full_path = os.path.expanduser('{}/{}/{}/{}'.format( config.logging.logging_dir, config.wallet.name, config.wallet.hotkey, config.miner.name ))
         config.miner.full_path = os.path.expanduser(full_path)
         if not os.path.exists(config.miner.full_path):
             os.makedirs(config.miner.full_path)
 
-<<<<<<< HEAD
-    def sync (self, current_block ):
-        """ Miner sync with metagraph and update chain weight
-        """
-        # ---- Set weights on chain ----
-        self.set_peer_weights()
-
-        # ---- Sync with metagraph ----
-        bittensor.neuron.metagraph.load().sync().save()
-        chain_growth = bittensor.neuron.metagraph.n.item()- self.nucleus.peer_weights.shape[0]
-        self.nucleus.peer_weights = nn.Parameter(torch.cat([self.nucleus.peer_weights, torch.ones([chain_growth],dtype=torch.float32,requires_grad=True).to(self.device)]))
-        self.stats.ema_scores = torch.nn.Parameter(torch.cat( [self.stats.ema_scores, torch.ones([chain_growth], dtype=torch.float32, requires_grad=False).to(self.device)]))
-        bittensor.logging.success( 'Synced metagraph:', 'Block: {}'.format(current_block))
-=======
     def __enter__(self):
         self.wallet.create().register()
         self.metagraph.sync().save()
@@ -419,7 +400,6 @@
             use_upnpc = self.config.miner.use_upnpc, 
             subtensor = self.subtensor
         )
->>>>>>> 23d80638
 
     def __exit__ ( self, exc_type, exc_value, exc_traceback ):
         self.axon.stop()   
@@ -440,11 +420,7 @@
 
             # ---- Init run state ----
             self.epoch = 0            
-<<<<<<< HEAD
-            self.stats.ema_scores = torch.nn.Parameter(torch.ones(bittensor.neuron.metagraph.n.item()).to(self.device) * (1 / bittensor.neuron.metagraph.n.item()), requires_grad = False)
-=======
-            self.stats.ema_scores = torch.ones( self.metagraph.n.item()).to(self.device) * (1 / self.metagraph.n.item())
->>>>>>> 23d80638
+            self.stats.ema_scores = torch.nn.Parameter(torch.ones(self.metagraph.n.item()).to(self.device) * (1 / self.metagraph.n.item()), requires_grad = False)
 
             # ---- reloads previous run if not restart ----
             if self.config.miner.restart:
@@ -499,13 +475,8 @@
                             # ---- Apply and zero accumulated gradients.
                             self.optimizer.step() 
                             self.optimizer.zero_grad()
-<<<<<<< HEAD
-                            current_block = self.neuron.subtensor.get_current_block()
-
-=======
                             current_block = self.subtensor.get_current_block()
                             
->>>>>>> 23d80638
                             # ---- Aggrigate outputs and losses 
                             total_local_target_epoch_loss += output.local_target_loss.item()
                             total_distillation_epoch_loss += output.distillation_loss.item()
@@ -593,27 +564,6 @@
                     torch grads of forward output.                    
         """
         if self.config.miner.accumulate_remote_gradients:
-<<<<<<< HEAD
-            def call(input,grad):
-                with torch.enable_grad():
-                    # ---- Set up inputs for gradient computations.
-                    outputs_y = self.nucleus.local_forward( inputs = input ).local_context.to( self.device )
-                    # ---- The backward call will accumulate gradients on our parameters.
-                
-                    torch.autograd.backward (
-                        tensors = [outputs_y],
-                        grad_tensors = [grad]
-                    )
-                    return inputs_x.grad if inputs_x.grad != None else None                                                                                                                                                     
-
-            priority = self.neuron.metagraph.S[ self.neuron.metagraph.hotkeys.index(pubkey) ] / sys.getsizeof(inputs_x)
-            try:
-                self.thread_pool.submit(call, input=inputs_x.to( self.device ), grad=grads_dy.to( self.device ), priority=priority)
-            except concurrent.futures.TimeoutError :
-                raise TimeoutError('TimeOutError')
-            except Exception as e:
-                logger.error('Error found: {}'.format(e))
-=======
             with torch.enable_grad():
                 # ---- Set up inputs for gradient computations.
                 outputs_y = self.nucleus.local_forward( inputs = inputs_x.to( self.device ) ).local_context.to( self.device )
@@ -653,7 +603,6 @@
             return True
         else:
             return False
->>>>>>> 23d80638
 
     def checkpoint( self ):
         r""" Optionally Saves, updates and then reloads the miner training state.
@@ -677,7 +626,6 @@
     def reload( self ):
         r""" Reloads/updates the training state from the disk.
         """
-<<<<<<< HEAD
         # --- Load previous state.
         try:
             state_dict = torch.load("{}/model.torch".format( self.config.miner.full_path), map_location = self.device )
@@ -687,15 +635,11 @@
 
         # --- loads and syncs metagraph
         try:
-            bittensor.neuron.metagraph.load().sync().save()
+            self.metagraph.load().sync().save()
 
         except Exception as e:
             logger.error('Error in loading metagraph: {}'.format(e))
-            bittensor.neuron.metagraph.sync().save()
-=======
-        state_dict = self.get_saved_state()
-        self.metagraph.sync().save()
->>>>>>> 23d80638
+            self.metagraph.sync().save()
 
         # ---- Load training state.
         self.epoch = state_dict['epoch']
@@ -767,11 +711,7 @@
                 wallet = self.wallet,
             )
             if did_set:
-<<<<<<< HEAD
-                bittensor.logging.success(prefix=f'Set {k} weights, top 5 weights:', sufix='{}'.format(list(zip(topk_scores[:5], topk_uids[:5]))))
-=======
-                logger.success(prefix='Set weights:', sufix='{}'.format(list(zip(topk_scores, topk_uids))))
->>>>>>> 23d80638
+                logger.success(prefix=f'Set {k} weights, top 5 weights:', sufix='{}'.format(list(zip(topk_scores[:5], topk_uids[:5]))))
             else:
                 logger.error('Failed to set weights on chain. (Timeout)')
 
@@ -839,33 +779,14 @@
                 wandb_info[f'peers_wo_norm_weight uid: {uid_str}']= self.nucleus.peer_weights[uid]
                 wandb_info[f'fisher_ema uid: {uid_str}'] = self.stats.ema_scores[uid]
 
-<<<<<<< HEAD
-            wandb_info_axon = bittensor.neuron.axon.to_wandb()
-            wandb_info_dend = bittensor.neuron.dendrite.to_wandb()
-
-=======
             wandb_info_axon = self.axon.to_wandb()
             wandb_info_dend = self.dendrite.to_wandb()
                 
->>>>>>> 23d80638
             try:
                 wandb.log({**wandb_info, **wandb_info_axon, **wandb_info_dend})
             except Exception as e:
                 logger.warning('Failed to update weights and biases with error:{}', e)
 
-<<<<<<< HEAD
-    def blacklist(self,pubkey:str, meta:tuple) -> bool:
-        r"""Axon security blacklisting, used to blacklist message from low stake members
-        Currently, this is not turned on.
-        """
-        uid =self.neuron.metagraph.hotkeys.index(pubkey)
-        if self.neuron.metagraph.S[uid].item() < self.config.miner.blacklist:
-            return True
-        else:
-            return False
-=======
-
->>>>>>> 23d80638
 
 if __name__ == "__main__":
     Miner().run()