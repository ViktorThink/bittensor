#!/bin/python3
# The MIT License (MIT)
# Copyright © 2021 Yuma Rao

# Permission is hereby granted, free of charge, to any person obtaining a copy of this software and associated
# documentation files (the “Software”), to deal in the Software without restriction, including without limitation
# the rights to use, copy, modify, merge, publish, distribute, sublicense, and/or sell copies of the Software,
# and to permit persons to whom the Software is furnished to do so, subject to the following conditions:

# The above copyright notice and this permission notice shall be included in all copies or substantial portions of
# the Software.

# THE SOFTWARE IS PROVIDED “AS IS”, WITHOUT WARRANTY OF ANY KIND, EXPRESS OR IMPLIED, INCLUDING BUT NOT LIMITED TO
# THE WARRANTIES OF MERCHANTABILITY, FITNESS FOR A PARTICULAR PURPOSE AND NONINFRINGEMENT. IN NO EVENT SHALL
# THE AUTHORS OR COPYRIGHT HOLDERS BE LIABLE FOR ANY CLAIM, DAMAGES OR OTHER LIABILITY, WHETHER IN AN ACTION
# OF CONTRACT, TORT OR OTHERWISE, ARISING FROM, OUT OF OR IN CONNECTION WITH THE SOFTWARE OR THE USE OR OTHER
# DEALINGS IN THE SOFTWARE.
""" The Exodus base client.

Example:
    $ python miners/text/server/template_client.py

"""
import argparse
import traceback
from bittensor._metagraph.metagraph_impl import Metagraph
from logging import Logger, raiseExceptions
from loguru import logger; logger = logger.opt(colors=True)
import bittensor
import torch
import time
import wandb
import datetime
from qqdm import qqdm
from transformers import AutoModel,AutoTokenizer,AutoConfig
from torch.nn.utils import clip_grad_norm_
from torch.nn.utils.rnn import pad_sequence
import concurrent
from datetime import datetime,timedelta
from threading import Thread, Lock
from nuclei.server import server
import sys
import os
import torch.nn.functional as F
os.environ['TOKENIZERS_PARALLELISM'] = 'false'

def main( config ):
    config.to_defaults()

    # Create Subtensor connection
    subtensor = bittensor.subtensor(config = config)

    # Load/Create our bittensor wallet.
    wallet = bittensor.wallet( config = config ).create().register()

    # Load/Sync/Save our metagraph.
    metagraph = bittensor.metagraph ( 
        subtensor = subtensor
    ).load().sync().save()

    # Instantiate the model we are going to serve on the network.
    # Creating a threading lock for updates to the model
    mutex = Lock()
    gp_server = server(config=config)
    
    # Create our optimizer.
    optimizer = torch.optim.SGD(
        [ {"params": gp_server.parameters()} ],
        lr = config.server.learning_rate,
        momentum = config.server.momentum,
    )
    threadpool = bittensor.prioritythreadpool(config=config)

    timecheck = {}
    # Define our forward function.
    def forward_text (pubkey, inputs_x ):
        r""" Forward function that is called when the axon recieves a forward request from other peers
            Args:
                pubkey ( str, `required`):
                    The public key of the caller.
                inputs_x ( :obj:`torch.Tensor`, `required`):
                    torch inputs to be forward processed.

            Returns:
                outputs (:obj:`torch.FloatTensor`):
                    The nucleus's outputs as a torch tensor of shape [batch_size, sequence_len, __network_dim__]
        """ 
        def call(inputs):
            return gp_server.encode_forward( inputs )
        uid = metagraph.hotkeys.index(pubkey)
        priority = metagraph.S[uid].item()/ sys.getsizeof(inputs_x)
        future = threadpool.submit(call,inputs=inputs_x.to(gp_server.device),priority=priority)
        try:
            return future.result(timeout= gp_server.config.server.forward_timeout)
        except concurrent.futures.TimeoutError :
            raise TimeoutError('TimeOutError')
        except Exception as e:
            logger.error('Error found: {}, with message {}'.format(repr(e), e))

    # Define our backward function.
    @logger.catch
    def backward_text (pubkey:str, inputs_x, grads_dy ):
        r"""Backwards function that is called when the axon recieves a backwards request from other peers.
            Updates the server parameters with gradients through the chain.

            Args:
                pubkey ( str, `required`):
                    The public key of the caller.
                inputs_x ( :obj:`torch.Tensor`, `required`):
                    torch inputs from previous forward call.
                grads_dy ( :obj:`torch.Tensor`, `required`):
                    torch grads of forward output.
                    
        """
        def call(input,grad,mutex):
            with mutex:
                outputs_y = gp_server.encode_forward( input )
                with torch.autograd.set_detect_anomaly(True):
                    torch.autograd.backward (
                        tensors = [ outputs_y ],
                        grad_tensors = [ grad ],
                        retain_graph=True
                    )
                logger.info('Backwards axon gradient applied')
                    
        uid = metagraph.hotkeys.index(pubkey)
        priority = metagraph.S[uid].item()/ sys.getsizeof(inputs_x)

        # -- normalized grads -- 
        grads_dy = grads_dy/(grads_dy.sum() + 0.00001)
        gp_server.backward_gradients += inputs_x.size(0)

        try:
            future = threadpool.submit(call, input=inputs_x.to( gp_server.device ), grad=grads_dy.to( gp_server.device ),mutex=mutex, priority=priority)
            
        except concurrent.futures.TimeoutError :
            raise TimeoutError('TimeOutError')
        except Exception as e:
            logger.error('Error found: {}, with message {}'.format(repr(e), e))

    def blacklist(pubkey:str, request_type:str) -> bool:
        r"""Axon security blacklisting, used to blacklist message from low stake members
        Currently, this is not turned on.
        """

        # Check for stake
        def stake_check():
            uid =metagraph.hotkeys.index(pubkey)
            if metagraph.S[uid].item() < config.server.blacklist.stake:
                return True
            else:
                return False

        # Check for time
        def time_check():
            current_time = datetime.now()
            if pubkey in timecheck.keys():
                prev_time = timecheck[pubkey]
                if current_time - prev_time >= timedelta(seconds=config.server.blacklist.time):
                    timecheck[pubkey] = current_time
                    return False
                else:
                    return True
            else:
                timecheck[pubkey] = current_time
                return False

        # Black list or not
        if stake_check() or time_check():
            return True
        else: 
            return False
            

    # Create our axon server
    axon = bittensor.axon (
                wallet = wallet,
                forward_text = forward_text,
                backward_text = backward_text,
                blacklist= blacklist,
            ) 

    # Training Data
    dataset = bittensor.dataset(config=config)
    full_path = os.path.expanduser('{}/{}/{}/{}'.format( config.logging.logging_dir, config.wallet.name, config.wallet.hotkey, config.server.name ))
    bittensor.logging( config = config,logging_dir = full_path)

    if not os.path.exists(full_path):
        os.makedirs(full_path)

    # load our old model
    if config.server.restart != True:
        gp_server.load(full_path)

    # --- Init Wandb.
    bittensor.wandb(
        config = config,
        cold_pubkey = wallet.coldkeypub.ss58_address,
        hot_pubkey = wallet.hotkey.ss58_address,
        root_dir = full_path
    )

    # -- Main Training loop --
    try:
        # --  serve axon to the network.
        axon.start().serve(subtensor=subtensor)

        # --- creating our chain weights
        chain_weights =torch.zeros(metagraph.n)
        uid = metagraph.hotkeys.index( wallet.hotkey.ss58_address )
        chain_weights[uid] = 1 

        while True:
            # --- Run 
<<<<<<< HEAD
            dataloader = iter(dataset.dataloader(epoch_length=config.server.blocks_per_epoch))
=======
            dataloader = iter(dataset.dataloader(epoch_length=100))
>>>>>>> 4194dae4
            current_block = subtensor.get_current_block()
            end_block = current_block + config.server.blocks_per_epoch
            interation = 0
            # --- Training step.
            while end_block >= current_block:
                if current_block != subtensor.get_current_block():
                    loss, _ = gp_server( next( dataloader ) )
                    if interation > 0 : 
                        losses += loss
                    else:
                        losses = loss
                    interation += 1
                    current_block = subtensor.get_current_block()
            
            #Custom learning rate
            if gp_server.backward_gradients > 0:
                optimizer.param_groups[0]['lr'] =  1/(gp_server.backward_gradients)
            else:
                optimizer.param_groups[0]['lr'] =  0.1
            gp_server.backward_gradients = 0

            # --- Update parameters
            if interation != 0:
                with mutex:
                    logger.info('Backpropagation Started')
                    losses.backward()
                    clip_grad_norm_(gp_server.parameters(), 1.0)
                    
                    optimizer.step()
                    optimizer.zero_grad()
                    logger.info('Backpropagation Successful: Model updated')

            # --- logging data
            wandb_data = {
                'block': end_block,
                'loss': losses.item()/interation,
                'stake': metagraph.S[ uid ].item(),
                'rank': metagraph.R[ uid ].item(),
                'incentive': metagraph.I[ uid ].item(),
            } 

            # wandb syncing and update metagraph
            metagraph.sync().save()
            chain_weights =torch.zeros(metagraph.n)
            chain_weights[uid] = 1 
            wandb.log( wandb_data )
            logger.info(wandb_data)

            # save the model
            gp_server.save(full_path)

            # --- setting weights
            try: 
                did_set = subtensor.timeout_set_weights(
                    timeout=10,
                    uids=metagraph.uids,
                    weights = chain_weights,
                    wait_for_inclusion = True,
                    wallet = wallet,
                )
            except Exception as e:
                logger.error('Failure setting weights on chain with error: {}', e)

    except KeyboardInterrupt:
        # --- User ended session ----
        axon.stop()
    except Exception as e:
        # --- Unknown error ----
        logger.exception('Unknown exception: {} with traceback {}', e, traceback.format_exc())

if __name__ == "__main__":
    main( server.config() )<|MERGE_RESOLUTION|>--- conflicted
+++ resolved
@@ -212,11 +212,7 @@
 
         while True:
             # --- Run 
-<<<<<<< HEAD
-            dataloader = iter(dataset.dataloader(epoch_length=config.server.blocks_per_epoch))
-=======
             dataloader = iter(dataset.dataloader(epoch_length=100))
->>>>>>> 4194dae4
             current_block = subtensor.get_current_block()
             end_block = current_block + config.server.blocks_per_epoch
             interation = 0
