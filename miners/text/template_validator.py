#!/bin/python3
# The MIT License (MIT)
# Copyright © 2021 Yuma Rao

# Permission is hereby granted, free of charge, to any person obtaining a copy of this software and associated
# documentation files (the “Software”), to deal in the Software without restriction, including without limitation
# the rights to use, copy, modify, merge, publish, distribute, sublicense, and/or sell copies of the Software,
# and to permit persons to whom the Software is furnished to do so, subject to the following conditions:

# The above copyright notice and this permission notice shall be included in all copies or substantial portions of
# the Software.

# THE SOFTWARE IS PROVIDED “AS IS”, WITHOUT WARRANTY OF ANY KIND, EXPRESS OR IMPLIED, INCLUDING BUT NOT LIMITED TO
# THE WARRANTIES OF MERCHANTABILITY, FITNESS FOR A PARTICULAR PURPOSE AND NONINFRINGEMENT. IN NO EVENT SHALL
# THE AUTHORS OR COPYRIGHT HOLDERS BE LIABLE FOR ANY CLAIM, DAMAGES OR OTHER LIABILITY, WHETHER IN AN ACTION
# OF CONTRACT, TORT OR OTHERWISE, ARISING FROM, OUT OF OR IN CONNECTION WITH THE SOFTWARE OR THE USE OR OTHER
# DEALINGS IN THE SOFTWARE.
""" The Exodus base validator

Example:
    $ python miners/text/template_validator.py --logging.debug

"""
import argparse
import yaml
from types import SimpleNamespace
import bittensor
import math
import torch
import wandb
import datetime
import os
from termcolor import colored
from torch.nn.utils import clip_grad_norm_
import torch.nn.functional as F
from qqdm import qqdm, format_str
from torch.nn import TransformerEncoder, TransformerEncoderLayer
from loguru import logger; logger = logger.opt(colors=True)

def config ():
    parser = argparse.ArgumentParser()    
    parser.add_argument('--config', type=str, help='If set, defaults are overridden by passed file.')
    parser.add_argument('--miner.name', type=str, help='Trials for this miner go in miner.root / (wallet_cold - wallet_hot) / miner.name ', default='template_miner')
    parser.add_argument('--miner.resume', action='store_true', help='resume previous trial.', default=False)
    parser.add_argument('--miner.topk', type=int, help='the number of peers queried during each remote forward call', default=20)
    parser.add_argument('--miner.learning_rate', type=float, help='Training initial learning rate.', default=1)
    parser.add_argument('--miner.learning_rate_chain', type=float, help='Training initial learning rate.', default=1)
    parser.add_argument('--miner.momentum', type=float, help='optimizer momentum.', default=0.8)
    parser.add_argument('--miner.blocks_per_epoch', type=int, help='Blocks per epoch', default=30)
    parser.add_argument('--miner.n_topk_peer_weights', type=int, help='Maximum number of weights to submit to chain', default=100 )
    parser.add_argument('--miner.device', type=str, help='miner default training device cpu/cuda', default=("cuda" if torch.cuda.is_available() else "cpu"))
    parser.add_argument('--miner.clip_gradients', type=float, help='Implement gradient clipping to avoid exploding loss on smaller architectures.', default=1.0)
    parser.add_argument('--nucleus.topk', type=int, help='the number of peers queried during each remote forward call', default=20)
    parser.add_argument('--nucleus.noise_multiplier', type=float, help='Noise standard deviation multiplier. Increases query exploration.', default=1.0)
    parser.add_argument('--nucleus.nhid', type=int, help='the dimension of the feedforward network model in nn.TransformerEncoder', default=200)
    parser.add_argument('--nucleus.nhead', type=int, help='the number of heads in the multiheadattention models', default=2)
    parser.add_argument('--nucleus.nlayers', type=int, help='the number of nn.TransformerEncoderLayer in nn.TransformerEncoder', default=2)
    parser.add_argument('--nucleus.dropout', type=float, help='the dropout value', default=0.2)
    parser.add_argument('--nucleus.punishment', type=float, help='the punishment for those not responding', default=0)
    parser.add_argument('--wandb.project', type=str, help='''Optionally pass wandb project name for use_wandb''', default='default')
    parser.add_argument('--wandb.run_group', type = str, help='''Optionally pass wandb group name for use_wandb''', default='default')
    
    bittensor.wallet.add_args( parser )
    bittensor.dendrite.add_args( parser )
    bittensor.subtensor.add_args( parser )
    bittensor.logging.add_args( parser )
    bittensor.dataset.add_args( parser )
    return bittensor.config( parser )

def main( config ):

    print (config)
    
    save_path = os.path.expanduser('{}/{}/{}/{}'.format( config.logging.logging_dir, config.wallet.name, config.wallet.hotkey, config.miner.name ))

    # Init bittensor logging.
    bittensor.logging ( config = config )

    # Load/Create our bittensor wallet.
    wallet = bittensor.wallet ( config = config ).create_if_non_existent()

    # Connect to the chain.
    subtensor = bittensor.subtensor ( config = config )

    # Subscribe validator.
    subtensor.subscribe (
        wallet = wallet,
        ip = bittensor.external_ip(),
        port = 8080,
        modality = 0,
        wait_for_inclusion = True,
        wait_for_finalization = False 
    )

    # Load/Sync/Save our metagraph.
    metagraph = bittensor.metagraph ( subtensor = subtensor ).load().sync().save()
    
    uid = metagraph.hotkeys.index ( wallet.hotkey.ss58_address )

    # Create Dendrite.
    dendrite = bittensor.dendrite ( config = config )

    # Load genesis dataset.
    dataset = bittensor.dataset ( config = config )

    # Build Device.
    device = torch.device ( device = config.miner.device )

    # Instantiate validator model.
    class Validator( torch.nn.Module ):

        def __init__(self, config ):
            super(Validator, self).__init__()
            self.layers = TransformerEncoderLayer( bittensor.__network_dim__, config.nucleus.nhead, config.nucleus.nhid, config.nucleus.dropout )
            self.encoder = TransformerEncoder( self.layers, config.nucleus.nlayers )
            self.decoder = torch.nn.Linear( bittensor.__network_dim__, bittensor.__vocab_size__ , bias=False)
            self.loss_fct = torch.nn.CrossEntropyLoss()
<<<<<<< HEAD
            self.peer_weights = torch.nn.Parameter(torch.ones( [ metagraph.n.item() ] , requires_grad=True))
=======
            self.chain_weights = torch.nn.Parameter(torch.ones( [ metagraph.n.item() ] , requires_grad=True))
>>>>>>> 048fcfe8
            self.noise_offset = 0.0000001

        def forward ( self, inputs ):
            # Apply model.
            query_hidden = self.query( inputs.to( device ) )
            encoded_hidden = self.encoder( query_hidden )
            decoded_targets = self.decoder ( encoded_hidden )

            # Compute loss.
            shift_logits = decoded_targets[..., :-1, :].contiguous()
            shift_labels = inputs[..., 1:].contiguous()     
            self.loss = self.loss_fct( shift_logits.view(-1, shift_logits.size(-1)), shift_labels.view(-1) )
            return self.loss, decoded_targets

<<<<<<< HEAD
        def scores ( self ):
            """Computes salience scores for each peer in the network w.r.t the loss. 
            We use a simplified fishers information score. score_i = hessian_ii * peer_weight_i^2
            """
            peer_weights_d1 = torch.autograd.grad(self.loss, self.peer_weights, create_graph=True, retain_graph=True, allow_unused=True)[0]
            if peer_weights_d1 == None: return torch.ones_like( self.peer_weights ) * (1 / metagraph.n.item()) # None if no grad w.r.t the chain weights.
            peer_weights_d2 = torch.autograd.grad(peer_weights_d1.sum(), self.peer_weights, retain_graph=True, allow_unused=True )[0]
            validator_scores =  peer_weights_d2 * (self.peer_weights**2)/2  
            return validator_scores

        def query ( self, inputs ):

            # ---- Get active peers and their weights ---- 
            active_uids = torch.where(metagraph.active > 0)[0]
            active_peer_weights = self.peer_weights[active_uids]

            # ---- Topk Weights ---- (TODO: check if the gaussians are enough disrupt the chain weights)
            real_topk = min( config.nucleus.topk, metagraph.n.item(), len(active_uids))
            noise = torch.normal( 0, torch.std(active_peer_weights).item()+self.noise_offset, size=( active_peer_weights.size())).to( config.miner.device )
            topk_weights, topk_idx = torch.topk(active_peer_weights + noise , real_topk, dim=0)
=======
        def remote ( self, inputs ):

            # ---- Get active peers and their weights ---- 
            active_uids = torch.where(metagraph.active > 0)[0]
            active_chain_weights = self.chain_weights[active_uids]

            # ---- Topk Weights ---- (TODO: check if the gaussians are enough disrupt the chain weights)
            real_topk = min( config.nucleus.topk, metagraph.n.item(), len(active_uids))
            noise = torch.normal( 0, torch.std(active_chain_weights).item()+self.noise_offset, size=( active_chain_weights.size())).to( config.miner.device )
            topk_weights, topk_idx = torch.topk(active_chain_weights + noise , real_topk, dim=0)
>>>>>>> 048fcfe8
            topk_uids = active_uids[topk_idx]

            # ---- Query network ----
            responses, return_ops, query_times = dendrite.forward_text ( 
                endpoints = metagraph.endpoints[ topk_uids ], 
                inputs = inputs
            )

            # ---- Join based on weights ----
            joining_uids = torch.where(return_ops== bittensor.proto.ReturnCode.Success)[0]
            joining_weights = F.softmax( topk_weights[(return_ops == bittensor.proto.ReturnCode.Success)], dim = 0 )
            output = torch.zeros( (inputs.shape[0], inputs.shape[1], bittensor.__network_dim__)).to( device )
            for index, joining_weight in enumerate( joining_weights ): 
                output += responses[joining_uids[index]].to( device ) * joining_weight

            # ---- Punish peers with non-successful return ops ----
            with torch.no_grad():
                self.peer_weights[topk_uids[(return_ops != bittensor.proto.ReturnCode.Success)]] -= config.nucleus.punishment
                self.peer_weights[ self.peer_weights < -1 ] = -1 # lower bound for chain weights 

            return output

    # Create validator model.
    validator = Validator( config = config ).to( device )
    
    optimizer = torch.optim.SGD(
<<<<<<< HEAD
        [ {'params': validator.peer_weights, 'lr': config.miner.learning_rate_chain} ],
        lr = config.miner.learning_rate,
        momentum = config.miner.momentum,
    )

    scheduler= torch.optim.lr_scheduler.StepLR(optimizer,
        step_size= 1.0,
        gamma=0.95
    )
=======
        [ {'params': validator.chain_weights, 'lr': config.miner.learning_rate_chain} ],
        lr = config.miner.learning_rate,
        momentum = config.miner.momentum,
    )
>>>>>>> 048fcfe8

    # Create wandb for telemetry.
    wandb.init (
        config = config, 
        name = datetime.datetime.now().strftime("%Y-%m-%d:%H-%M"),
        project = wallet.coldkeypub.ss58_address[:8] if not config.wandb.project else config.wandb.project,
        group = wallet.hotkey.ss58_address[:8] if not config.wandb.run_group else config.wandb.run_group,
        dir = save_path,
        resume = config.miner.resume,
        save_code = True
    )
    wandb.watch( validator, log = 'all', log_freq = 10 )

    # Optionally resume.
    if config.miner.resume:
        try:
            validator.load_state_dict( torch.load("{}/validator.torch".format( save_path ))['validator'], strict=False )
        except Exception as e:
            logger.error('Error reloading model: {} '.format(e))
    torch.save( { 'validator': validator.state_dict() }, "{}/validator.torch".format( save_path ))

    # --- Run Forever.
    epoch = 0
    global_step = 0
    best_loss = math.inf
<<<<<<< HEAD
    ema_score_decay = 0.995
    ema_scores = torch.ones_like( validator.peer_weights ) * (1 / metagraph.n.item()) 
=======
>>>>>>> 048fcfe8

    while True:
    
        # --- Sync + reshape.      
        metagraph.sync().save()
<<<<<<< HEAD
        chain_growth = metagraph.n.item() - torch.numel( validator.peer_weights )
        validator.peer_weights = torch.nn.Parameter(torch.cat( [validator.peer_weights, torch.ones([chain_growth], dtype=torch.float32, requires_grad=True)])).to(device)
        ema_scores = torch.nn.Parameter(torch.cat( [ema_scores, torch.ones([chain_growth], dtype=torch.float32, requires_grad=True)])).to(device)
=======
        chain_growth = metagraph.n.item() - torch.numel( validator.chain_weights )
        validator.chain_weights = torch.nn.Parameter(torch.cat( [validator.chain_weights, torch.ones([chain_growth], dtype=torch.float32, requires_grad=True)])).to(device)
>>>>>>> 048fcfe8

        # --- Run epoch.
        start_block = subtensor.get_current_block() + 1
        end_block = start_block + config.miner.blocks_per_epoch
        blocks = [ block for block in range(start_block, end_block) ]
        progress = qqdm( blocks, total=len(blocks), desc=format_str('white', f'Epoch'))

        # --- Reset the epoch logs
<<<<<<< HEAD
        total_epoch_score = torch.zeros(metagraph.n.item())
=======
>>>>>>> 048fcfe8
        total_epoch_loss = 0
        batch_count = 0
        
        for block in progress:
            
            # --- Training step.
            while block >= subtensor.get_current_block():
                loss, _ = validator( next( dataset ) )
                val_score = validator.scores()
                scores = torch.nn.functional.normalize ( torch.relu( val_score ), p=1, dim = 0 )
                loss.backward()
                clip_grad_norm_(validator.parameters(), config.miner.clip_gradients)
                optimizer.step()
                optimizer.zero_grad() 
                global_step += 1
                batch_count += 1
<<<<<<< HEAD
                total_epoch_score += scores
                total_epoch_loss += loss.item()
                ema_scores = ema_score_decay * ema_scores + (1 - ema_score_decay) * scores
=======
                total_epoch_loss += loss.item()
>>>>>>> 048fcfe8


            # --- Step logs.
            info = { 
                'epoch': epoch,
                'global_step': global_step,
                'start': start_block,
                'current': block,
                'end': start_block + config.miner.blocks_per_epoch,
                'loss': colored('{:.4f}'.format(loss.item()), 'green'), 
                'best': colored('{:.4f}'.format(best_loss), 'green'), 
                'stake': colored('{:.4f}'.format(metagraph.S[ uid ].item()), 'green'),
                'dividends': colored('{:.4f}'.format(metagraph.S[ uid ].item()), 'green')
            }
            
<<<<<<< HEAD
            for uid_i, score_i in enumerate(scores.tolist()):
                if score_i != 0:
                    color =  'green' if score_i - ema_scores[ uid_i ] > 0 else 'red'
                    info[ 'fi_' + str(uid_i) ] = colored('{:.4f}'.format( score_i ), color)
                    
                    weight_wo_norm = validator.peer_weights[uid_i]
                    info[ 'pw_' + str(uid_i) ] = colored('{:.4f}'.format( weight_wo_norm ), color)
            
            
=======
            for weight, uid_j in list(zip(final_weights.tolist(), topk_uids.tolist())):
                if (validator.chain_weights.grad != None) and (validator.chain_weights.grad[ uid_j ] < 0):
                    color = 'green'
                else:
                    color = 'red'
                if weight > 0.001: 
                    info[ str(uid_j) ] = colored('{:.4f}'.format( weight ), color)

>>>>>>> 048fcfe8
            progress.set_infos( info )
        
        # --- End of epoch
        # --- Set mechanism weights.
<<<<<<< HEAD
        topk_scores, topk_uids = torch.topk( ema_scores, k = min(config.miner.n_topk_peer_weights, metagraph.n.item())  )
=======
>>>>>>> 048fcfe8
        subtensor.set_weights (
            uids = topk_uids,
            weights = topk_scores,
            wallet = wallet,
            wait_for_inclusion = False,
        )    

        # --- Log.
        metagraph.sync().save()
        epoch_loss = total_epoch_loss / batch_count
<<<<<<< HEAD
        epoch_score = total_epoch_score / batch_count
=======
>>>>>>> 048fcfe8
        
        wandb_data = {
            'stake': metagraph.S[ uid ].item(),
            'dividends': metagraph.D[ uid ].item(),
            'epoch_loss': epoch_loss
        } 

<<<<<<< HEAD
        norm_weights = F.softmax( validator.peer_weights.detach() )
        
        for uid_j in topk_uids.tolist():
            uid_str = str(uid_j).zfill(3)
            wandb_data[ f'fisher_ema uid: {uid_str}' ] = ema_scores[uid_j]
            wandb_data[ f'fisher_epoch_score uid: {uid_str}' ] = epoch_score[uid_j]
            wandb_data[ f'peer_norm_weight uid:{uid_str}' ] = norm_weights[uid_j]
            wandb_data[ f'peer_wo_norm_weight uid:{uid_str}' ] = validator.peer_weights[uid_j]
=======
        norm_weights = F.softmax( validator.chain_weights.detach() )
        
        for uid_j in topk_uids.tolist():
            uid_str = str(uid_j).zfill(3)
            wandb_data[ f'peer_norm_weight uid:{uid_str}' ] = norm_weights[uid_j]
            wandb_data[ f'peer_wo_norm_weight uid:{uid_str}' ] = validator.chain_weights[uid_j]
>>>>>>> 048fcfe8
        
        wandb_data_dend = dendrite.to_wandb()
        wandb.log( {**wandb_data, **wandb_data_dend} )
        
        # --- Save.
        if best_loss > epoch_loss : 
            best_loss = epoch_loss
            torch.save( { 'validator': validator.state_dict() }, "{}/validator.torch".format( save_path ))
        epoch += 1


if __name__ == "__main__":
    main( config() )<|MERGE_RESOLUTION|>--- conflicted
+++ resolved
@@ -115,11 +115,7 @@
             self.encoder = TransformerEncoder( self.layers, config.nucleus.nlayers )
             self.decoder = torch.nn.Linear( bittensor.__network_dim__, bittensor.__vocab_size__ , bias=False)
             self.loss_fct = torch.nn.CrossEntropyLoss()
-<<<<<<< HEAD
             self.peer_weights = torch.nn.Parameter(torch.ones( [ metagraph.n.item() ] , requires_grad=True))
-=======
-            self.chain_weights = torch.nn.Parameter(torch.ones( [ metagraph.n.item() ] , requires_grad=True))
->>>>>>> 048fcfe8
             self.noise_offset = 0.0000001
 
         def forward ( self, inputs ):
@@ -134,7 +130,6 @@
             self.loss = self.loss_fct( shift_logits.view(-1, shift_logits.size(-1)), shift_labels.view(-1) )
             return self.loss, decoded_targets
 
-<<<<<<< HEAD
         def scores ( self ):
             """Computes salience scores for each peer in the network w.r.t the loss. 
             We use a simplified fishers information score. score_i = hessian_ii * peer_weight_i^2
@@ -155,18 +150,6 @@
             real_topk = min( config.nucleus.topk, metagraph.n.item(), len(active_uids))
             noise = torch.normal( 0, torch.std(active_peer_weights).item()+self.noise_offset, size=( active_peer_weights.size())).to( config.miner.device )
             topk_weights, topk_idx = torch.topk(active_peer_weights + noise , real_topk, dim=0)
-=======
-        def remote ( self, inputs ):
-
-            # ---- Get active peers and their weights ---- 
-            active_uids = torch.where(metagraph.active > 0)[0]
-            active_chain_weights = self.chain_weights[active_uids]
-
-            # ---- Topk Weights ---- (TODO: check if the gaussians are enough disrupt the chain weights)
-            real_topk = min( config.nucleus.topk, metagraph.n.item(), len(active_uids))
-            noise = torch.normal( 0, torch.std(active_chain_weights).item()+self.noise_offset, size=( active_chain_weights.size())).to( config.miner.device )
-            topk_weights, topk_idx = torch.topk(active_chain_weights + noise , real_topk, dim=0)
->>>>>>> 048fcfe8
             topk_uids = active_uids[topk_idx]
 
             # ---- Query network ----
@@ -193,22 +176,10 @@
     validator = Validator( config = config ).to( device )
     
     optimizer = torch.optim.SGD(
-<<<<<<< HEAD
         [ {'params': validator.peer_weights, 'lr': config.miner.learning_rate_chain} ],
         lr = config.miner.learning_rate,
         momentum = config.miner.momentum,
     )
-
-    scheduler= torch.optim.lr_scheduler.StepLR(optimizer,
-        step_size= 1.0,
-        gamma=0.95
-    )
-=======
-        [ {'params': validator.chain_weights, 'lr': config.miner.learning_rate_chain} ],
-        lr = config.miner.learning_rate,
-        momentum = config.miner.momentum,
-    )
->>>>>>> 048fcfe8
 
     # Create wandb for telemetry.
     wandb.init (
@@ -234,24 +205,16 @@
     epoch = 0
     global_step = 0
     best_loss = math.inf
-<<<<<<< HEAD
     ema_score_decay = 0.995
     ema_scores = torch.ones_like( validator.peer_weights ) * (1 / metagraph.n.item()) 
-=======
->>>>>>> 048fcfe8
 
     while True:
     
         # --- Sync + reshape.      
         metagraph.sync().save()
-<<<<<<< HEAD
         chain_growth = metagraph.n.item() - torch.numel( validator.peer_weights )
         validator.peer_weights = torch.nn.Parameter(torch.cat( [validator.peer_weights, torch.ones([chain_growth], dtype=torch.float32, requires_grad=True)])).to(device)
         ema_scores = torch.nn.Parameter(torch.cat( [ema_scores, torch.ones([chain_growth], dtype=torch.float32, requires_grad=True)])).to(device)
-=======
-        chain_growth = metagraph.n.item() - torch.numel( validator.chain_weights )
-        validator.chain_weights = torch.nn.Parameter(torch.cat( [validator.chain_weights, torch.ones([chain_growth], dtype=torch.float32, requires_grad=True)])).to(device)
->>>>>>> 048fcfe8
 
         # --- Run epoch.
         start_block = subtensor.get_current_block() + 1
@@ -260,10 +223,7 @@
         progress = qqdm( blocks, total=len(blocks), desc=format_str('white', f'Epoch'))
 
         # --- Reset the epoch logs
-<<<<<<< HEAD
         total_epoch_score = torch.zeros(metagraph.n.item())
-=======
->>>>>>> 048fcfe8
         total_epoch_loss = 0
         batch_count = 0
         
@@ -280,13 +240,9 @@
                 optimizer.zero_grad() 
                 global_step += 1
                 batch_count += 1
-<<<<<<< HEAD
                 total_epoch_score += scores
                 total_epoch_loss += loss.item()
                 ema_scores = ema_score_decay * ema_scores + (1 - ema_score_decay) * scores
-=======
-                total_epoch_loss += loss.item()
->>>>>>> 048fcfe8
 
 
             # --- Step logs.
@@ -302,7 +258,6 @@
                 'dividends': colored('{:.4f}'.format(metagraph.S[ uid ].item()), 'green')
             }
             
-<<<<<<< HEAD
             for uid_i, score_i in enumerate(scores.tolist()):
                 if score_i != 0:
                     color =  'green' if score_i - ema_scores[ uid_i ] > 0 else 'red'
@@ -312,24 +267,11 @@
                     info[ 'pw_' + str(uid_i) ] = colored('{:.4f}'.format( weight_wo_norm ), color)
             
             
-=======
-            for weight, uid_j in list(zip(final_weights.tolist(), topk_uids.tolist())):
-                if (validator.chain_weights.grad != None) and (validator.chain_weights.grad[ uid_j ] < 0):
-                    color = 'green'
-                else:
-                    color = 'red'
-                if weight > 0.001: 
-                    info[ str(uid_j) ] = colored('{:.4f}'.format( weight ), color)
-
->>>>>>> 048fcfe8
             progress.set_infos( info )
         
         # --- End of epoch
         # --- Set mechanism weights.
-<<<<<<< HEAD
         topk_scores, topk_uids = torch.topk( ema_scores, k = min(config.miner.n_topk_peer_weights, metagraph.n.item())  )
-=======
->>>>>>> 048fcfe8
         subtensor.set_weights (
             uids = topk_uids,
             weights = topk_scores,
@@ -340,10 +282,7 @@
         # --- Log.
         metagraph.sync().save()
         epoch_loss = total_epoch_loss / batch_count
-<<<<<<< HEAD
         epoch_score = total_epoch_score / batch_count
-=======
->>>>>>> 048fcfe8
         
         wandb_data = {
             'stake': metagraph.S[ uid ].item(),
@@ -351,7 +290,6 @@
             'epoch_loss': epoch_loss
         } 
 
-<<<<<<< HEAD
         norm_weights = F.softmax( validator.peer_weights.detach() )
         
         for uid_j in topk_uids.tolist():
@@ -360,14 +298,6 @@
             wandb_data[ f'fisher_epoch_score uid: {uid_str}' ] = epoch_score[uid_j]
             wandb_data[ f'peer_norm_weight uid:{uid_str}' ] = norm_weights[uid_j]
             wandb_data[ f'peer_wo_norm_weight uid:{uid_str}' ] = validator.peer_weights[uid_j]
-=======
-        norm_weights = F.softmax( validator.chain_weights.detach() )
-        
-        for uid_j in topk_uids.tolist():
-            uid_str = str(uid_j).zfill(3)
-            wandb_data[ f'peer_norm_weight uid:{uid_str}' ] = norm_weights[uid_j]
-            wandb_data[ f'peer_wo_norm_weight uid:{uid_str}' ] = validator.chain_weights[uid_j]
->>>>>>> 048fcfe8
         
         wandb_data_dend = dendrite.to_wandb()
         wandb.log( {**wandb_data, **wandb_data_dend} )
