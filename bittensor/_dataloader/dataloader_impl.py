--- conflicted
+++ resolved
@@ -138,11 +138,7 @@
         self.tokenizer = bittensor.tokenizer( version = bittensor.__version__ )
         self.dataset = dataset
         self.data_dir = data_dir
-<<<<<<< HEAD
-        self._infinite_iterator = None # Allows us to call __next__ on this object.
-=======
         self.__infinite_dataset_iterator = None
->>>>>>> 4905b439
 
         # Retrieve a random slice of the genesis dataset
         self.data = []
@@ -352,18 +348,6 @@
 
 
     def __next__(self):
-<<<<<<< HEAD
-        """Allows us to linears pass through the entire dataset like a normal iterator.
-            Refills the iterator with a new batch every 100000 inputs.
-        """
-        if self._infinite_iterator == None:
-            self._infinite_iterator = iter(self.dataloader(100000))
-        try:
-            return next( self._infinite_iterator )
-        except StopIteration:
-            self._infinite_iterator = iter(self.dataloader(100000))
-            return next( self._infinite_iterator )
-=======
         """Returns the next element from the dataset. 
         """
         if self.__infinite_dataset_iterator == None:
@@ -374,7 +358,6 @@
             self.__infinite_dataset_iterator = iter([input for input in self.dataloader(1000000)])
             return next(self.__infinite_dataset_iterator)
 
->>>>>>> 4905b439
 
     def __len__(self):
         """Returns length of dataset minus the block size
