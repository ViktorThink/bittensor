""" Implementation of Axon, services Forward and Backward requests from other neurons.
"""
# The MIT License (MIT)
# Copyright © 2021 Yuma Rao

# Permission is hereby granted, free of charge, to any person obtaining a copy of this software and associated 
# documentation files (the “Software”), to deal in the Software without restriction, including without limitation 
# the rights to use, copy, modify, merge, publish, distribute, sublicense, and/or sell copies of the Software, 
# and to permit persons to whom the Software is furnished to do so, subject to the following conditions:

# The above copyright notice and this permission notice shall be included in all copies or substantial portions of 
# the Software.

# THE SOFTWARE IS PROVIDED “AS IS”, WITHOUT WARRANTY OF ANY KIND, EXPRESS OR IMPLIED, INCLUDING BUT NOT LIMITED TO
# THE WARRANTIES OF MERCHANTABILITY, FITNESS FOR A PARTICULAR PURPOSE AND NONINFRINGEMENT. IN NO EVENT SHALL 
# THE AUTHORS OR COPYRIGHT HOLDERS BE LIABLE FOR ANY CLAIM, DAMAGES OR OTHER LIABILITY, WHETHER IN AN ACTION 
# OF CONTRACT, TORT OR OTHERWISE, ARISING FROM, OUT OF OR IN CONNECTION WITH THE SOFTWARE OR THE USE OR OTHER 
# DEALINGS IN THE SOFTWARE.

import sys
import time as clock
from types import SimpleNamespace
from typing import List, Tuple, Callable

import torch
import grpc
import wandb
import pandas
from loguru import logger
import torch.nn.functional as F
import concurrent

import bittensor
import bittensor.utils.stats as stat_utils

logger = logger.opt(colors=True)

class Axon( bittensor.grpc.BittensorServicer ):
    r""" Services Forward and Backward requests from other neurons.
    """
    def __init__( 
        self, 
        wallet: 'bittensor.wallet',
        ip: str,
        port: int,
        server: 'grpc._Server',
        forward: 'Callable',
        backward: 'Callable',
        synapses: dict,
        synapse_checks: 'Callable',
        priority:  'Callable' = None,
        priority_threadpool: 'bittensor.prioritythreadpool' = None,
        forward_timeout: int = None,
        backward_timeout: int = None,
    ):
        r""" Initializes a new Axon tensor processing endpoint.
            
            Args:
                config (:obj:`bittensor.Config`, `required`): 
                    bittensor.axon.config()
                wallet (:obj:`bittensor.wallet`, `required`):
                    bittensor wallet with hotkey and coldkeypub.
                server (:obj:`grpc._Server`, `required`):
                    Grpc server endpoint.
                forward (:obj:list of `callable`, `optional`):
                    list of functions which is called on forward requests.
                backward (:obj:list of `callable`, `optional`):
                    list of functions which is called on backward requests.
                priority (:obj:`callable`, `optional`):
                    function to assign priority on requests.
                priority_threadpool (:obj:`bittensor.prioritythreadpool`, `optional`):
                    bittensor priority_threadpool.                
        """
        self.ip = ip
        self.port = port
        self.wallet = wallet
        self.server = server
        self.forward_callback = forward if forward != None else self.default_forward_callback
        self.backward_callback = backward if backward != None else self.default_backward_callback
        self.forward_timeout = forward_timeout
        self.backward_timeout = backward_timeout
        self.synapse_callbacks = synapses
        self.synapse_checks = synapse_checks
        self.stats = self._init_stats()
        self.started = None
        self.optimizer_step = None
        
        # -- Priority 
        self.priority = priority 
        self.priority_threadpool= priority_threadpool

    def __str__(self) -> str:
        return "Axon({}, {}, {}, {})".format( self.ip, self.port, self.wallet.hotkey.ss58_address, "started" if self.started else "stopped")

    def __repr__(self) -> str:
        return self.__str__()

    def Forward(self, request: bittensor.proto.TensorMessage, context: grpc.ServicerContext) -> bittensor.proto.TensorMessage:
        r""" The function called by remote GRPC Forward requests from other neurons.
            Forward is equivalent to a 'forward' pass through a neural network.
            After checking request validity, this function passes the request to the nucleus for processing.
            See :obj:`bittensor.proto.ReturnCode` for all possible return codes.
            
            Args:
                request (:obj:`bittensor.proto`, `required`): 
                    Tensor request proto.
                context (:obj:`grpc.ServicerContext`, `required`): 
                    grpc server context.
            
            Returns:
                response (bittensor.proto.TensorMessage): 
                    proto response carring the nucleus forward output or None under failure.
        """
        forward_response_tensors, code, synapses = self._forward( request )
        response = bittensor.proto.TensorMessage(
            version = bittensor.__version_as_int__, 
            hotkey = self.wallet.hotkey.ss58_address, 
            return_code = code,
            tensors = forward_response_tensors if forward_response_tensors is not None else [],
            requires_grad = request.requires_grad,
            synapses = synapses,
        )
        return response

    def Backward( self, request: bittensor.proto.TensorMessage, context: grpc.ServicerContext ) -> bittensor.proto.TensorMessage:
        r""" The function called by remote GRPC Backward requests from other neurons.
            Backward is equivalent to a 'backward' gradient descent pass through a neural network.
            After checking request validity, passes the request to the nucleus for processing.
            See :obj:`bittensor.proto.ReturnCode` for all possible return codes.
            
            Args:
                request (:obj:`bittensor.proto`, `required`): 
                    Tensor request proto.
                context (:obj:`grpc.ServicerContext`, `required`): 
                    grpc server context.
            
            Returns:
                response (:obj:`bittensor.proto.TensorMessage`): 
                    proto response carring the nucleus backward output or None under failure.
        """
        backward_response_tensors, code, synapses = self._backward( request )
        response = bittensor.proto.TensorMessage(
            version = bittensor.__version_as_int__, 
            hotkey = self.wallet.hotkey.ss58_address, 
            return_code = code,
            tensors = backward_response_tensors,
            requires_grad = request.requires_grad,
            synapses = synapses
        )
        return response

    def _forward(self, request):
        r""" Performs validity checks on the grpc request before passing the tensors to the forward queue.
            Returns the outputs and synapses from the backend forward call.
            
            Args:
                request (:obj:`bittensor.proto`, `required`): 
                    Tensor request proto.
            Returns:
                response (:obj:`bittensor.proto.Tensor, `required`): 
                    serialized tensor response from the nucleus call or None.
                code (:obj:`bittensor.proto.ReturnCode`, `required`):
                    Code from the call. This specifies if the overall function call was a success. 
                    This is separate from the synapse returns codes which relate to the individual synapse call. 
                synapses (:obj:`List[ 'bittensor.proto.Synapse' ]` of shape :obj:`(num_synapses)`, `required`):
                    Synapse wire protos with return codes from forward request.
        """
        # ===================================================================
        # ==== First deserialize synapse wire protos to instance objects ====        
        # ===================================================================
        synapses: List['bittensor.Synapse'] = []
        for synapse_wire_proto in request.synapses:
            synapses.append( bittensor.synapse.deserialize( synapse_wire_proto ) )


        # ===================================
        # ==== Init params from synapses ====        
        # ===================================
        # These items are filled through the call and the function returns 
        # when all codes are non-success or the function finishes completely.
        synapse_messages = [ "Success" for _ in synapses ]
        synapse_codes = [ bittensor.proto.ReturnCode.Success for _ in synapses ]
        synapse_inputs = [ None for _ in synapses ]
        synapse_responses = [ synapse.empty() for synapse in synapses ] # We fill nones for non success.
        synapse_is_response = [ False for _ in synapses ]
        synapse_call_times = [ 0 for _ in synapses ]
        start_time = clock.time()

        # ==================================================================
        # ==== Function which returns true if all codes are non success ====
        # ==================================================================
        def check_if_should_return() -> bool:
            for code in synapse_codes:
                if code == bittensor.proto.ReturnCode.Success:
                    return False
            return True


        # ==============================================================
        # ==== Function which prints all log statements per synapse ====
        # ==============================================================
        def finalize_codes_stats_and_logs():
            for index, synapse in enumerate( synapses ):
                request.synapses [ index ].return_code = synapse_codes[ index ] # Set synapse wire proto codes.
                request.synapses [ index ].message = synapse_messages[ index ] # Set synapse wire proto message
                bittensor.logging.rpc_log ( 
                    axon = True, 
                    forward = True, 
                    is_response = synapse_is_response [index], 
                    code = synapse_codes[ index ], 
                    call_time = synapse_call_times[ index ], 
                    pubkey = request.hotkey, 
                    inputs = synapse_inputs [index] , 
                    outputs = None if synapse_responses[index] == None else list( synapse_responses[index].shape ), 
                    message = synapse_messages[ index ],
                    synapse = synapse.synapse_type
                )

        # ======================================
        # ==== Check Empty request ====
        # ======================================
        if len(request.tensors) == 0:
            code = bittensor.proto.ReturnCode.EmptyRequest
            message = "Forward request contains {} tensors, expected 1 tensor in the forward call".format(len(request.tensors))
            call_time = clock.time() - start_time
            synapse_codes = [code for _ in synapses ]
            synapse_call_times = [call_time for _ in synapses ]
            synapse_messages = [ message for _ in synapses ]
            finalize_codes_stats_and_logs()
            return [], code, request.synapses

        
        # ======================================
        # ==== Check request length ====
        # ======================================
        if len( request.tensors ) != len( synapses ):
            # Not enough responses per request.
            code = bittensor.proto.ReturnCode.RequestShapeException
            call_time = clock.time() - start_time
            message = "Request length doesn't match synape length."
            synapse_codes = [code for _ in synapses ]
            synapse_call_times = [call_time for _ in synapses ]
            synapse_messages = [ message for _ in synapses ]
            finalize_codes_stats_and_logs()
            return [], bittensor.proto.ReturnCode.RequestShapeException, request.synapses


        # ===================================
        # ==== Deserialize/Check inputs ====
        # ===================================
        deserialized_forward_tensors = [ None for _ in synapses]
        for index, synapse in enumerate( synapses ):
            try:
                deserialized_forward_tensors [index] = synapse.deserialize_forward_request_tensor ( request.tensors [index] )

            except ValueError as e:
                synapse_codes [index] = bittensor.proto.ReturnCode.RequestShapeException
                synapse_call_times [index] = clock.time() - start_time
                synapse_messages [index] = 'Input shape exception with error:{}'.format(str(e))

            except Exception as e:
                synapse_codes [index] = bittensor.proto.ReturnCode.RequestDeserializationException
                synapse_call_times [index] = clock.time() - start_time
                synapse_messages [index] = 'Input deserialization exception with error:{}'.format(str(e))
        # Check if the call can stop here.
        if check_if_should_return():
            finalize_codes_stats_and_logs()
            return [], synapse_codes[0] , request.synapses


        # ===================================
        # ==== Make forward calls. =========
        # ===================================
        try:
            finalize_codes_stats_and_logs()
            if self.priority != None:
                priority = self.priority( request.hotkey, inputs_x = deserialized_forward_tensors, request_type = bittensor.proto.RequestType.FORWARD )
                future = self.priority_threadpool.submit (
                    self.forward_callback,
                    inputs_x = deserialized_forward_tensors, 
                    synapses = synapses,
                    priority = priority,
                    hotkey= request.hotkey
                )
                forward_response_tensors, forward_codes, forward_messages = future.result( timeout= self.forward_timeout )
            else:
                
                forward_response_tensors, forward_codes, forward_messages = self.forward_callback(
                    inputs_x = deserialized_forward_tensors,
                    synapses = synapses,
                    hotkey= request.hotkey
                )
<<<<<<< HEAD

=======
>>>>>>> 0851dcce
            synapse_is_response = [ True for _ in synapses ]
            # ========================================
            # ==== Fill codes from forward calls ====
            # ========================================
            for index, synapse in enumerate(synapses):
                synapse_codes [ index ] = forward_codes [ index ]
                synapse_messages [index] = forward_messages [ index ]
        # ========================================
        # ==== Catch forward request timeouts ====
        # ========================================
        except concurrent.futures.TimeoutError:
            code = bittensor.proto.ReturnCode.Timeout
            call_time = clock.time() - start_time
            message = "Request reached timeout"
            synapse_codes = [code for _ in synapses ]
            synapse_call_times = [call_time for _ in synapses ]
            synapse_messages = [ message for _ in synapses ]
            finalize_codes_stats_and_logs()
            return [], bittensor.proto.ReturnCode.Timeout, request.synapses

        # ==================================
        # ==== Catch unknown exceptions ====
        # ==================================
        except Exception as e:
            code = bittensor.proto.ReturnCode.UnknownException
            call_time = clock.time() - start_time
            message = str ( e )
            synapse_codes = [code for _ in synapses ]
            synapse_call_times = [call_time for _ in synapses ]
            synapse_messages = [ message for _ in synapses ]
            finalize_codes_stats_and_logs()
            return [], bittensor.proto.ReturnCode.UnknownException, request.synapses

        # =================================================
        # ==== Encode/serialize responses and synapses ====
        # ==================================================
        response_synapses = []
        for index, synapse in enumerate( synapses ):
            try:
                if synapse_codes[index] == bittensor.proto.ReturnCode.Success:
                    synapse_responses [ index ] = synapse.serialize_forward_response_tensor( deserialized_forward_tensors[ index ], forward_response_tensors [ index ] )
                else:
                    synapse_responses [ index ] = synapse.empty()

            except ValueError as e:
                if str(e) == 'Empty Response':
                    synapse_codes [ index ]= bittensor.proto.ReturnCode.EmptyResponse
                else:
                    synapse_codes [ index ]= bittensor.proto.ReturnCode.ResponseShapeException

                synapse_call_times [ index ] = clock.time() - start_time
                synapse_messages [index] = "Synapse response shape exception with error: {}".format( str( e ) )
                synapse_responses [ index ] = synapse.empty()

            except Exception as e:
                synapse_codes [ index ]= bittensor.proto.ReturnCode.ResponseSerializationException
                synapse_call_times [ index ] = clock.time() - start_time
                synapse_messages [index] = "Synapse response serialization exception with error: {}".format( str( e ) )
                synapse_responses [ index ] = synapse.empty()
            
            response_synapses.append(synapse.serialize_to_wire_proto(code = synapse_codes[index], message= synapse_messages[index] ))
        # Check if the call can stop here.
        if check_if_should_return():
            finalize_codes_stats_and_logs()
            return [], synapse_codes[0], request.synapses

        # =========================================================
        # ==== Set return times for successfull forward ===========
        # =========================================================
        for index, _ in enumerate( synapses ):
            if synapse_codes[index] == bittensor.proto.ReturnCode.Success:
                synapse_call_times[index] = clock.time() - start_time

        finalize_codes_stats_and_logs()
        return synapse_responses, bittensor.proto.ReturnCode.Success, response_synapses
 
    def _backward(self, request):
        r""" Performs validity checks on the grpc request before piping the request to the backend queue.
            Returns the outputs and synapses (with codes and messages from the backward call.)
            Args:
                request (:obj:`bittensor.proto`, `required`): 
                    Tensor request proto.
            Returns:
                response: (:obj:`bittensor.proto.Tensor, `required`): 
                    serialized tensor gradient responses. This is always an empty vector until gradients are allowed.
                code (:obj:`bittensor.proto.ReturnCode`, `required`):
                    Code from the call. This specifies if the overall function call was a success. 
                    This is separate from the synapse returns codes which relate to the individual synapse call. 
                synapses (:obj:`List[ 'bittensor.proto.Synapse' ]` of shape :obj:`(num_synapses)`, `required`):
                    Synapse wire protos with return codes from forward request.
        """

        # ===================================================================
        # ==== First deserialize synapse wire protos to instance objects ====        
        # ===================================================================
        synapses: List['bittensor.Synapse'] = []
        for synapse_wire_proto in request.synapses:
            synapses.append( bittensor.synapse.deserialize( synapse_wire_proto ) )

        # ===================================
        # ==== Init params from synapses ====        
        # ===================================
        # These items are filled through the call and the function returns 
        # when all codes are non-success or the function finishes completely.
        synapse_messages = [ "Success" for _ in synapses ]
        synapse_codes = [ bittensor.proto.ReturnCode.Success for _ in synapses ]
        deserialized_forward_tensors = [ None for _ in synapses ]
        deserialized_forward_gradients = [ None for _ in synapses ]
        synapse_is_response = [ False for _ in synapses ]
        synapse_call_times = [ 0 for _ in synapses ]
        start_time = clock.time()

        # ==================================================================
        # ==== Function which returns true if all codes are non success ====
        # ==================================================================
        def check_if_should_return() -> bool:
            for code in synapse_codes:
                if code == bittensor.proto.ReturnCode.Success:
                    return False
            return True

        # ==============================================================
        # ==== Function which prints all log statements per synapse ====
        # ==============================================================
        def finalize_codes_stats_and_logs():
            for index, synapse in enumerate( synapses ):
                request.synapses [ index ].return_code = synapse_codes[ index ] # Set synapse wire proto codes.
                request.synapses [ index ].message = synapse_messages[ index ] # Set synapse wire proto message
                bittensor.logging.rpc_log ( 
                    axon = True, 
                    forward = False, 
                    is_response = synapse_is_response [index], 
                    code = synapse_codes[ index ], 
                    call_time = synapse_call_times[ index ], 
                    pubkey = request.hotkey, 
                    inputs = None if deserialized_forward_gradients[index] == None else deserialized_forward_gradients[index].shape  , 
                    outputs = None, # we never return from backward. 
                    message = synapse_messages[ index ],
                    synapse = synapse.synapse_type
                )

        # ======================================
        # ==== Check Empty request ====
        # ======================================
        if len(request.tensors) == 0:
            code = bittensor.proto.ReturnCode.EmptyRequest
            message = "Empty Request"
            call_time = clock.time() - start_time
            synapse_codes = [code for _ in synapses ]
            synapse_call_times = [call_time for _ in synapses ]
            synapse_messages = [ message for _ in synapses ]
            finalize_codes_stats_and_logs()
            return [], code, request.synapses

        # ======================================
        # ==== Check Invalid request ====
        # ======================================
        if len(request.tensors) < 2:
            code = bittensor.proto.ReturnCode.InvalidRequest
            message = "Backward request contains {} tensors, expected atleast 2 tensor in the backward call".format(len(request.tensors))
            call_time = clock.time() - start_time
            synapse_codes = [code for _ in synapses ]
            synapse_call_times = [call_time for _ in synapses ]
            synapse_messages = [ message for _ in synapses ]
            finalize_codes_stats_and_logs()
            return [], code, request.synapses

        # ======================================
        # ==== Check request length ====
        # ======================================
        if len( request.tensors ) != 2 * len( synapses ): # 2 per synapse (1 input + 1 grad).
            # Not enough responses per request.
            code = bittensor.proto.ReturnCode.RequestShapeException
            call_time = clock.time() - start_time
            message = "Request length doesn't match synape length."
            synapse_codes = [code for _ in synapses ]
            synapse_call_times = [call_time for _ in synapses ]
            synapse_messages = [ message for _ in synapses ]
            finalize_codes_stats_and_logs()
            return [], code, request.synapses

        # ===================================
        # ==== Deserialize/Decode inputs ====
        # ===================================
        for index, synapse in enumerate( synapses ):
            try:
                deserialized_forward_tensors [index] = synapse.deserialize_forward_request_tensor ( request.tensors [index] )
                deserialized_forward_gradients [index] = synapse.deserialize_backward_request_gradient ( deserialized_forward_tensors [index],  request.tensors [ len( synapses ) + index ] )

            except ValueError as e:
                synapse_codes [index] = bittensor.proto.ReturnCode.RequestShapeException
                synapse_call_times [index] = clock.time() - start_time
                synapse_messages [index] = 'Input shape exception with error:{}'.format(str(e))

            except Exception as e:
                synapse_codes [index] = bittensor.proto.ReturnCode.RequestDeserializationException
                synapse_call_times [index] = clock.time() - start_time
                synapse_messages [index] = 'Input deserialization exception with error:{}'.format(str(e))
        # Check if the call can stop here.
        if check_if_should_return():
            finalize_codes_stats_and_logs()
            return [], synapse_codes[0], request.synapses


        # ===================================
        # ==== Make backward calls. =========
        # ===================================
        try:
            finalize_codes_stats_and_logs()
            synapse_is_response = [ True for _ in synapses ]
            if self.priority != None:
                # No wait on backward calls.
                priority = self.priority( request.hotkey, inputs_x = deserialized_forward_tensors, request_type = bittensor.proto.RequestType.BACKWARD )
                self.priority_threadpool.submit(
                    self.backward_callback, 
                    inputs_x = deserialized_forward_tensors, 
                    grads_dy = deserialized_forward_gradients,
                    synapses = synapses,
                    priority = priority
                )

            else:
                # Calling default
                backward_response_tensors, backward_codes, backward_messages = self.backward_callback ( deserialized_forward_tensors, deserialized_forward_gradients, synapses = synapses )
            
                # ========================================
                # ==== Fill codes from forward calls ====
                # ========================================
                for index, synapse in enumerate(synapses):
                    synapse_codes [ index ] = backward_codes [ index ]
                    synapse_messages [index] = backward_messages [ index ]

        # ========================================
        # ==== Catch backward request timeouts ====
        # ========================================
        except concurrent.futures.TimeoutError:
            code = bittensor.proto.ReturnCode.Timeout
            call_time = clock.time() - start_time
            message = "Request reached timeout"
            synapse_codes = [code for _ in synapses ]
            synapse_call_times = [call_time for _ in synapses ]
            synapse_messages = [ message for _ in synapses ]
            finalize_codes_stats_and_logs()
            return [], bittensor.proto.ReturnCode.Timeout, request.synapses

        # ==================================
        # ==== Catch unknown exceptions ====
        # ==================================
        except Exception as e:
            code = bittensor.proto.ReturnCode.UnknownException
            call_time = clock.time() - start_time
            message = str ( e )
            synapse_codes = [code for _ in synapses ]
            synapse_call_times = [call_time for _ in synapses ]
            synapse_messages = [ message for _ in synapses ]
            finalize_codes_stats_and_logs()
            return [], bittensor.proto.ReturnCode.UnknownException, request.synapses

        # Check if the call can stop here.
        if check_if_should_return():
            finalize_codes_stats_and_logs()
            return [], synapse_codes[0], request.synapses

        # ==============================
        # ==== Finalize call times =====
        # ==============================
        for index, _ in enumerate( synapses ):
            if synapse_codes[index] == bittensor.proto.ReturnCode.Success:
                synapse_call_times[index] = clock.time() - start_time

        finalize_codes_stats_and_logs()
        return [], bittensor.proto.ReturnCode.Success, request.synapses

    def default_forward_callback(self, inputs_x:torch.FloatTensor, synapses=[], hotkey = None):
        """
            The default forward callback when no callback is attached: Is used to call specific synapse functions

            Args:
                inputs_x (:obj:`torch.FloatTensor`, `required`): 
                    The inputs that will be passed to the synapse functions
                
                synapses (:obj: list of bittensor.proto.SynapseArgs, 'Optional')
                    The proto message that contains additional args for individual synapse functions

                hotkey (:obj: str of the hotkey, 'Optional')
                    The hotkey of the validator who sent the request

            Returns:
                response_tensors: (:obj: list of bittensor.proto.Tensor, `required`): 
                    serialized tensor response from the nucleus call or None.
                response_codes: (:obj: list of bittensor.proto.ReturnCode, `required`)
                    return code associated with forward call i.e. Success of Timeout.
                response_messages: (:obj: list of strings, `required`)
                    return message associated with synapse call
        """
        # --- initialize response variables --- 
        response_tensors = []
        response_codes = []
        response_messages = []
        model_output = None
        
        # --- calling attached synapses ---
        for index, synapse in enumerate(synapses):
            try:
                synapse_check =  self.synapse_checks(synapse, hotkey)

                if synapse.synapse_type in self.synapse_callbacks and self.synapse_callbacks[synapse.synapse_type] != None and synapse_check:
                    model_output, response_tensor = self.synapse_callbacks[synapse.synapse_type](inputs_x[index], synapse, model_output)
                    response_tensors.append(response_tensor)
                    response_codes.append(bittensor.proto.ReturnCode.Success)
                    response_messages.append('Success')
                
                elif not synapse_check:
                    response_tensors.append(None)
                    response_codes.append(bittensor.proto.ReturnCode.UnknownException)
                    response_messages.append('Synapse Check Failed')

                else:
                    response_tensors.append(None)
                    response_codes.append(bittensor.proto.ReturnCode.NotImplemented)
                    response_messages.append('Not Implemented')

            except Exception as e: 
                # --- Exception Hit in Synapse ---
                response_tensors.append(None)
                response_codes.append(bittensor.proto.ReturnCode.UnknownException)
                response_messages.append(str(e))
        
        return response_tensors, response_codes, response_messages

    def default_backward_callback(self, inputs_x:torch.FloatTensor, grads_dy:torch.FloatTensor, synapses=[] ):
        """
            The default backward callback when no callback is attached: Is used to call specific synapse functions

            Args:
                inputs_x (:obj:`torch.FloatTensor`, `required`): 
                    The inputs that will be passed to the synapse functions
                grads_dy (:obj:`torch.FloatTensor`, `required`):
                    The gradients that will be passed to the synapse functions
                synapses (:obj: list of bittensor.proto.SynapseArgs, 'Optional')
                    The proto message that contains additional args for individual synapse functions

            Returns:
                response_tensors: (:obj: list of bittensor.proto.Tensor, `required`): 
                    serialized tensor response from the nucleus call or None.
                response_codes: (:obj: list of bittensor.proto.ReturnCode, `required`)
                    return code associated with forward call i.e. Success of Timeout.
                response_messages: (:obj: list of strings, `required`)
                    return message associated with synapse call
        """
        # --- initialize response variables --- 
        response_tensors = []
        response_codes = []
        response_messages = []
        
        # --- calling attached synapses ---
        with torch.enable_grad() and torch.autograd.set_detect_anomaly(True):
            for index, synapse in enumerate(synapses):
                try:
                    if synapse.synapse_type in self.synapse_callbacks and self.synapse_callbacks[synapse.synapse_type] != None:
                        model_output, response_tensor = self.synapse_callbacks[synapse.synapse_type](inputs_x[index], synapse)
                        torch.autograd.backward (
                            tensors = [ response_tensor ],
                            grad_tensors = [ grads_dy[index] ],
                            retain_graph=True
                        )                        
                        response_tensors.append(None)
                        response_codes.append(bittensor.proto.ReturnCode.Success)
                        response_messages.append('Success')
                    else:
                        response_tensors.append(None)
                        response_codes.append(bittensor.proto.ReturnCode.NotImplemented)
                        response_messages.append('Not Implemented')
                except Exception as e:
                    # --- Exception Hit in Synapse ---
                    response_tensors.append(None)
                    response_codes.append(bittensor.proto.ReturnCode.UnknownException)
                    response_messages.append(str(e))

        if self.optimizer_step != None:
            self.optimizer_step()
        
        return response_tensors, response_codes, response_messages

    def attach_forward_callback(self, forward_callback: Callable[ [str, torch.Tensor, int], torch.Tensor ]):
        """ Assigns the forward_callback.

            Returns:
                forward_callback (:callabl:`Callable[ [str, torch.Tensor, int], torch.Tensor `, `required`): 
                    Forward function called on recieving a forward request.
        """
        bittensor.axon.check_forward_callback(forward_callback)
        self.forward_callback = forward_callback

    def attach_synapse_callback(self, synapse_callback: Callable[[str, torch.Tensor, int],torch.Tensor], synapse_type ):
        """ Assigns the callback to a specific synapse.

            Args:
                synapse_callback (:callabl:`Callable[ [str, torch.Tensor, int], torch.Tensor `, `required`): 
                    function called for a specific synapse.
        """
        self.synapse_callbacks[synapse_type] = synapse_callback

    def attach_backward_callback(self, backward_callback: Callable[ [str, torch.Tensor, torch.Tensor, int], torch.Tensor ] ):
        """ Assigns the backward_callback call to this neuron.

            Returns:
                backward_callback (:callabl:`Callable[ [torch.Tensor, torch.Tensor], torch.Tensor `, `required`): 
                     Backward callback called on recieving a backward request.
        """
        bittensor.axon.check_backward_callback(backward_callback)
        self.backward_callback = backward_callback

    def __del__(self):
        r""" Called when this axon is deleted, ensures background threads shut down properly.
        """
        self.stop()

    def serve( 
            self, 
            use_upnpc: bool = False, 
            subtensor: 'bittensor.Subtensor' = None,
            network: str = None,
            chain_endpoint: str = None,
            prompt: bool = False
        ) -> 'Axon':
        r""" Subscribes this Axon servicing endpoint to the passed network using it's wallet.
            Args:
                use_upnpc (:type:bool, `optional`): 
                    If true, serves the axon attempts port forward through your router before 
                    subscribing.
                subtensor (:obj:`bittensor.Subtensor`, `optional`): 
                    Chain connection through which to serve.
                network (default='local', type=str)
                    If subtensor is not set, uses this network flag to create the subtensor connection.
                chain_endpoint (default=None, type=str)
                    Overrides the network argument if not set.
                prompt (bool):
                    If true, the call waits for confirmation from the user before proceeding.

        """   
        if subtensor == None: subtensor = bittensor.subtensor( network = network, chain_endpoint = chain_endpoint) 
        serv_success = subtensor.serve_axon( axon = self, use_upnpc = use_upnpc, prompt = prompt )
        if not serv_success:
            raise RuntimeError('Failed to serve neuron.')
        return self

    def start(self) -> 'Axon':
        r""" Starts the standalone axon GRPC server thread.
        """
        if self.server != None:
            self.server.stop( grace = 1 )  
            logger.success("Axon Stopped:".ljust(20) + "<blue>{}</blue>", self.ip + ':' + str(self.port))

        self.server.start()
        logger.success("Axon Started:".ljust(20) + "<blue>{}</blue>", self.ip + ':' + str(self.port))
        self.started = True
        return self

    def stop(self) -> 'Axon':
        r""" Stop the axon grpc server.
        """
        if self.server != None:
            self.server.stop( grace = 1 )
            logger.success("Axon Stopped:".ljust(20) + "<blue>{}</blue>", self.ip + ':' + str(self.port))
        self.started = False
        return self
    
    def check(self):
        r""" Checks axon's forward and backward callbacks 
        """
        pubkey = self.wallet.hotkey.ss58_address
        if self.forward_callback != None:
            bittensor.axon.check_forward_callback(self.forward_callback,index,pubkey)

        if self.backward_callback != None:
            bittensor.axon.check_backward_callback(backward,index,pubkey)
        return self

    def _init_stats(self):
        return SimpleNamespace(
            # Queries per second.
            qps = stat_utils.EventsPerSecondRollingAverage( 0, 0.01 ),
            # Total requests.
            total_requests = 0,
            # Total bytes recieved per second.
            total_in_bytes = 0,
            # Total bytes responded per second.
            total_out_bytes = 0,
            # Bytes recieved per second.
            avg_in_bytes_per_second = stat_utils.AmountPerSecondRollingAverage( 0, 0.01 ),
            # Bytes responded per second.
            avg_out_bytes_per_second = stat_utils.AmountPerSecondRollingAverage( 0, 0.01 ),
            # Requests per pubkey.
            requests_per_pubkey = {},
            # Success per pubkey.
            successes_per_pubkey = {},
            # Query time per pubkey.
            query_times_per_pubkey = {},
            # Queries per second per pubkey.
            qps_per_pubkey = {},
            # Codes recieved per pubkey.
            codes_per_pubkey = {},
            # Bytes recieved per pubkey.
            avg_in_bytes_per_pubkey = {},
            # Bytes sent per pubkey.
            avg_out_bytes_per_pubkey = {}
        )

    #TODO: Replace/update axon and dendrite stats 
    def update_stats_for_request(self, request, response, time, code):
        r""" Updates statistics for this request and response.
            Args:
                requests ( bittensor.proto.TensorMessage, `required`):
                    The request.
                response ( bittensor.proto.TensorMessage, `required`):
                    The response.
                time (:type:`float`, `required`):
                    Length of call in seconds.
                code (:obj:`bittensor.proto.ReturnCode, `required`)
                    Return code associated with the call i.e. Success of Timeout.
        """
        self.stats.qps.event()
        self.stats.total_requests += 1
        self.stats.total_in_bytes += sys.getsizeof(request) 
        self.stats.total_out_bytes += sys.getsizeof(response) 
        self.stats.avg_in_bytes_per_second.event( float(sys.getsizeof(request)) )
        self.stats.avg_out_bytes_per_second.event( float(sys.getsizeof(response)) )
        pubkey = request.hotkey
        if pubkey not in self.stats.requests_per_pubkey:
            self.stats.requests_per_pubkey[ pubkey ] = 0
            self.stats.successes_per_pubkey[ pubkey ] = 0
            self.stats.query_times_per_pubkey[ pubkey ] = stat_utils.AmountPerSecondRollingAverage(0, 0.05)
            self.stats.qps_per_pubkey[ pubkey ] = stat_utils.EventsPerSecondRollingAverage(0, 0.05)
            self.stats.codes_per_pubkey[ pubkey ] = dict([(k,0) for k in bittensor.proto.ReturnCode.keys()])
            self.stats.avg_in_bytes_per_pubkey[ pubkey ] = stat_utils.AmountPerSecondRollingAverage(0, 0.01)
            self.stats.avg_out_bytes_per_pubkey[ pubkey ] = stat_utils.AmountPerSecondRollingAverage(0, 0.01)

        # Add values.
        self.stats.requests_per_pubkey[ pubkey ] += 1
        self.stats.successes_per_pubkey[ pubkey ] += 1 if code == 1 else 0
        self.stats.query_times_per_pubkey[ pubkey ].event( float(time) )
        self.stats.avg_in_bytes_per_pubkey[ pubkey ].event( float(sys.getsizeof(request)) )
        self.stats.avg_out_bytes_per_pubkey[ pubkey ].event( float(sys.getsizeof(response)) )
        self.stats.qps_per_pubkey[ pubkey ].event()    
        try:
            if bittensor.proto.ReturnCode.Name( code ) in self.stats.codes_per_pubkey[ pubkey ].keys():
                self.stats.codes_per_pubkey[ pubkey ][bittensor.proto.ReturnCode.Name( code )] += 1
        except:
            pass  

    def to_dataframe ( self, metagraph ):
        r""" Return a stats info as a pandas dataframe indexed by the metagraph or pubkey if not existend.
            Args:
                metagraph: (bittensor.Metagraph):
                    Indexes the stats data using uids.
            Return:
                dataframe (:obj:`pandas.Dataframe`)
        """
        # Reindex the pubkey to uid if metagraph is present.
        try:
            index = [ metagraph.hotkeys.index(pubkey) for pubkey in self.stats.requests_per_pubkey.keys() if pubkey in metagraph.hotkeys ]
            columns = [ 'axon_n_requested', 'axon_n_success', 'axon_query_time','axon_avg_inbytes','axon_avg_outbytes', 'axon_qps' ]
            dataframe = pandas.DataFrame(columns = columns, index = index)
            for pubkey in self.stats.requests_per_pubkey.keys():
                if pubkey in metagraph.hotkeys:
                    uid = metagraph.hotkeys.index(pubkey)
                    dataframe.loc[ uid ] = pandas.Series( {
                        'axon_n_requested': int(self.stats.requests_per_pubkey[pubkey]),
                        'axon_n_success': int(self.stats.requests_per_pubkey[pubkey]),
                        'axon_query_time': float(self.stats.query_times_per_pubkey[pubkey].get()),             
                        'axon_avg_inbytes': float(self.stats.avg_in_bytes_per_pubkey[pubkey].get()),
                        'axon_avg_outbytes': float(self.stats.avg_out_bytes_per_pubkey[pubkey].get()),
                        'axon_qps': float(self.stats.qps_per_pubkey[pubkey].get())
                    } )
            dataframe['uid'] = dataframe.index
            return dataframe

        except Exception as e:
            bittensor.logging.error(prefix='failed axon.to_dataframe()', sufix=str(e))
            return pandas.DataFrame()

    def to_wandb( self ):
        r""" Return a dictionary of axon stat info for wandb logging
            Args:
                metagraph: (bittensor.Metagraph):
                    If not None, indexes the wandb data using int uids rather than string pubkeys.
            Return:
                wandb_info (:obj:`Dict`)
        """
        try:
            avg_query_time = 0.0
            for pubkey in self.stats.query_times_per_pubkey:
                avg_query_time += self.stats.query_times_per_pubkey[pubkey].get() / len( self.stats.query_times_per_pubkey )
            # ---- Axon summary for wandb
            wandb_data = {
                'axon/qps': self.stats.qps.get(),
                'axon/avg_query_time': avg_query_time,
                'axon/total_requests': self.stats.total_requests,
                'axon/total_in_bytes' : self.stats.total_in_bytes,
                'axon/total_out_bytes' : self.stats.total_out_bytes,
                'axon/avg_in_bytes_per_second' : self.stats.avg_in_bytes_per_second.get(),
                'axon/avg_out_bytes_per_second' : self.stats.avg_out_bytes_per_second.get(),
            }
            return wandb_data
        except Exception as e:
            bittensor.logging.error(prefix='failed during axon.to_wandb()', sufix=str(e))
            return {} <|MERGE_RESOLUTION|>--- conflicted
+++ resolved
@@ -290,10 +290,6 @@
                     synapses = synapses,
                     hotkey= request.hotkey
                 )
-<<<<<<< HEAD
-
-=======
->>>>>>> 0851dcce
             synapse_is_response = [ True for _ in synapses ]
             # ========================================
             # ==== Fill codes from forward calls ====
