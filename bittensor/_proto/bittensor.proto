syntax = "proto3";

// Service definition for tensor processing servers.
service Bittensor {
	// Forward tensor request. 
	rpc Forward (TensorMessage) returns (TensorMessage) {}
	
	// Backward tensor request i.e. gradient.
	rpc Backward (TensorMessage) returns (TensorMessage) {}
}

// Neuron endpoint definition.
// Fully describes a tensor processing service for a bittensor Neuron.
// SIZE: (256 * 4) + (512 * 2) + (128 * 3) + 32 + 64 = 2504-bits (~314 bytes)
// NOTE: only the (address, port, identity) need to be stored in RAM.
// (address, port, identity) = (128 + 32 + 256) = 412 (52 bytes)
// Holding 20,000,000 endpoints in 1-GB of RAM and 6-GB of Disk.
message Neuron {
	// Version: [REQUIRED] Strictly increasing protocol version identifier.
	// Indentifies protocol version for backward compatibility.
	// i.e. '0.1.5' = (100 * 0) + (10 * 1) + (1 * 5) = 15
	int32 version = 1;

	// uid: [REQUIRED] unique network identifier assigned by the chain.
  	// i.e. '1223213221'
	// SIZE: 64-bits (8-bytes)
	int64 uid = 2;

	// Neuron key: [REQUIRED] Ed25519 raw hex encoded public key (the hotkey).
	// i.e. b'4c598ff31b68eb6c458c2dc51b25367fa213c566088077f46d93156148429d78'
	// SIZE: 256-bits (32-bytes)
	string hotkey = 3;

	// Neuron key: [REQUIRED] Ed25519 raw hex encoded public key (the coldkey).
	// i.e. b'4c598ff31b68eb6c458c2dc51b25367fa213c566088077f46d93156148429d78'
	// SIZE: 256-bits (32-bytes)
	string coldkey = 4;

	// Address: [REQUIRED] Neuron ip address. 
  	// i.e. '0.0.0.0' or [2001:0db8:85a3:0000:0000:8a2e:0370:7334]
	// SIZE: < 128-bits (16-bytes)
	string ip = 5;
	
	// Port: [REQUIRED] Neuron endpoint listening port.
  	// i.e. '8081'
	// SIZE: 32-bits (4-bytes)
	int32 port = 6;

	// IPType: [REQUIRED] Ip endpoint type, i.e. v6, or v4
  	// i.e. '6'
	// SIZE: 32-bits (4-bytes)
	int32 ip_type = 7;

	// Modality: TEXT, TENSOR, IMAGE
	Modality modality = 8;
}	

// TensorMessage
// Contains a payload of 1 or more serialized tensors and their definitions.
// Also contains information to identity and verify the sender. 
// Protocol for bittensor-hivemind message passing.
// SIZE: 136 bytes + (tensor_size)
message TensorMessage {
	// Version: [REQUIRED] Strictly increasing protocol version identifier.
	// Indentifies protocol version for backward compatibility.
	// i.e. '0.1.5' = (100 * 0) + (10 * 1) + (1 * 5) = 15
	int32 version = 1;

	// Neuron key: [REQUIRED] Ed25519 raw hex encoded public key.
	// Public key of the caller. Used to make a call to the public key of the neuron.
	// Links message to calling neuron-account.
	// i.e. b'4c598ff31b68eb6c458c2dc51b25367fa213c566088077f46d93156148429d78'
	// SIZE: 256-bits (32-bytes)
	string hotkey = 2;
	
	// Tensors: [REQUIRED] 1 or more tensors passed on the wire.
	// SIZE: variable.
	// NOTE: During backward calls the tensors should be ordered [input_1, input_2, ... grad_1, grad_2, ...] 
	repeated Tensor tensors = 5;

	// Return codes from Backward and Forward call.
	ReturnCode return_code = 6; 

	// Message associated with return code.
	string message = 7; 

	// Requires grad: [OPTIONAL] Does this tensor require a gradient.
	bool requires_grad = 8;

	// Synapses hold function information this tells the axon how to use the tensor inputs.
	// i.e. where to send them
 	repeated Synapse synapses = 9;
}


message Synapse {
	
	enum SynapseType {
		TEXT_LAST_HIDDEN_STATE = 0;
		TEXT_CAUSAL_LM = 1;
		TEXT_SEQ_2_SEQ = 2;
	}

	// Position of Tensor inputs for corresponding synapse call.
	repeated int32 tensor_pos = 1;

	// Serialized special argmument data. This is proto data which
	// is packed according to the SynapseType enum. 
	string args_data = 2;

	// Type of Synapse. i.e. LastHidden specifies how to decode args_data 
	// and route information in the axon to the correct function call.
	SynapseType synapse_type = 3;

	// Return codes from Backward and Forward call associated 
	// with this synapse call.
	ReturnCode return_code = 4;

	// Message associated with the return code.
	string message = 5;

	// Requires grad: [OPTIONAL] Does this synapse call require a gradient.
	bool requires_grad = 6;

	message TextLastHiddenState { 
		// Might as well have this
		SynapseType synapse_type = 1;

		// 
		Serializer serializer_type = 2;

		// Requires grad: [OPTIONAL] Does this synapse call require a gradient.
		bool requires_grad = 2;
	}

	message TextCausalLM {
		// Might as well have this
		SynapseType synapse_type = 1;

		// 
		Serializer serializer = 2;

		// Requires grad: [OPTIONAL] Does this synapse call require a gradient.
		bool requires_grad = 3;
	}

	message TextSeq2Seq {
		// Might as well have this
		SynapseType synapse_type = 1;

		// Specifies the number of Topk logits to return.
		// Logit values are packed (pos, value) acocording 
		// to the bittensor tokenizer vocab size.
		int32 topk = 2;

		// Number of tokens to predict
		int32 k_sequence = 3;

		// Requires grad: [OPTIONAL] Does this synapse call require a gradient.
		bool requires_grad = 4;
	}
}

// Return codes from Backward and Forward call.
enum ReturnCode {
	NoReturn = 0; // Default Value
	Success = 1; // Succesfull query.
	Timeout = 2; // Request timeout.
	Backoff = 3; // Call triggered a backoff.
	Unavailable = 4; // Endpoint not available.
	NotImplemented = 5; // Modality not implemented.
	EmptyRequest = 6; // Request is empty.
	EmptyResponse = 7; // Response is empty.
	InvalidResponse = 8; // Request is invalid.
	InvalidRequest = 9; // Response is invalid.
	RequestShapeException = 10; // Request has invalid shape.
	ResponseShapeException = 11; // Response has invalid shape.
	RequestSerializationException = 12; // Request failed to serialize.
	ResponseSerializationException = 13; // Response failed to serialize.
	RequestDeserializationException = 14; // Request failed to deserialize.
	ResponseDeserializationException = 15; // Response failed to deserialize.
	NotServingNucleus = 16; // Receiving Neuron is not serving a Nucleus to query.
	NucleusTimeout = 17; // Processing on the server side timeout.
	NucleusFull = 18; // Returned when the processing queue on the server is full.
	RequestIncompatibleVersion = 19; // The request handler is incompatible with the request version.
	ResponseIncompatibleVersion = 20; // The request handler is incompatible with the request version.
	SenderUnknown = 21; // The requester is not known by the reciever. 
	UnknownException = 22; // Unknown exception.
	Unauthenticated = 23; // Authentication failed.
	BadEndpoint = 24; // Dummy endpoint
}

// A serialized tensor object created using the serializer class.
// SIZE: 32 bytes + variable buffer size.
message Tensor {
	// Version: [REQUIRED] Strictly increasing protocol version identifier.
	// Indentifies protocol version for backward compatibility.
	// i.e. '0.1.5' = (100 * 0) + (10 * 1) + (1 * 5) = 15
	int32 version = 1;

	// Buffer: [REQUIRED] Serialized raw tensor content.
	bytes buffer = 2;

	// Shape: [REQUIRED] Shape of this tensor.
	// NOTE: Variable dimensions (i.e. batch) are non-explicit here as -1.
	// ~ 5 * int32 = 128 bits - (16 bytes)
	repeated int64 shape = 3;

	// Serializer: [REQUIRED] Specifies the serialization/deserialization method.
	// Users should be able to decode all tensors by specifying the encoding type and the raw data. 
	// i.e.
	// 1. (client) serializer = bittensor.bittensor.serializer_for_type(bittensor.Serializer.MSGPACK)
	// 2. (client) serializer.serialize(torch.Tensor, from_type = bittensor.proto.TensorType.TORCH) --> bittensor.proto.Tensor
	// 3. (server) deserializer = bittensor.bittensor.serializer_for_type(request.serialzer)
	// 4. (server) deserializer.deserialize(request.tensor, to_type = bittensor.proto.TensorType.TENSORFLOW) --> tensorflow.Tensor    	
	// SIZE: 32-bits (4 bytes)
	Serializer serializer = 4;

	// TensorType: [REQUIRED] Purely a placeholder, not used in deserialization etc, 
	// however, could come in handy later
	// SIZE: 32-bits (4 bytes)
	TensorType tensor_type = 5;
    	
	// Dtype: [REQUIRED] The tensor datatype.
	// Used for serialization deserialization.
	// int32 32-bits (4-bytes)
	DataType dtype = 6;

	// Modality: TEXT, TENSOR, IMAGE
	Modality modality = 7;

	// Requires grad: [OPTIONAL] Does this tensor require a gradient.
	// 1 bit.
	bool requires_grad = 8;

}

<<<<<<< HEAD
message Synapse {
	
	enum SynapseType {
		TEXT_LAST_HIDDEN_STATE = 0;
		TEXT_CAUSAL_LM = 1;
		TEXT_SEQ_2_SEQ = 2;
	}

	// Position of Tensor inputs for corresponding synapse call.
	repeated int32 tensor_pos = 1;

	// Serialized special argmument data. This is proto data which
	// is packed according to the SynapseType enum. 
	string args_data = 2;

	// Type of Synapse. i.e. LastHidden specifies how to decode args_data 
	// and route information in the axon to the correct function call.
	SynapseType synapse_type = 3;

	// Return codes from Backward and Forward call associated 
	// with this synapse call.
	ReturnCode return_code = 4;

	// Message associated with the return code.
	string message = 5;

	// Requires grad: [OPTIONAL] Does this synapse call require a gradient.
	bool requires_grad = 6;

	message TextLastHiddenState { 
		// Might as well have this
		SynapseType synapse_type = 1;

		// Requires grad: [OPTIONAL] Does this synapse call require a gradient.
		bool requires_grad = 2;
=======
// Dtype: [REQUIRED] The tensor serializer type.
// For use between multiple serialziation deserialziation methods.
message Serializer

	enum SerializerType {
		// PICKLE = 0; // PICKLE serializer (REMOVED for security reasons.)
		MSGPACK = 0; // MSGPACK serializer
		CMPPACK = 1; // CMPPACK serializer
		TOPKPACK = 3; // Packs message using topk.
>>>>>>> 91efd1a5
	}

	bytes serialzer_data = 0;

	SerializerType serializer_type = 1;

	message TopkPack {
		int32 topk = 0;
		DataType data_type = 1;
		SerializerType serializer_type = 0;
	}

	message MsgPack {
		DataType data_type = 0;
		SerializerType serializer_type = 1;
	}
}

// TensorType: [REQUIRED] The tensor type, for use between multipl frameworks.
enum TensorType {
	TORCH = 0; // Torch object
	TENSORFLOW = 1; // Tensorflow tensor type.
	NUMPY = 2; // Numpy tensor type.
}

// Dtype: [REQUIRED] The tensor datatype.
// Used for serialization deserialization.
// int32 32-bits (4-bytes)
enum DataType {
	UNKNOWN = 0;
	FLOAT32 = 1;
	FLOAT64 = 2;
	INT32 = 3;
	INT64 = 4;
	UTF8 = 5;
	FLOAT16 = 6;
}

enum Modality {
	TEXT = 0;
	IMAGE = 1;
	TENSOR = 2;
}

enum RequestType {
	NOTDEFINED = 0;
	FORWARD = 1;
	BACKWARD = 2;
}<|MERGE_RESOLUTION|>--- conflicted
+++ resolved
@@ -235,43 +235,6 @@
 
 }
 
-<<<<<<< HEAD
-message Synapse {
-	
-	enum SynapseType {
-		TEXT_LAST_HIDDEN_STATE = 0;
-		TEXT_CAUSAL_LM = 1;
-		TEXT_SEQ_2_SEQ = 2;
-	}
-
-	// Position of Tensor inputs for corresponding synapse call.
-	repeated int32 tensor_pos = 1;
-
-	// Serialized special argmument data. This is proto data which
-	// is packed according to the SynapseType enum. 
-	string args_data = 2;
-
-	// Type of Synapse. i.e. LastHidden specifies how to decode args_data 
-	// and route information in the axon to the correct function call.
-	SynapseType synapse_type = 3;
-
-	// Return codes from Backward and Forward call associated 
-	// with this synapse call.
-	ReturnCode return_code = 4;
-
-	// Message associated with the return code.
-	string message = 5;
-
-	// Requires grad: [OPTIONAL] Does this synapse call require a gradient.
-	bool requires_grad = 6;
-
-	message TextLastHiddenState { 
-		// Might as well have this
-		SynapseType synapse_type = 1;
-
-		// Requires grad: [OPTIONAL] Does this synapse call require a gradient.
-		bool requires_grad = 2;
-=======
 // Dtype: [REQUIRED] The tensor serializer type.
 // For use between multiple serialziation deserialziation methods.
 message Serializer
@@ -281,7 +244,6 @@
 		MSGPACK = 0; // MSGPACK serializer
 		CMPPACK = 1; // CMPPACK serializer
 		TOPKPACK = 3; // Packs message using topk.
->>>>>>> 91efd1a5
 	}
 
 	bytes serialzer_data = 0;
