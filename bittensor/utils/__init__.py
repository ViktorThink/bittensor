--- conflicted
+++ resolved
@@ -397,7 +397,6 @@
         to increase the transparency of the process while still keeping the speed.
     """
     if num_processes == None:
-<<<<<<< HEAD
         try:
             # get the number of allowed processes for this process
             num_processes = len(os.sched_getaffinity(0))
@@ -405,10 +404,8 @@
             # This system doesn't support os.sched_getaffinity, so let's just get the number of virtual cores instead.
             num_processes = multiprocessing.cpu_count()
 
-=======
         # get the number of allowed processes for this process
         num_processes = min(1, get_cpu_count())
->>>>>>> 24154463
 
     if update_interval is None:
         update_interval = 50_000
@@ -492,12 +489,15 @@
         # Get times for each solver
         time_total = 0
         num_time = 0
-<<<<<<< HEAD
         while not time_queue.empty():
-=======
+            try:
+                time_ = time_queue.get_nowait()
+                time_total += time_
+                num_time += 1
+            except Empty:
+                break
 
         for _ in solvers:
->>>>>>> 24154463
             try:
                 time_total += time_queue.get_nowait()
                 num_time += 1
@@ -510,11 +510,7 @@
             itrs_per_sec = update_interval*num_processes / time_avg
 
         # get best solution from each solver using the best_queue
-<<<<<<< HEAD
         while not best_queue.empty():
-=======
-        for _ in solvers:
->>>>>>> 24154463
             try:
                 num, seal = best_queue.get_nowait()
                 if num < best_number:
