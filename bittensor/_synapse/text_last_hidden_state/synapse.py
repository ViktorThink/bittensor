# The MIT License (MIT)
# Copyright © 2021 Yuma Rao

# Permission is hereby granted, free of charge, to any person obtaining a copy of this software and associated 
# documentation files (the “Software”), to deal in the Software without restriction, including without limitation 
# the rights to use, copy, modify, merge, publish, distribute, sublicense, and/or sell copies of the Software, 
# and to permit persons to whom the Software is furnished to do so, subject to the following conditions:

# The above copyright notice and this permission notice shall be included in all copies or substantial portions of 
# the Software.

# THE SOFTWARE IS PROVIDED “AS IS”, WITHOUT WARRANTY OF ANY KIND, EXPRESS OR IMPLIED, INCLUDING BUT NOT LIMITED TO
# THE WARRANTIES OF MERCHANTABILITY, FITNESS FOR A PARTICULAR PURPOSE AND NONINFRINGEMENT. IN NO EVENT SHALL 
# THE AUTHORS OR COPYRIGHT HOLDERS BE LIABLE FOR ANY CLAIM, DAMAGES OR OTHER LIABILITY, WHETHER IN AN ACTION 
# OF CONTRACT, TORT OR OTHERWISE, ARISING FROM, OUT OF OR IN CONNECTION WITH THE SOFTWARE OR THE USE OR OTHER 
# DEALINGS IN THE SOFTWARE.

import os
import copy
import torch
import bittensor
import argparse

class TextLastHiddenStateSynapse( bittensor.Synapse, bittensor.grpc.TextLastHiddenStateServicer ):
    """ TextLastHiddenStateSynapse: A class for servicing text_last_hidden_state requests."""

    # Synapse name.
    name: str = 'text_last_hidden_state'

    def __init__(
            self, 
            config: 'bittensor.Config' = None, 
            metagraph: 'bittensor.metagraph.Metagraph' = None,
            wallet: 'bittensor.wallet' = None
        ):
        if config == None: config = TextLastHiddenStateSynapse.config()
        TextLastHiddenStateSynapse.check_config( config )
        super().__init__( config, metagraph )
        self.config = copy.deepcopy( config )
        self.metagraph = metagraph
        self.wallet = wallet
        self.priority_threadpool = bittensor.prioritythreadpool( config = config.synapse.text_last_hidden_state )

    def __str__(self):
        return 'TextLastHiddenState'

    @classmethod
    def config(cls) -> 'bittensor.Config':
        """ Returns the config for this synapse."""
        parser = argparse.ArgumentParser()
        cls.add_args( parser )
        return bittensor.config( parser )

    @classmethod
    def add_args(cls, parser: argparse.ArgumentParser, prefix: str = None ):
        """ Accept specific arguments from parser
        """
        prefix_str = '' if prefix == None else prefix + '.'
        super().add_args( parser = parser, prefix = prefix )
        bittensor.prioritythreadpool.add_args( parser, prefix = prefix_str + 'synapse.text_last_hidden_state' )
        try:
            parser.add_argument('--' + prefix_str + 'synapse.text_last_hidden_state.blacklist.stake', type=float, help='The amount of stake (tao) required to make a call.', default=10)
            parser.add_argument('--' + prefix_str + 'synapse.text_last_hidden_state.blacklist.allow_non_registered', action='store_true', help='''If true, allow non-registered peers''', default=True)
        except argparse.ArgumentError:
            # re-parsing arguments.
            pass

    @classmethod   
    def help(cls):
        """ Print help to stdout """
        parser = argparse.ArgumentParser()
        cls.add_args( parser )
        print (cls.__new__.__doc__)
        parser.print_help()

    @classmethod   
    def add_defaults(cls, defaults):
        """ Add default values to defaults object"""
        defaults.synapse = bittensor.Config()
        defaults.synapse.text_last_hidden_state.blacklist.stake = os.getenv('BT_SYNAPSE_TEXT_LAST_HIDDEN_STATE_BLACKLIST_STAKE') if os.getenv('BT_SYNAPSE_TEXT_LAST_HIDDEN_STATE_BLACKLIST_STAKE') != None else 10
        defaults.synapse.text_last_hidden_state.blacklist.allow_non_registered = os.getenv('BT_SYNAPSE_TEXT_LAST_HIDDEN_STATE_BLACKLIST_ALLOW_NON_REGISTERED') if os.getenv('BT_SYNAPSE_TEXT_LAST_HIDDEN_STATE_BLACKLIST_ALLOW_NON_REGISTERED') != None else True

    @classmethod
    def check_config( cls, config: 'bittensor.Config' ):
        pass
     
    def _attach( self, axon: 'bittensor.axon' ):
        """ _attach: Attaches the synapse to the axon."""
        bittensor.grpc.add_TextLastHiddenStateServicer_to_server( self, axon.server )

    def priority( self, forward_call: 'bittensor.TextSeq2SeqBittensorCall' ) -> float:
        """ priority: Returns the priority of the synapse for the given hotkey and text_inputs."""
        raise NotImplementedError('Must implement priority() in subclass.')
    
    def _priority( self, forward_call: 'bittensor.TextSeq2SeqBittensorCall' ) -> float:
        """ _priority: Returns the priority of the forward call.
            Args:
                forward_call (:obj:`bittensor.BittensorCall`, `required`):
                    forward_call to check.
            Returns:
                float: priority of the forward call.
        """
        return self.priority( forward_call)

    def blacklist( self, forward_call: 'bittensor.TextSeq2SeqBittensorCall'  ) -> bool:
        """ blacklist: Returns True if the synapse should not be called for the given hotkey and text_inputs."""
        raise NotImplementedError('Must implement blacklist() in subclass.')
    
<<<<<<< HEAD
    def forward( self, forward_call: 'bittensor.TextLastHiddenStateBittensorCall' ) -> bittensor.TextLastHiddenStateBittensorCall:
=======
    def _blacklist( self, forward_call: bittensor.BittensorCall ) -> bool:
        """ __blacklist: Checks if the forward call is blacklisted.
            Args:
                forward_call (:obj:`bittensor.BittensorCall`, `required`):
                    forward_call to check.
            Returns:
                bool: True if blacklisted, False otherwise.
        """

        # Call subclass blacklist and optionaly return if metagraph is None.
        try:
            instance_blacklist = self.blacklist( forward_call )
        except:
            instance_blacklist = False
        if self.metagraph == None: return instance_blacklist

        # Check for registration
        def registration_check():
            is_registered = forward_call.hotkey in self.metagraph.hotkeys
            if not is_registered:
                if self.config.synapse.text_last_hidden_state.blacklist.allow_non_registered:
                    return False
                raise Exception('Registration blacklist')

        # Blacklist based on stake.
        def stake_check() -> bool:
            uid = self.metagraph.hotkeys.index( forward_call.hotkey )
            if self.metagraph.S[uid].item() < self.config.synapse.text_last_hidden_state.blacklist.stake:
                raise Exception('Stake blacklist')
            return False

        # Optionally blacklist based on checks.
        try:
            registration_check()
            stake_check()            
            return instance_blacklist
        except Exception as e:
            return True

    def forward( self, forward_call: 'bittensor.TextLastHiddenStateForwardCall' ) -> bittensor.TextLastHiddenStateForwardCall:
>>>>>>> 610ffd77
        """ fills in the hidden_states of the forward call.
            Args:
                forward_call (:obj:`bittensor.TextLastHiddenStateForwardCall`, `required`):
                    bittensor forward call dataclass to fill.
            Returns:
                forward_call (:obj:`bittensor.TextLastHiddenStateForwardCall`, `required`):
                    filled bittensor forward call dataclass.
        """
        raise NotImplementedError('Must implement forward() in subclass.')
    
    def pre_process_request_proto_to_forward_call( 
            self, 
            request_proto: bittensor.ForwardTextLastHiddenStateRequest 
        ) -> 'bittensor.TextLastHiddenStateForwardCall':
        """ pre_process_request_proto_to_forward_call
            ------------------------------------------
            Args:
                request_proto (bittensor.ForwardTextLastHiddenStateRequest):
                    bittensor forward request proto.
            Returns:
                bittensor.TextLastHiddenStateForwardCall (:obj:`bittensor.TextLastHiddenStateForwardCall`, `required`):
                    bittensor forward call dataclass.
        """
        # Deserialize text inputs.
        text_deserializer = bittensor.serializer( serializer_type = request_proto.text_inputs_serializer_type )
        text_inputs = text_deserializer.deserialize( request_proto.serialized_text_inputs )
        # Optionally deserialize mask.
        if len( request_proto.serialized_mask.shape ) > 0:
            mask_deserializer = bittensor.serializer( serializer_type = request_proto.mask_serializer_type )
            mask = mask_deserializer.deserialize( request_proto.serialized_mask )
        else:
            mask = None

        return bittensor.TextLastHiddenStateForwardCall(
            text_inputs = text_inputs,
            mask = mask,
            timeout = request_proto.timeout,
            mask_serializer_type = request_proto.mask_serializer_type,
            text_inputs_serializer_type = request_proto.text_inputs_serializer_type,
            hidden_states_serializer_type = request_proto.hidden_states_serializer_type,
        )
    
    def post_process_forward_call_to_response_proto( 
            self, 
            forward_call: 'bittensor.TextLastHiddenStateForwardCall' 
        ) -> bittensor.ForwardTextLastHiddenStateResponse:
        """ post_process_forward_call_to_response_proto
            --------------------------------------------
            Args:
                forward_call (bittensor.TextLastHiddenStateForwardCall):
                    forward_call.text_inputs (torch.FloatTensor): text inputs.
                    forward_call.timeout (float): timeout for the request.
                    forward_call.text_inputs_serializer_type (bittensor.proto.SerializerType): text inputs serializer type.
                    forward_call.hidden_states_serializer_type (bittensor.proto.SerializerType): hidden states serializer type.
                    forward_call.hidden_states (torch.FloatTensor): hidden states.
            Returns:    
                response (bittensor.ForwardTextLastHiddenStateResponse):
                    response.serialized_hidden_states (string): serialized hidden states.
        """
        # Serialize hidden states.
        hidden_state_serializer = bittensor.serializer( serializer_type = forward_call.hidden_states_serializer_type )

        # Check if response is sucessful
        if (forward_call.request_code != bittensor.proto.ReturnCode.Success) or \
            (forward_call.response_code != bittensor.proto.ReturnCode.Success):
            serialized_hidden_states = None

        else:
            # Optionally apply mask.
            if forward_call.mask != None:
                # Apply mask.
                hidden_states = forward_call.hidden_states.reshape( -1, bittensor.__network_dim__ )

                # Filter hidden states.
                hidden_states = hidden_states[ forward_call.mask.reshape(-1) ]

            # Else return the raw hidden states.
            else:
                hidden_states = forward_call.hidden_states
            serialized_hidden_states = hidden_state_serializer.serialize( hidden_states )
            
        # Return the forward response proto.
        return bittensor.ForwardTextLastHiddenStateResponse(
            version = bittensor.__version_as_int__, 
            serialized_hidden_states = serialized_hidden_states,
            hotkey = self.wallet.hotkey.ss58_address, 
            return_code = forward_call.request_code,
            message = forward_call.request_message
        )
    
    def pre_process_request_proto_to_backward_call( 
        self, 
        request_proto: 'bittensor.BackwardRequest' 
    ) -> 'bittensor.BittensorCall':
        """ pre_process_request_proto_to_backward_call
            ------------------------------------------
            Args:
                request_proto (bittensor.BackwardRequest):
                    request_proto to process in to a backward call.
            Returns:
                bittensor.BittensorCall (:obj:`bittensor.BittensorCall`, `required`):
                    backward call processed from the request proto.
        """
        text_deserializer = bittensor.serializer( serializer_type = request_proto.text_inputs_serializer_type )
        text_inputs = text_deserializer.deserialize( request_proto.serialized_text_inputs )

        hidden_states_deserializer = bittensor.serializer( serializer_type = request_proto.hidden_states_serializer_type )
        hidden_states = hidden_states_deserializer.deserialize( request_proto.serialized_hidden_states )

        hidden_states_grads_deserializer = bittensor.serializer( serializer_type = request_proto.hidden_states_grads_serializer_type )
        hidden_states_grads = hidden_states_grads_deserializer.deserialize( request_proto.serialized_hidden_states_grads )

        # Optionally deserialize mask.
        try:
            mask_serializer = bittensor.serializer( serializer_type = request_proto.mask_serializer_type )
            mask = mask_serializer.serialize( request_proto.serialized_mask )
        except:
            mask = None

        # If the mask is not none, we need to expand the hidden states to the proper size.
        if mask != None:
            # From the encode_forward_response function the forward_response_tensor is [ len(mask), net_dim ]
            # a set of rows from the stacked_forward_response_tensor = [ bs * seq, net_dim ]
            # We will load these rows into a destination tensor = [bs, seq, net_dim]
            hidden_states_destination = torch.zeros( [ mask.size(0) * mask.size(1), bittensor.__network_dim__ ])
            hidden_states_grads_destination = torch.zeros( [ mask.size(0) * mask.size(1), bittensor.__network_dim__ ])

            # Iterate through the mask and fill the destination tensor 
            # with the hidden states from the forward call.
            counter = 0
            for i, not_masked in enumerate(mask.reshape(-1)):
                if not_masked:
                    hidden_states_destination[i, :] = hidden_states[counter, :]
                    hidden_states_grads_destination[i, :] = hidden_states_grads[counter, :]
                    counter += 1
            
            # Reshape the destination tensor to the proper expanded size.
            hidden_states = hidden_states_destination.reshape( ( mask.size(0), mask.size(1), bittensor.__network_dim__) )
            hidden_states_grads = hidden_states_grads_destination.reshape( (mask.size(0), mask.size(1), bittensor.__network_dim__) )

        # Return backward call.
        return bittensor.TextLastHiddenStateForwardCall(
            mask = mask,
            text_inputs = text_inputs,
            hidden_states = hidden_states,
            hidden_states_grads = hidden_states_grads,

            mask_serializer_type = request_proto.mask_serializer_type,
            text_inputs_serializer_type = request_proto.text_inputs_serializer_type,
            hidden_states_serializer_type = request_proto.hidden_states_serializer_type,
            hidden_states_grads_serializer_type = request_proto.hidden_states_grads_serializer_type,
        )
    <|MERGE_RESOLUTION|>--- conflicted
+++ resolved
@@ -106,50 +106,7 @@
         """ blacklist: Returns True if the synapse should not be called for the given hotkey and text_inputs."""
         raise NotImplementedError('Must implement blacklist() in subclass.')
     
-<<<<<<< HEAD
-    def forward( self, forward_call: 'bittensor.TextLastHiddenStateBittensorCall' ) -> bittensor.TextLastHiddenStateBittensorCall:
-=======
-    def _blacklist( self, forward_call: bittensor.BittensorCall ) -> bool:
-        """ __blacklist: Checks if the forward call is blacklisted.
-            Args:
-                forward_call (:obj:`bittensor.BittensorCall`, `required`):
-                    forward_call to check.
-            Returns:
-                bool: True if blacklisted, False otherwise.
-        """
-
-        # Call subclass blacklist and optionaly return if metagraph is None.
-        try:
-            instance_blacklist = self.blacklist( forward_call )
-        except:
-            instance_blacklist = False
-        if self.metagraph == None: return instance_blacklist
-
-        # Check for registration
-        def registration_check():
-            is_registered = forward_call.hotkey in self.metagraph.hotkeys
-            if not is_registered:
-                if self.config.synapse.text_last_hidden_state.blacklist.allow_non_registered:
-                    return False
-                raise Exception('Registration blacklist')
-
-        # Blacklist based on stake.
-        def stake_check() -> bool:
-            uid = self.metagraph.hotkeys.index( forward_call.hotkey )
-            if self.metagraph.S[uid].item() < self.config.synapse.text_last_hidden_state.blacklist.stake:
-                raise Exception('Stake blacklist')
-            return False
-
-        # Optionally blacklist based on checks.
-        try:
-            registration_check()
-            stake_check()            
-            return instance_blacklist
-        except Exception as e:
-            return True
-
     def forward( self, forward_call: 'bittensor.TextLastHiddenStateForwardCall' ) -> bittensor.TextLastHiddenStateForwardCall:
->>>>>>> 610ffd77
         """ fills in the hidden_states of the forward call.
             Args:
                 forward_call (:obj:`bittensor.TextLastHiddenStateForwardCall`, `required`):
