--- conflicted
+++ resolved
@@ -90,7 +90,6 @@
         """
         raise NotImplementedError("nill_forward_response_tensor should be implemented by the subclass.")
 
-<<<<<<< HEAD
     def nill_backward_response_tensor( self, forward_request_tensor: torch.Tensor ) -> torch.Tensor:
         """ Returns a zeroed tensor used as response to a dendrite backward call when the call fails.
             Args:
@@ -102,7 +101,7 @@
         """
         raise NotImplementedError("nill_backward_response_tensor should be implemented by the subclass.")
 
-    def check_forward_request( self, foward_request_tensor ) -> Tuple[ bool, bittensor.proto.ReturnCode,  str ]:
+    def check_forward_request( self, foward_request_tensor ) -> Tuple[ bool, 'bittensor.proto.ReturnCode',  str ]:
         """ Checks that the forward request tensor being sent by the dendrite is well formed.
             Args:
                 foward_request_tensor (:obj:`torch.Tensor` of shape :obj:`(shape)`, `required`):
@@ -117,7 +116,7 @@
         """
         raise NotImplementedError("check_forward_request_shape should be implemented by the subclass.")
 
-    def check_forward_response( self, foward_request_tensor, forward_response_tensor ) -> Tuple[ bool, bittensor.proto.ReturnCode,  str ]:
+    def check_forward_response( self, foward_request_tensor, forward_response_tensor ) -> Tuple[ bool, 'bittensor.proto.ReturnCode',  str ]:
         """ Checks that the forward response tensor being sent by the axon is well formed.
             Args:
                 foward_request_tensor (:obj:`torch.Tensor` of shape :obj:`(shape)`, `required`):
@@ -133,13 +132,6 @@
                     Message associated with check.
         """
         raise NotImplementedError("check_forward_response_shape should be implemented by the subclass.")
-=======
-    def check_forward_request_shape( self, foward_request_tensor ) -> Tuple[ bool, 'bittensor.proto.ReturnCode',  str ]:
-        raise NotImplementedError("check_response should be implemented by the subclass.")
-
-    def check_forward_response_shape( self, foward_request_tensor, forward_response_tensor ) -> Tuple[ bool, 'bittensor.proto.ReturnCode',  str ]:
-        raise NotImplementedError("check_response should be implemented by the subclass.")
->>>>>>> 3f8cc75a
 
     def serialize_forward_request_tensor( self, foward_request_tensor: torch.Tensor ) -> bittensor.proto.Tensor:
         """ Function to be called on the dendrite side to serialize the synapse inputs.
@@ -239,14 +231,10 @@
         raise NotImplementedError("decode_forward_response_tensor should be implemented by the subclass.")
 
 
-<<<<<<< HEAD
-class TextCasualLM (Synapse):
-    """ CasualLM Synape type for training NTP    
+class TextCausalLM (Synapse):
+    """ CausalLM Synape type for training NTP    
     """
 
-=======
-class TextCausalLM (Synapse):
->>>>>>> 3f8cc75a
     synapse_type: bittensor.proto.Synapse.SynapseType = bittensor.proto.Synapse.SynapseType.TEXT_CAUSAL_LM
     def __init__( 
         self, 
@@ -256,7 +244,7 @@
         backward_request_serializer_type: 'bittensor.proto.Serializer.Type' = bittensor.proto.Serializer.MSGPACK,
         backward_response_serializer_type: 'bittensor.proto.Serializer.Type' = bittensor.proto.Serializer.MSGPACK,
     ):  
-        """ TextCasualLM Synapse initializer.
+        """ TextCausalLM Synapse initializer.
             Args:
                 forward_request_serializer_type (:obj:`bittensor.proto.Serializer.Type` of shape :obj:`(1)`, `optional`, :default: `bittensor.proto.Serializer.MSGPACK`):
                     Serializer used to pack torch tensors on forward request.
@@ -267,10 +255,10 @@
                 backward_response_serializer_type (:obj:`bittensor.proto.Serializer.Type` of shape :obj:`(1)`, `optional`, :default: `bittensor.proto.Serializer.MSGPACK`):
                     Serialzer used to pack torch tensors on backward response.
             Returns:
-                TextCasualLM (:obj:`TextCasualLM`, `required`):
-                    TextCasualLM instance adapter class.
-        """
-        super(TextCasualLM).__init__ (
+                TextCausalLM (:obj:`TextCausalLM`, `required`):
+                    TextCausalLM instance adapter class.
+        """
+        super().__init__ (
             forward_request_serializer_type,
             forward_response_serializer_type,
             backward_request_serializer_type,
@@ -279,8 +267,7 @@
         self.topk = topk
 
     @staticmethod
-<<<<<<< HEAD
-    def deserialize_from_instance_proto ( instance_proto: bittensor.proto.Synapse ) -> 'TextCasualLM':
+    def deserialize_from_instance_proto ( instance_proto: bittensor.proto.Synapse ) -> 'TextCausalLM':
         """ Deserialzied the instance proto to an instance class.
             Args:
                 instance_proto (:obj:`bittensor.proto.Synapse` of shape :obj:`(1)`, `required`):
@@ -289,7 +276,7 @@
                 synapse_instance_clasee (:obj:`torch.Tensor`, `required`):
                     Deserialized instance class.
         """
-        return TextCasualLM ( 
+        return TextCausalLM ( 
             topk = instance_proto.topk, 
             forward_request_serializer_type = instance_proto.forward_request_serializer_type,
             forward_response_serializer_type = instance_proto.forward_response_serializer_type,
@@ -298,7 +285,7 @@
         )
 
     @staticmethod
-    def deserialize_from_wire_proto ( wire_proto: bittensor.proto.Synapse ) -> 'TextCasualLM':
+    def deserialize_from_wire_proto ( wire_proto: bittensor.proto.Synapse ) -> 'TextCausalLM':
         """ Deserialzied the wire proto to an instance class.
             Args:
                 wire_proto (:obj:`bittensor.proto.Synapse` of shape :obj:`(1)`, `required`):
@@ -307,20 +294,11 @@
                 synapse_instance_clasee (:obj:`torch.Tensor`, `required`):
                     Deserialized instance class.
         """
-        instance_proto = bittensor.proto.Synapse.TextCasualLM.ParseFromString( wire_proto.synapse_data )
-        return TextCasualLM.deserialize_from_instance_proto( instance_proto )
-=======
-    def deserialize_from_instance_proto ( proto: bittensor.proto.Synapse.TextCausalLM ):
-        return TextCausalLM( topk = proto.topk )
-
-    @staticmethod
-    def deserialize_from_wire_proto ( wire_proto: 'bittensor.proto.Synapse' ) -> 'TextCausalLM':
         instance_proto = bittensor.proto.Synapse.TextCausalLM()
         instance_proto.ParseFromString( wire_proto.args_data )
         return TextCausalLM.deserialize_from_instance_proto( instance_proto )
->>>>>>> 3f8cc75a
-
-    def serialize_to_instance_proto( self ) -> 'bittensor.proto.Synapse.TextCasualLM':
+
+    def serialize_to_instance_proto( self ) -> 'bittensor.proto.Synapse.TextCausalLM':
         """ Serializes the class instance to a Synapse instance proto.
             Returns:
                 serialized_synapse_as_instance_proto (:obj:`torch.Tensor`, `required`):
@@ -334,16 +312,17 @@
             backward_response_serializer_type = self.backward_response_serializer_type,
         )
 
-<<<<<<< HEAD
-    def serialize_to_wire_proto( self ) -> 'bittensor.proto.Synapse':
+    def serialize_to_wire_proto ( self, code: 'bittensor.proto.ReturnCode' = 0, message: str = '' ) -> bittensor.proto.Synapse:
         """ Serializes the class instance to a Synapse wire proto.
+            Args:
+                code (:obj:`bittensor.proto.ReturnCode`, `optional`):
+                    Return code of the Synapse
+                message (:obj:`string`, `optional`):
+                    Return Message of the Synapse
             Returns:
                 serialized_synapse_as_wire_proto (:obj:`torch.Tensor`, `required`):
                     Instance class serialized to a wire proto.
         """
-=======
-    def serialize_to_wire_proto ( self, code: 'bittensor.proto.ReturnCode' = 0, message: str = '' ) -> bittensor.proto.Synapse:
->>>>>>> 3f8cc75a
         return bittensor.proto.Synapse (
                 args_data = self.serialize_to_instance_proto().SerializeToString(),
                 synapse_type = TextCausalLM.synapse_type,
@@ -351,7 +330,6 @@
                 message = message
             )
 
-<<<<<<< HEAD
     def nill_forward_response_tensor( self, forward_request_tensor: torch.Tensor ) -> torch.Tensor:
         """ Returns a zeroed tensor used as response to a dendrite forward call when the call fails.
             Args:
@@ -374,7 +352,7 @@
         """
         return torch.zeros( ( forward_request_tensor.size(0), forward_request_tensor.size(1), forward_request_tensor.size(2) ), dtype=torch.float32)
 
-    def check_forward_request ( self, foward_request_tensor ) -> Tuple[ bool, bittensor.proto.ReturnCode,  str ]:
+    def check_forward_request ( self, foward_request_tensor ) -> Tuple[ bool, 'bittensor.proto.ReturnCode',  str ]:
         """ Checks that the forward request tensor being sent by the dendrite is well formed.
             Args:
                 foward_request_tensor (:obj:`torch.Tensor` of shape :obj:`(shape)`, `required`):
@@ -392,7 +370,7 @@
         else:
             return True, bittensor.proto.ReturnCode.Success, "Success"
 
-    def check_forward_response_shape( self, foward_request_tensor, forward_response_tensor ) -> Tuple[ bool, bittensor.proto.ReturnCode,  str ]:
+    def check_forward_response_shape( self, foward_request_tensor, forward_response_tensor ) -> Tuple[ bool, 'bittensor.proto.ReturnCode',  str ]:
         """ Checks that the forward response tensor being sent by the axon is well formed.
             Args:
                 foward_request_tensor (:obj:`torch.Tensor` of shape :obj:`(shape)`, `required`):
@@ -410,17 +388,7 @@
         if  ( 
                 forward_response_tensor.size(0) != foward_request_tensor.size(0) or 
                 forward_response_tensor.size(1) != foward_request_tensor.size(1) or 
-                forward_response_tensor.size(2) != self.topk
-=======
-    def nill_response_for_inputs (self, inputs: torch.Tensor ) -> torch.Tensor:
-        return torch.zeros( ( inputs.size(0), inputs.size(1), bittensor.__vocab_size__ ), dtype=torch.float32)
-
-    def check_forward_response_shape( self, inputs_request, outputs_response ) -> Tuple[ bool, 'bittensor.proto.ReturnCode',  str ]:
-        if  ( 
-                outputs_response.size(0) != inputs_request.size(0) or 
-                outputs_response.size(1) != inputs_request.size(1) or 
-                outputs_response.size(2) != self.topk * 2
->>>>>>> 3f8cc75a
+                forward_response_tensor.size(2) != self.topk * 2
             ):
             return False, bittensor.proto.ReturnCode.ResponseShapeException, "output.shape:{} does not match inputs:{} for synapse: {}".format( forward_response_tensor.shape, foward_request_tensor.shape, self )
         else:
@@ -555,7 +523,7 @@
                 TextSeq2Seq (:obj:`TextSeq2Seq`, `required`):
                     TextSeq2Seq instance adapter class.
         """
-        super(TextSeq2Seq).__init__ (
+        super().__init__ (
             forward_request_serializer_type,
             forward_response_serializer_type,
             backward_request_serializer_type,
@@ -584,7 +552,6 @@
         )
 
     @staticmethod
-<<<<<<< HEAD
     def deserialize_from_wire_proto ( wire_proto: bittensor.proto.Synapse ) -> 'Synapse':
         """ Deserialzied the wire proto to an instance class.
             Args:
@@ -594,7 +561,8 @@
                 synapse_instance_clasee (:obj:`torch.Tensor`, `required`):
                     Deserialized instance class.
         """
-        instance_proto = bittensor.proto.Synapse.TestSeq2Seq.ParseFromString( wire_proto.synapse_data )
+        instance_proto = bittensor.proto.Synapse.TestSeq2Seq()
+        instance_proto.ParseFromString( wire_proto.args_data )
         return TextSeq2Seq.deserialize_from_instance_proto( instance_proto )
 
     def serialize_to_instance_proto( self ) -> 'bittensor.proto.Synapse.TextSeq2Seq':
@@ -612,33 +580,25 @@
             backward_response_serializer_type = self.backward_response_serializer_type,
         )
 
-    def serialize_to_wire_proto( self ) -> 'bittensor.proto.Synapse':
+    def serialize_to_wire_proto( self, code: 'bittensor.proto.ReturnCode' = 0, message: str = ''  ) -> bittensor.proto.Synapse:
         """ Serializes the class instance to a Synapse wire proto.
+            Args:
+                code (:obj:`bittensor.proto.ReturnCode`, `optional`):
+                    Return code of the Synapse
+                message (:obj:`string`, `optional`):
+                    Return Message of the Synapse
             Returns:
                 serialized_synapse_as_wire_proto (:obj:`torch.Tensor`, `required`):
                     Instance class serialized to a wire proto.
         """
         return bittensor.proto.Synapse (
-                synapse_data = self.serialize_to_instance_proto().SerializeToString(),
-=======
-    def deserialize_from_wire_proto ( wire_proto: 'bittensor.proto.Synapse' ) -> 'TextSeq2Seq':
-        instance_proto = bittensor.proto.Synapse.TestSeq2Seq()
-        instance_proto.ParseFromString( wire_proto.args_data )
-        return TextSeq2Seq.deserialize_from_instance_proto( instance_proto )
-
-    def serialize_to_instance_proto( self ) -> 'bittensor.proto.Synapse.TestSeq2Seq':
-        return bittensor.proto.Synapse.TestSeq2Seq( num_to_generate = self.num_to_generate )
-
-    def serialize_to_wire_proto( self, code: 'bittensor.proto.ReturnCode' = 0, message: str = ''  ) -> bittensor.proto.Synapse:
-        return bittensor.proto.Synapse (
                 args_data = self.serialize_to_instance_proto().SerializeToString(),
->>>>>>> 3f8cc75a
                 synapse_type = TextSeq2Seq.synapse_type,
                 return_code = code,
                 message = message
             )
 
-<<<<<<< HEAD
+
     def nill_forward_response_tensor( self, forward_request_tensor: torch.Tensor ) -> torch.Tensor:
         """ Returns a zeroed tensor used as response to a dendrite forward call when the call fails.
             Args:
@@ -661,7 +621,7 @@
         """
         return torch.zeros( ( forward_request_tensor.size(0), forward_request_tensor.size(1), forward_request_tensor.size(2) ), dtype=torch.float32)
 
-    def check_forward_request ( self, foward_request_tensor ) -> Tuple[ bool, bittensor.proto.ReturnCode,  str ]:
+    def check_forward_request ( self, foward_request_tensor ) -> Tuple[ bool, 'bittensor.proto.ReturnCode',  str ]:
         """ Checks that the forward request tensor being sent by the dendrite is well formed.
             Args:
                 foward_request_tensor (:obj:`torch.Tensor` of shape :obj:`(shape)`, `required`):
@@ -679,7 +639,7 @@
         else:
             return True, bittensor.proto.ReturnCode.Success, "Success"
 
-    def check_forward_response_shape( self, foward_request_tensor, forward_response_tensor ) -> Tuple[ bool, bittensor.proto.ReturnCode,  str ]:
+    def check_forward_response_shape( self, foward_request_tensor, forward_response_tensor ) -> Tuple[ bool, 'bittensor.proto.ReturnCode',  str ]:
         """ Checks that the forward response tensor being sent by the axon is well formed.
             Args:
                 foward_request_tensor (:obj:`torch.Tensor` of shape :obj:`(shape)`, `required`):
@@ -698,16 +658,6 @@
                 forward_response_tensor.size(0) != foward_request_tensor.size(0) or 
                 forward_response_tensor.size(1) != self.num_to_generate or 
                 forward_response_tensor.size(2) != self.topk
-=======
-    def nill_response_for_inputs (self, inputs: torch.Tensor ) -> torch.Tensor:
-        return torch.zeros( ( inputs.size(0), inputs.size(1), bittensor.__vocab_size__ ), dtype=torch.float32)
-
-    def check_forward_response_shape( self, inputs_request, outputs_response ) -> Tuple[ bool, 'bittensor.proto.ReturnCode',  str ]:
-        if  ( 
-                outputs_response.size(0) != inputs_request.size(0) or 
-                outputs_response.size(1) != self.num_to_generate or 
-                outputs_response.size(2) != self.topk * 2
->>>>>>> 3f8cc75a
             ):
             return False, bittensor.proto.ReturnCode.ResponseShapeException, "output.shape:{} does not match inputs:{} for synapse: {}".format( forward_response_tensor.shape, foward_request_tensor.shape, self )
         else:
@@ -815,7 +765,6 @@
     """ TastHiddenState Synapse type for getting last hidden layer embeddings from languge models.
     """
 
-<<<<<<< HEAD
     synapse_type: bittensor.proto.Synapse.SynapseType = bittensor.proto.Synapse.SynapseType.TEXT_LAST_HIDDEN_STATE
     def __init__( 
         self,
@@ -838,7 +787,7 @@
                 TextLastHiddenState (:obj:`TextLastHiddenState`, `required`):
                     TextLastHiddenState instance adapter class.
         """
-        super(TextLastHiddenState).__init__ (
+        super().__init__ (
             forward_request_serializer_type,
             forward_response_serializer_type,
             backward_request_serializer_type,
@@ -855,17 +804,8 @@
                 synapse_instance_clasee (:obj:`torch.Tensor`, `required`):
                     Deserialized instance class.
         """
-        instance_proto = bittensor.proto.Synapse.TextLastHiddenState.ParseFromString( wire_proto.synapse_data )
-=======
-    @staticmethod
-    def deserialize_from_instance_proto ( instance_proto: 'bittensor.proto.Synapse.TextLastHiddenState' ) -> 'TextLastHiddenState':
-        return TextLastHiddenState()
-
-    @staticmethod
-    def deserialize_from_wire_proto ( wire_proto: 'bittensor.proto.Synapse' ) -> 'TextLastHiddenState':
         instance_proto = bittensor.proto.Synapse.TextLastHiddenState()
         instance_proto.ParseFromString( wire_proto.args_data )
->>>>>>> 3f8cc75a
         return TextLastHiddenState.deserialize_from_instance_proto( instance_proto )
 
     def serialize_to_instance_proto( self ) -> 'bittensor.proto.Synapse.TextLastHiddenState':
@@ -881,26 +821,24 @@
             backward_response_serializer_type = self.backward_response_serializer_type,
         )
 
-<<<<<<< HEAD
-    def serialize_to_wire_proto( self ) -> 'bittensor.proto.Synapse':
+    def serialize_to_wire_proto( self, code: 'bittensor.proto.ReturnCode' = 0, message: str = '' ) -> 'bittensor.proto.Synapse':
         """ Serializes the class instance to a Synapse wire proto.
+            Args:
+                code (:obj:`bittensor.proto.ReturnCode`, `optional`):
+                    Return code of the Synapse
+                message (:obj:`string`, `optional`):
+                    Return Message of the Synapse
             Returns:
                 serialized_synapse_as_wire_proto (:obj:`torch.Tensor`, `required`):
                     Instance class serialized to a wire proto.
         """
         return bittensor.proto.Synapse (
-                synapse_data = self.serialize_to_instance_proto().SerializeToString(),
-=======
-    def serialize_to_wire_proto ( self, code: 'bittensor.proto.ReturnCode' = 0, message: str = '' ) -> bittensor.proto.Synapse:
-        return bittensor.proto.Synapse (
                 args_data = self.serialize_to_instance_proto().SerializeToString(),
->>>>>>> 3f8cc75a
                 synapse_type = TextLastHiddenState.synapse_type,
                 return_code = code,
                 message = message
             )
 
-<<<<<<< HEAD
     def nill_forward_response_tensor( self, forward_request_tensor: torch.Tensor ) -> torch.Tensor:
         """ Returns a zeroed tensor used as response to a dendrite forward call when the call fails.
             Args:
@@ -923,7 +861,7 @@
         """
         return torch.zeros( ( forward_request_tensor.size(0), forward_request_tensor.size(1), forward_request_tensor.size(2) ), dtype=torch.float32)
 
-    def check_forward_request ( self, foward_request_tensor ) -> Tuple[ bool, bittensor.proto.ReturnCode,  str ]:
+    def check_forward_request ( self, foward_request_tensor ) -> Tuple[ bool, 'bittensor.proto.ReturnCode',  str ]:
         """ Checks that the forward request tensor being sent by the dendrite is well formed.
             Args:
                 foward_request_tensor (:obj:`torch.Tensor` of shape :obj:`(shape)`, `required`):
@@ -941,7 +879,7 @@
         else:
             return True, bittensor.proto.ReturnCode.Success, "Success"
 
-    def check_forward_response_shape( self, foward_request_tensor, forward_response_tensor ) -> Tuple[ bool, bittensor.proto.ReturnCode,  str ]:
+    def check_forward_response_shape( self, foward_request_tensor, forward_response_tensor ) -> Tuple[ bool, 'bittensor.proto.ReturnCode',  str ]:
         """ Checks that the forward response tensor being sent by the axon is well formed.
             Args:
                 foward_request_tensor (:obj:`torch.Tensor` of shape :obj:`(shape)`, `required`):
@@ -960,16 +898,6 @@
                 forward_response_tensor.size(0) != foward_request_tensor.size(0) or 
                 forward_response_tensor.size(1) != foward_request_tensor.size(1) or 
                 forward_response_tensor.size(2) != bittensor.__network_dim__
-=======
-    def nill_response_for_inputs (self, inputs: torch.Tensor ) -> torch.Tensor:
-        return torch.zeros( ( inputs.size(0), inputs.size(1), bittensor.__network_dim__ ), dtype=torch.float32)
-
-    def check_forward_response_shape( self, inputs_request, outputs_response ) -> Tuple[ bool, 'bittensor.proto.ReturnCode',  str ]:
-        if  ( 
-                outputs_response.size(0) != inputs_request.size(0) or 
-                outputs_response.size(1) != self.num_to_generate or 
-                outputs_response.size(2) != bittensor.__network_dim__
->>>>>>> 3f8cc75a
             ):
             return False, bittensor.proto.ReturnCode.ResponseShapeException, "output.shape:{} does not match inputs:{} for synapse: {}".format( forward_response_tensor.shape, foward_request_tensor.shape, self )
         else:
@@ -1104,15 +1032,14 @@
         )
 
     @staticmethod
-<<<<<<< HEAD
-    def TextCasualLM ( 
+    def TextCausalLM ( 
         topk:int = 512,
         forward_request_serializer_type: 'bittensor.proto.Serializer.Type' = bittensor.proto.Serializer.MSGPACK,
         forward_response_serializer_type: 'bittensor.proto.Serializer.Type' = bittensor.proto.Serializer.MSGPACK,
         backward_request_serializer_type: 'bittensor.proto.Serializer.Type' = bittensor.proto.Serializer.MSGPACK,
         backward_response_serializer_type: 'bittensor.proto.Serializer.Type' = bittensor.proto.Serializer.MSGPACK,
-    ) -> TextCasualLM:
-        """ Factory function which returns a TextCasualLM synapse adapter given arguments.
+    ) -> TextCausalLM:
+        """ Factory function which returns a TextCausalLM synapse adapter given arguments.
             Args:
                 forward_request_serializer_type (:obj:`bittensor.proto.Serializer.Type` of shape :obj:`(1)`, `optional`, :default: `bittensor.proto.Serializer.MSGPACK`):
                     Serializer used to pack torch tensors on forward request.
@@ -1123,20 +1050,15 @@
                 backward_response_serializer_type (:obj:`bittensor.proto.Serializer.Type` of shape :obj:`(1)`, `optional`, :default: `bittensor.proto.Serializer.MSGPACK`):
                     Serialzer used to pack torch tensors on backward response.
             Returns:
-                TextCasualLM (:obj:`TextCasualLM`, `required`):
-                    TextCasualLM instance adapter class.
-        """
-        return TextCasualLM ( 
+                TextCausalLM (:obj:`TextCausalLM`, `required`):
+                    TextCausalLM instance adapter class.
+        """
+        return TextCausalLM ( 
             topk = topk,
             forward_request_serializer_type = forward_request_serializer_type,
             forward_response_serializer_type = forward_response_serializer_type,
             backward_request_serializer_type = backward_request_serializer_type,
             backward_response_serializer_type = backward_response_serializer_type,
-=======
-    def TextCausalLM ( topk:int = 512 ) -> TextCausalLM:
-        return TextCausalLM ( 
-            topk = topk 
->>>>>>> 3f8cc75a
         )
 
     @staticmethod
