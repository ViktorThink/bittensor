# The MIT License (MIT)
# Copyright © 2021 Yuma Rao

# Permission is hereby granted, free of charge, to any person obtaining a copy of this software and associated
# documentation files (the “Software”), to deal in the Software without restriction, including without limitation
# the rights to use, copy, modify, merge, publish, distribute, sublicense, and/or sell copies of the Software,
# and to permit persons to whom the Software is furnished to do so, subject to the following conditions:

# The above copyright notice and this permission notice shall be included in all copies or substantial portions of
# the Software.

# THE SOFTWARE IS PROVIDED “AS IS”, WITHOUT WARRANTY OF ANY KIND, EXPRESS OR IMPLIED, INCLUDING BUT NOT LIMITED TO
# THE WARRANTIES OF MERCHANTABILITY, FITNESS FOR A PARTICULAR PURPOSE AND NONINFRINGEMENT. IN NO EVENT SHALL
# THE AUTHORS OR COPYRIGHT HOLDERS BE LIABLE FOR ANY CLAIM, DAMAGES OR OTHER LIABILITY, WHETHER IN AN ACTION
# OF CONTRACT, TORT OR OTHERWISE, ARISING FROM, OUT OF OR IN CONNECTION WITH THE SOFTWARE OR THE USE OR OTHER
# DEALINGS IN THE SOFTWARE.

import argparse
import copy
import os
import time
from abc import ABC, abstractmethod
from typing import Union
from warnings import warn

import grpc

import bittensor

<<<<<<< HEAD
=======
class Synapse:

    def __init__( 
            self, 
            config: 'bittensor.Config' =  None, 
        ):
        """ Initializes a new Synapse.
            Args:
                wallet (:obj:`bittensor.wallet.Wallet`, `required`):
                    bittensor wallet object.
                config (:obj:`bittensor.Config`, `optional`, defaults to bittensor.config()):
                    bittensor config object.
                metagraph (:obj:`bittensor.metagraph.Metagraph`, `optional`, defaults to bittensor.metagraph.Metagraph()):
                    bittensor metagraph object.
        """
        if config == None: config = Synapse.config()
        Synapse.check_config( config )
        self.config = copy.deepcopy(config)
>>>>>>> f3b1fa99

class Synapse(ABC):

    name: str = "synapse"

    def __init__(self, config: "bittensor.Config" = None):
        """Initializes a new Synapse.
        Args:
            config (:obj:`bittensor.Config`, `optional`, defaults to bittensor.config()):
                bittensor config object.
            metagraph (:obj:`bittensor.metagraph.Metagraph`, `optional`, defaults to bittensor.metagraph.Metagraph()):
                bittensor metagraph object.
        """

        if self.name == "synapse":
            raise ValueError
        if config is None:
            config = Synapse.config()
        Synapse.check_config(config)
        self.config = copy.deepcopy(config)
        self.is_attached = False
        self.axon = None

    def __str__(self):
        return self.name

    ## Methods to be defined in the terminal child.
    @abstractmethod
    def _priority(self, forward_call: bittensor.BittensorCall) -> Union[float, None]:
        raise NotImplementedError("Must implement _priority() in subclass.")

<<<<<<< HEAD
    @abstractmethod
    def _blacklist(self, forward_call: bittensor.BittensorCall) -> bool:
        raise NotImplementedError("Must implement subclass_blacklist() in subclass.")

    @abstractmethod
    def forward(self, forward_call: bittensor.BittensorCall) -> bittensor.BittensorCall:
        raise NotImplementedError("Must implement forward() in subclass.")

    def priority(self, forward_call: bittensor.BittensorCall) -> float:
        """_priority: Returns the priority of the forward call.
        Args:
            forward_call (:obj:`bittensor.BittensorCall`, `required`):
                forward_call to check.
        Returns:
            float: priority of the forward call.
=======
    def __str__(self):
        return "synapse"
    
    def _attach( self, axon: 'bittensor.axon' ):
        """ _attach: Attaches the synapse to the axon."""
        raise NotImplementedError('Must implement _attach() in subclass.')

    # Instance priority called by subclass priority which is called by super priority.
    def priority( self, forward_call: bittensor.BittensorCall ) -> float:
        raise NotImplementedError('Must implement priority() in subclass.')

    def _priority( self, forward_call: bittensor.BittensorCall ) -> float:
        return self.priority()
    
    def __priority( self, forward_call: bittensor.BittensorCall ) -> bool:
        """ __priority: Returns the priority of the forward call.
            Args:
                forward_call (:obj:`bittensor.BittensorCall`, `required`):
                    forward_call to check.
            Returns:
                float: priority of the forward call.
>>>>>>> f3b1fa99
        """
        # Call subclass priority, if not implemented use the
        # metagraph priority based on stake.
        try:
            priority = self._priority(forward_call)
            if priority is not None:
                return priority

        except NotImplementedError:
            warn("_priority is not implemented in the subclass!")
            if self.axon.metagraph is not None:
                uid = self.metagraph.hotkeys.index(forward_call.hotkey)
                return self.metagraph.S[uid].item()
            else:
                return 0.0

    def blacklist(self, forward_call: bittensor.BittensorCall) -> bool:
        """__blacklist: Checks if the forward call is blacklisted.
        Args:
            forward_call (:obj:`bittensor.BittensorCall`, `required`):
                forward_call to check.
        Returns:
            bool: True if blacklisted, False otherwise.
        """
        # Call subclass blacklist and optionaly return if metagraph is None.
        try:
            sub_blacklist = self._blacklist(forward_call)
        except:
            sub_blacklist = True
        if self.metagraph is None:
            return sub_blacklist

        # Check for registration
        def registration_check():
            is_registered = forward_call.hotkey in self.metagraph.hotkeys
            if not is_registered:
                if self.config.synapse.blacklist.allow_non_registered:
                    return False
                raise Exception("Registration blacklist")

        # Blacklist based on stake.
        def stake_check() -> bool:
            uid = self.metagraph.hotkeys.index(forward_call.hotkey)
            if self.metagraph.S[uid].item() < self.config.synapse.blacklist.stake:
                raise Exception("Stake blacklist")
            return False

        # Optionally blacklist based on checks.
        try:
            registration_check()
            stake_check()
            return sub_blacklist
        except Exception as e:
            return True

<<<<<<< HEAD
    ## Methods to be defined in the request-specific synapse.
    @abstractmethod
    def _attach(self, axon: "bittensor.axon"):
        ...

    @staticmethod
    @abstractmethod
    def add_defaults(defaults):
        """Add default values to defaults object"""
        defaults.synapse = bittensor.Config()
        defaults.synapse.blacklist.stake = (
            os.getenv("BT_SYNAPSE_BLACKLIST_STAKE")
            if os.getenv("BT_SYNAPSE_BLACKLIST_STAKE") is not None
            else 10
        )
        defaults.synapse.blacklist.allow_non_registered = (
            os.getenv("BT_SYNAPSE_BLACKLIST_ALLOW_NON_REGISTERED")
            if os.getenv("BT_SYNAPSE_BLACKLIST_ALLOW_NON_REGISTERED") is not None
            else True
        )

    @staticmethod
    @abstractmethod
    def add_args(parser: argparse.ArgumentParser, prefix: str = None):
        """Accept specific arguments from parser"""
        prefix_str = "" if prefix is None else prefix + "."

        try:
            parser.add_argument(
                "--" + prefix_str + "synapse.blacklist.stake",
                type=float,
                help="The amount of stake (tao) required to make a call.",
                default=10,
            )
            parser.add_argument(
                "--" + prefix_str + "synapse.blacklist.allow_non_registered",
                action="store_true",
                help="""If true, allow non-registered peers""",
                default=True,
            )
        except argparse.ArgumentError:
            # re-parsing arguments.
            pass

    @abstractmethod
    def pre_process_request_proto_to_forward_call(
        self, request_proto: "bittensor.ForwardRequest"
    ) -> "bittensor.BittensorCall":
        """pre_process_request_proto_to_forward_call
        ------------------------------------------
        Args:
            request_proto (bittensor.ForwardRequest):
                request_proto to process in to a forward call.
        Returns:
            bittensor.BittensorCall (:obj:`bittensor.BittensorCall`, `required`):
                forward call processed from the request proto.
        """
        raise NotImplementedError(
            "Must implement pre_process_request_proto_to_forward_call() in subclass."
        )

    @abstractmethod
    def pre_process_request_proto_to_backward_call(
        self, request_proto: "bittensor.BackwardRequest"
    ) -> "bittensor.BittensorCall":
        """pre_process_request_proto_to_backward_call
        ------------------------------------------
        Args:
            request_proto (bittensor.BackwardRequest):
                request_proto to process in to a backward call.
        Returns:
            bittensor.BittensorCall (:obj:`bittensor.BittensorCall`, `required`):
                backward call processed from the request proto.
        """
        raise NotImplementedError(
            "Must implement pre_process_request_proto_to_backward_call() in subclass."
        )

    @abstractmethod
    def post_process_forward_call_to_response_proto(
        self, forward_call: "bittensor.BittensorCall"
    ) -> "bittensor.ForwardResponse":
        """post_process_forward_call_to_response_proto
        --------------------------------------------
        Args:
            forward_call (bittensor.BittensorCall):
                forward_call to process in to a response proto.
        Returns:
            response (bittensor.ForwardResponse):
                response proto processed from the forward call.
        """
        raise NotImplementedError(
            "Must implement post_process_forward_call_to_response_proto() in subclass."
        )

    def attach(self, axon):
        """Attach Synapse to the axon."""
        assert not self.is_attached

        self._attach(axon)
        self.axon = axon
        self.is_attached = True

    def config(self) -> "bittensor.Config":
        """Returns the config for this synapse."""
        parser = argparse.ArgumentParser()
        self.add_args(parser)
        return bittensor.config(parser)

    def help(self):
        """Print help to stdout"""
        parser = argparse.ArgumentParser()
        self.add_args(parser)
        print(self.__new__.__doc__)
        parser.print_help()

    @staticmethod
    def check_config(config: "bittensor.Config"):
        pass

    def Forward(
        self, request: "bittensor.ForwardRequest", context: grpc.ServicerContext
    ) -> "bittensor.ForwardResponse":
        """ForwardTextLastHiddenState
        ----------------------------
        Args:
            request (bittensor.ForwardRequest):
                request.version (int): version of the caller.
                request.hotkey (string): hotkey of the neuron.
                request.timeout (float): timeout for the request.
            context (grpc.ServicerContext):
                grpc tcp context.
        Returns:
            response (bittensor.ForwardResponse):
                response.serialized_hidden_states (string): serialized hidden states.
        """

        # Build forward call.
        forward_call = self.pre_process_request_proto_to_forward_call(request_proto=request)
        forward_call.hotkey = request.hotkey
        forward_call.start_time = time.time()
        forward_call.timeout = request.timeout
        forward_call.version = request.version

=======
    def forward(self, forward_call: 'bittensor.BittensorCall' ) -> bittensor.BittensorCall:
        raise NotImplementedError('Must implement forward() in subclass.')
    
    def backward( self, backward_call: 'bittensor.BittensorCall' ):
        raise NotImplementedError('Must implement backward() in subclass.')
    
    def pre_process_request_proto_to_forward_call( 
            self, 
            request_proto: 'bittensor.ForwardRequest' 
        ) -> 'bittensor.BittensorCall':
        """ pre_process_request_proto_to_forward_call
            ------------------------------------------
            Args:
                request_proto (bittensor.ForwardRequest):
                    request_proto to process in to a forward call.
            Returns:
                bittensor.BittensorCall (:obj:`bittensor.BittensorCall`, `required`):
                    forward call processed from the request proto.
            """
        raise NotImplementedError('Must implement pre_process_request_proto_to_forward_call() in subclass.')
    
    def pre_process_request_proto_to_backward_call( 
            self, 
            request_proto: 'bittensor.BackwardRequest' 
        ) -> 'bittensor.BittensorCall':
        """ pre_process_request_proto_to_backward_call
            ------------------------------------------
            Args:
                request_proto (bittensor.BackwardRequest):
                    request_proto to process in to a backward call.
            Returns:
                bittensor.BittensorCall (:obj:`bittensor.BittensorCall`, `required`):
                    backward call processed from the request proto.
            """
        raise NotImplementedError('Must implement pre_process_request_proto_to_backward_call() in subclass.')
    
    def post_process_forward_call_to_response_proto( 
            self, 
            forward_call: 'bittensor.BittensorCall' 
        ) -> 'bittensor.ForwardResponse':
        """ post_process_forward_call_to_response_proto
            --------------------------------------------
            Args:
                forward_call (bittensor.BittensorCall):
                    forward_call to process in to a response proto.
            Returns:    
                response (bittensor.ForwardResponse):
                    response proto processed from the forward call.
        """
        raise NotImplementedError('Must implement post_process_forward_call_to_response_proto() in subclass.')
    
    def post_process_backward_call_to_response_proto( 
            self, 
            forward_call: 'bittensor.BittensorCall' 
        ) -> 'bittensor.BackwardResponse':
        """ post_process_forward_call_to_response_proto
            --------------------------------------------
            Args:
                forward_call (bittensor.BittensorCall):
                    backward_call to process in to a response proto.
            Returns:    
                response (bittensor.BackwardResponse):
                    response proto processed from the forward call.
        """
        raise NotImplementedError('Must implement post_process_backward_call_to_response_proto() in subclass.')
        
    def Forward( 
            self, 
            request: 'bittensor.ForwardRequest', 
            context: grpc.ServicerContext 
        ) -> 'bittensor.ForwardResponse':
        """ ForwardTextLastHiddenState
            ----------------------------
            Args:
                request (bittensor.ForwardRequest): 
                    request.version (int): version of the caller.
                    request.hotkey (string): hotkey of the neuron.
                    request.timeout (float): timeout for the request.
                context (grpc.ServicerContext):
                    grpc tcp context.
            Returns:
                response (bittensor.ForwardResponse): 
                    response.serialized_hidden_states (string): serialized hidden states.
        """
        if not self.is_attached:
            raise Exception('Synapse cannot be called unless it is attached. Call attach() first.')
>>>>>>> f3b1fa99
        try:
            # Build forward call.
            forward_call = self.pre_process_request_proto_to_forward_call( request_proto = request )
            forward_call.hotkey = request.hotkey
            forward_call.start_time = time.time()
            forward_call.timeout = request.timeout
            forward_call.version = request.version
            
            # Check blacklist.
            if self._blacklist(forward_call):
                raise Exception("Blacklisted")
            # Get priority.
            priority = self._priority(forward_call)
            # Queue the forward call.
            future = self.axon.priority_threadpool.submit(
                self.forward,
                forward_call=forward_call,
                priority=priority,
            )
        except Exception as e:
            forward_call.request_code = bittensor.proto.ReturnCode.UnknownException
            forward_call.request_message = str(e)

        finally:
            # Log request.
            bittensor.logging.rpc_log(
                axon=True,
                forward=True,
                is_response=False,
                code=forward_call.request_code,
                call_time=time.time() - forward_call.start_time,
                pubkey=forward_call.hotkey,
                uid=None,
                inputs=forward_call.get_inputs_shape()
                if forward_call.request_code == bittensor.proto.ReturnCode.Success
                else None,
                outputs=None,
                message=forward_call.request_message,
                synapse=self.__str__(),
            )
            if forward_call.request_code != bittensor.proto.ReturnCode.Success:
<<<<<<< HEAD
                return self.post_process_forward_call_to_response_proto(forward_call)
=======
                response = self.post_process_forward_call_to_response_proto( forward_call )
                response.hotkey = self.wallet.hotkey.ss58_address
                response.version = bittensor.__version_as_int__
                return response
>>>>>>> f3b1fa99

        # Do forward.
        try:
            # Get the result.
            future.result(timeout=forward_call.timeout)

        except Exception as e:
            forward_call.response_code = bittensor.proto.ReturnCode.UnknownException
            forward_call.response_message = str(e)
        finally:
            # Log response
            bittensor.logging.rpc_log(
                axon=True,
                forward=True,
                is_response=True,
                code=forward_call.response_code,
                call_time=time.time() - forward_call.start_time,
                pubkey=forward_call.hotkey,
                uid=None,
                inputs=list(forward_call.get_inputs_shape())
                if forward_call.response_code == bittensor.proto.ReturnCode.Success
                else None,
                outputs=list(forward_call.get_outputs_shape())
                if forward_call.response_code == bittensor.proto.ReturnCode.Success
                else None,
                message=forward_call.response_message,
                synapse=self.__str__(),
            )
<<<<<<< HEAD
            return self.post_process_forward_call_to_response_proto(forward_call)

    def Backward(self, request: "bittensor.BackwardRequest", context: grpc.ServicerContext):
        """ForwardTextLastHiddenState
        ----------------------------
        Args:
            request (bittensor.BackwardRequest):
                request.version (int): version of the caller.
                request.hotkey (string): hotkey of the neuron.
            context (grpc.ServicerContext):
                grpc tcp context.
        """
        print("backward")
        # Build backward call.
        backward_call = self.pre_process_request_proto_to_backward_call(request_proto=request)
        backward_call.hotkey = request.hotkey
        backward_call.start_time = time.time()
        backward_call.version = request.version
=======
            response = self.post_process_forward_call_to_response_proto( forward_call )
            response.hotkey = self.wallet.hotkey.ss58_address
            response.version = bittensor.__version_as_int__
            return response


    def Backward( 
            self, 
            request: 'bittensor.BackwardRequest', 
            context: grpc.ServicerContext 
        ) -> 'bittensor.ForwardResponse':
        """ ForwardTextLastHiddenState
            ----------------------------
            Args:
                request (bittensor.BackwardRequest): 
                    request.version (int): version of the caller.
                    request.hotkey (string): hotkey of the neuron.
                context (grpc.ServicerContext):
                    grpc tcp context.
            Returns:
                response (bittensor.BackwardResponse): 
                    response from the backward call.
>>>>>>> f3b1fa99

        """
        if not self.is_attached:
            raise Exception('Synapse cannot be called unless it is attached. Call attach() first.')
        try:
            # Build backward call.
            backward_call = self.pre_process_request_proto_to_backward_call( request_proto = request )
            backward_call.hotkey = request.hotkey
            backward_call.start_time = time.time()
            backward_call.version = request.version

            # Check blacklist.
<<<<<<< HEAD
            if self.__blacklist(backward_call):
                raise Exception("Blacklisted")
=======
            if self._blacklist( backward_call ): raise Exception('Blacklisted')
>>>>>>> f3b1fa99
            # Get priority.
            priority = self._priority(backward_call)
            # Queue the backward call.
<<<<<<< HEAD
            self.axon.priority_threadpool.submit(
=======
            future = self.priority_threadpool.submit(
>>>>>>> f3b1fa99
                self.backward,
                backward_call=backward_call,
                priority=priority,
            )
        except Exception as e:
            backward_call.request_code = bittensor.proto.ReturnCode.UnknownException
            backward_call.request_message = str(e)
        finally:
            # Log request.
<<<<<<< HEAD
            bittensor.logging.rpc_log(
                axon=True,
                forward=False,
                is_response=False,
                code=backward_call.request_code,
                call_time=time.time() - backward_call.start_time,
                pubkey=backward_call.hotkey,
                uid=None,
                inputs=backward_call.get_inputs_shape()
                if backward_call.request_code == bittensor.proto.ReturnCode.Success
                else None,
                outputs=None,
                message=backward_call.request_message,
                synapse=self.__str__(),
            )
=======
            bittensor.logging.rpc_log ( 
                axon = True, 
                forward = False, 
                is_response = False, 
                code = backward_call.request_code, 
                call_time = time.time() - backward_call.start_time, 
                pubkey = backward_call.hotkey, 
                uid = None, 
                inputs = backward_call.get_inputs_shape() if backward_call.request_code == bittensor.proto.ReturnCode.Success else None,
                outputs = None,
                message = backward_call.request_message,
                synapse = self.__str__()
            )
            if backward_call.request_code != bittensor.proto.ReturnCode.Success:
                response_proto = self.post_process_backward_call_to_response_proto( backward_call )
                response_proto.hotkey = self.wallet.hotkey.ss58_address
                response_proto.version = bittensor.__version_as_int__
                response_proto.return_code = backward_call.request_code
                response_proto.message = backward_call.request_message
                return response_proto

        # Do backward.
        try:
            # Get the result.
            future.result( timeout = bittensor.__blocktime__ )

        except Exception as e:
            backward_call.response_code = bittensor.proto.ReturnCode.UnknownException
            backward_call.response_message = str(e)
        finally:
            # Log response
            bittensor.logging.rpc_log ( 
                axon = True, 
                forward = False, 
                is_response = True, 
                code = backward_call.response_code, 
                call_time = time.time() - backward_call.start_time, 
                pubkey = backward_call.hotkey, 
                uid = None, 
                inputs = list( backward_call.get_inputs_shape() ) if backward_call.response_code == bittensor.proto.ReturnCode.Success else None,
                outputs = list( backward_call.get_outputs_shape() ) if backward_call.response_code == bittensor.proto.ReturnCode.Success else None,
                message = backward_call.response_message,
                synapse = self.__str__()
            )
            response_proto = self.post_process_backward_call_to_response_proto( backward_call )
            response_proto.hotkey = self.wallet.hotkey.ss58_address
            response_proto.version = bittensor.__version_as_int__
            response_proto.return_code = backward_call.request_code
            response_proto.message = backward_call.request_message
            return response_proto
>>>>>>> f3b1fa99
<|MERGE_RESOLUTION|>--- conflicted
+++ resolved
@@ -27,27 +27,6 @@
 
 import bittensor
 
-<<<<<<< HEAD
-=======
-class Synapse:
-
-    def __init__( 
-            self, 
-            config: 'bittensor.Config' =  None, 
-        ):
-        """ Initializes a new Synapse.
-            Args:
-                wallet (:obj:`bittensor.wallet.Wallet`, `required`):
-                    bittensor wallet object.
-                config (:obj:`bittensor.Config`, `optional`, defaults to bittensor.config()):
-                    bittensor config object.
-                metagraph (:obj:`bittensor.metagraph.Metagraph`, `optional`, defaults to bittensor.metagraph.Metagraph()):
-                    bittensor metagraph object.
-        """
-        if config == None: config = Synapse.config()
-        Synapse.check_config( config )
-        self.config = copy.deepcopy(config)
->>>>>>> f3b1fa99
 
 class Synapse(ABC):
 
@@ -67,6 +46,8 @@
         if config is None:
             config = Synapse.config()
         Synapse.check_config(config)
+
+        self.priority_threadpool = bittensor.prioritythreadpool(config=self.synapse_config)
         self.config = copy.deepcopy(config)
         self.is_attached = False
         self.axon = None
@@ -79,7 +60,6 @@
     def _priority(self, forward_call: bittensor.BittensorCall) -> Union[float, None]:
         raise NotImplementedError("Must implement _priority() in subclass.")
 
-<<<<<<< HEAD
     @abstractmethod
     def _blacklist(self, forward_call: bittensor.BittensorCall) -> bool:
         raise NotImplementedError("Must implement subclass_blacklist() in subclass.")
@@ -95,32 +75,10 @@
                 forward_call to check.
         Returns:
             float: priority of the forward call.
-=======
-    def __str__(self):
-        return "synapse"
-    
-    def _attach( self, axon: 'bittensor.axon' ):
-        """ _attach: Attaches the synapse to the axon."""
-        raise NotImplementedError('Must implement _attach() in subclass.')
-
-    # Instance priority called by subclass priority which is called by super priority.
-    def priority( self, forward_call: bittensor.BittensorCall ) -> float:
-        raise NotImplementedError('Must implement priority() in subclass.')
-
-    def _priority( self, forward_call: bittensor.BittensorCall ) -> float:
-        return self.priority()
-    
-    def __priority( self, forward_call: bittensor.BittensorCall ) -> bool:
-        """ __priority: Returns the priority of the forward call.
-            Args:
-                forward_call (:obj:`bittensor.BittensorCall`, `required`):
-                    forward_call to check.
-            Returns:
-                float: priority of the forward call.
->>>>>>> f3b1fa99
         """
         # Call subclass priority, if not implemented use the
         # metagraph priority based on stake.
+        assert self.is_attached
         try:
             priority = self._priority(forward_call)
             if priority is not None:
@@ -129,8 +87,8 @@
         except NotImplementedError:
             warn("_priority is not implemented in the subclass!")
             if self.axon.metagraph is not None:
-                uid = self.metagraph.hotkeys.index(forward_call.hotkey)
-                return self.metagraph.S[uid].item()
+                uid = self.axon.metagraph.hotkeys.index(forward_call.hotkey)
+                return self.axon.metagraph.S[uid].item()
             else:
                 return 0.0
 
@@ -142,26 +100,27 @@
         Returns:
             bool: True if blacklisted, False otherwise.
         """
+        assert self.is_attached
         # Call subclass blacklist and optionaly return if metagraph is None.
         try:
             sub_blacklist = self._blacklist(forward_call)
         except:
             sub_blacklist = True
-        if self.metagraph is None:
+        if self.axon.metagraph is None:
             return sub_blacklist
 
         # Check for registration
         def registration_check():
-            is_registered = forward_call.hotkey in self.metagraph.hotkeys
+            is_registered = forward_call.hotkey in self.axon.metagraph.hotkeys
             if not is_registered:
-                if self.config.synapse.blacklist.allow_non_registered:
+                if self.synapse_config.blacklist.allow_non_registered:
                     return False
                 raise Exception("Registration blacklist")
 
         # Blacklist based on stake.
         def stake_check() -> bool:
-            uid = self.metagraph.hotkeys.index(forward_call.hotkey)
-            if self.metagraph.S[uid].item() < self.config.synapse.blacklist.stake:
+            uid = self.axon.metagraph.hotkeys.index(forward_call.hotkey)
+            if self.axon.metagraph.S[uid].item() < self.config.synapse.blacklist.stake:
                 raise Exception("Stake blacklist")
             return False
 
@@ -173,7 +132,6 @@
         except Exception as e:
             return True
 
-<<<<<<< HEAD
     ## Methods to be defined in the request-specific synapse.
     @abstractmethod
     def _attach(self, axon: "bittensor.axon"):
@@ -310,117 +268,24 @@
             response (bittensor.ForwardResponse):
                 response.serialized_hidden_states (string): serialized hidden states.
         """
-
-        # Build forward call.
-        forward_call = self.pre_process_request_proto_to_forward_call(request_proto=request)
-        forward_call.hotkey = request.hotkey
-        forward_call.start_time = time.time()
-        forward_call.timeout = request.timeout
-        forward_call.version = request.version
-
-=======
-    def forward(self, forward_call: 'bittensor.BittensorCall' ) -> bittensor.BittensorCall:
-        raise NotImplementedError('Must implement forward() in subclass.')
-    
-    def backward( self, backward_call: 'bittensor.BittensorCall' ):
-        raise NotImplementedError('Must implement backward() in subclass.')
-    
-    def pre_process_request_proto_to_forward_call( 
-            self, 
-            request_proto: 'bittensor.ForwardRequest' 
-        ) -> 'bittensor.BittensorCall':
-        """ pre_process_request_proto_to_forward_call
-            ------------------------------------------
-            Args:
-                request_proto (bittensor.ForwardRequest):
-                    request_proto to process in to a forward call.
-            Returns:
-                bittensor.BittensorCall (:obj:`bittensor.BittensorCall`, `required`):
-                    forward call processed from the request proto.
-            """
-        raise NotImplementedError('Must implement pre_process_request_proto_to_forward_call() in subclass.')
-    
-    def pre_process_request_proto_to_backward_call( 
-            self, 
-            request_proto: 'bittensor.BackwardRequest' 
-        ) -> 'bittensor.BittensorCall':
-        """ pre_process_request_proto_to_backward_call
-            ------------------------------------------
-            Args:
-                request_proto (bittensor.BackwardRequest):
-                    request_proto to process in to a backward call.
-            Returns:
-                bittensor.BittensorCall (:obj:`bittensor.BittensorCall`, `required`):
-                    backward call processed from the request proto.
-            """
-        raise NotImplementedError('Must implement pre_process_request_proto_to_backward_call() in subclass.')
-    
-    def post_process_forward_call_to_response_proto( 
-            self, 
-            forward_call: 'bittensor.BittensorCall' 
-        ) -> 'bittensor.ForwardResponse':
-        """ post_process_forward_call_to_response_proto
-            --------------------------------------------
-            Args:
-                forward_call (bittensor.BittensorCall):
-                    forward_call to process in to a response proto.
-            Returns:    
-                response (bittensor.ForwardResponse):
-                    response proto processed from the forward call.
-        """
-        raise NotImplementedError('Must implement post_process_forward_call_to_response_proto() in subclass.')
-    
-    def post_process_backward_call_to_response_proto( 
-            self, 
-            forward_call: 'bittensor.BittensorCall' 
-        ) -> 'bittensor.BackwardResponse':
-        """ post_process_forward_call_to_response_proto
-            --------------------------------------------
-            Args:
-                forward_call (bittensor.BittensorCall):
-                    backward_call to process in to a response proto.
-            Returns:    
-                response (bittensor.BackwardResponse):
-                    response proto processed from the forward call.
-        """
-        raise NotImplementedError('Must implement post_process_backward_call_to_response_proto() in subclass.')
-        
-    def Forward( 
-            self, 
-            request: 'bittensor.ForwardRequest', 
-            context: grpc.ServicerContext 
-        ) -> 'bittensor.ForwardResponse':
-        """ ForwardTextLastHiddenState
-            ----------------------------
-            Args:
-                request (bittensor.ForwardRequest): 
-                    request.version (int): version of the caller.
-                    request.hotkey (string): hotkey of the neuron.
-                    request.timeout (float): timeout for the request.
-                context (grpc.ServicerContext):
-                    grpc tcp context.
-            Returns:
-                response (bittensor.ForwardResponse): 
-                    response.serialized_hidden_states (string): serialized hidden states.
-        """
         if not self.is_attached:
-            raise Exception('Synapse cannot be called unless it is attached. Call attach() first.')
->>>>>>> f3b1fa99
+            raise Exception("Synapse cannot be called unless it is attached. Call attach() first.")
+
         try:
             # Build forward call.
-            forward_call = self.pre_process_request_proto_to_forward_call( request_proto = request )
+            forward_call = self.pre_process_request_proto_to_forward_call(request_proto=request)
             forward_call.hotkey = request.hotkey
             forward_call.start_time = time.time()
             forward_call.timeout = request.timeout
             forward_call.version = request.version
-            
+
             # Check blacklist.
-            if self._blacklist(forward_call):
+            if self.blacklist(forward_call):
                 raise Exception("Blacklisted")
             # Get priority.
             priority = self._priority(forward_call)
             # Queue the forward call.
-            future = self.axon.priority_threadpool.submit(
+            future = self.priority_threadpool.submit(
                 self.forward,
                 forward_call=forward_call,
                 priority=priority,
@@ -447,14 +312,11 @@
                 synapse=self.__str__(),
             )
             if forward_call.request_code != bittensor.proto.ReturnCode.Success:
-<<<<<<< HEAD
-                return self.post_process_forward_call_to_response_proto(forward_call)
-=======
-                response = self.post_process_forward_call_to_response_proto( forward_call )
-                response.hotkey = self.wallet.hotkey.ss58_address
+
+                response = self.post_process_forward_call_to_response_proto(forward_call)
+                response.hotkey = self.axon.wallet.hotkey.ss58_address
                 response.version = bittensor.__version_as_int__
                 return response
->>>>>>> f3b1fa99
 
         # Do forward.
         try:
@@ -483,10 +345,15 @@
                 message=forward_call.response_message,
                 synapse=self.__str__(),
             )
-<<<<<<< HEAD
-            return self.post_process_forward_call_to_response_proto(forward_call)
-
-    def Backward(self, request: "bittensor.BackwardRequest", context: grpc.ServicerContext):
+
+            response = self.post_process_forward_call_to_response_proto(forward_call)
+            response.hotkey = self.axon.wallet.hotkey.ss58_address
+            response.version = bittensor.__version_as_int__
+            return response
+
+    def Backward(
+        self, request: "bittensor.BackwardRequest", context: grpc.ServicerContext
+    ) -> "bittensor.ForwardResponse":
         """ForwardTextLastHiddenState
         ----------------------------
         Args:
@@ -495,63 +362,27 @@
                 request.hotkey (string): hotkey of the neuron.
             context (grpc.ServicerContext):
                 grpc tcp context.
-        """
-        print("backward")
-        # Build backward call.
-        backward_call = self.pre_process_request_proto_to_backward_call(request_proto=request)
-        backward_call.hotkey = request.hotkey
-        backward_call.start_time = time.time()
-        backward_call.version = request.version
-=======
-            response = self.post_process_forward_call_to_response_proto( forward_call )
-            response.hotkey = self.wallet.hotkey.ss58_address
-            response.version = bittensor.__version_as_int__
-            return response
-
-
-    def Backward( 
-            self, 
-            request: 'bittensor.BackwardRequest', 
-            context: grpc.ServicerContext 
-        ) -> 'bittensor.ForwardResponse':
-        """ ForwardTextLastHiddenState
-            ----------------------------
-            Args:
-                request (bittensor.BackwardRequest): 
-                    request.version (int): version of the caller.
-                    request.hotkey (string): hotkey of the neuron.
-                context (grpc.ServicerContext):
-                    grpc tcp context.
-            Returns:
-                response (bittensor.BackwardResponse): 
-                    response from the backward call.
->>>>>>> f3b1fa99
+        Returns:
+            response (bittensor.BackwardResponse):
+                response from the backward call.
 
         """
         if not self.is_attached:
-            raise Exception('Synapse cannot be called unless it is attached. Call attach() first.')
+            raise Exception("Synapse cannot be called unless it is attached. Call attach() first.")
         try:
             # Build backward call.
-            backward_call = self.pre_process_request_proto_to_backward_call( request_proto = request )
+            backward_call = self.pre_process_request_proto_to_backward_call(request_proto=request)
             backward_call.hotkey = request.hotkey
             backward_call.start_time = time.time()
             backward_call.version = request.version
 
             # Check blacklist.
-<<<<<<< HEAD
             if self.__blacklist(backward_call):
                 raise Exception("Blacklisted")
-=======
-            if self._blacklist( backward_call ): raise Exception('Blacklisted')
->>>>>>> f3b1fa99
             # Get priority.
             priority = self._priority(backward_call)
             # Queue the backward call.
-<<<<<<< HEAD
-            self.axon.priority_threadpool.submit(
-=======
             future = self.priority_threadpool.submit(
->>>>>>> f3b1fa99
                 self.backward,
                 backward_call=backward_call,
                 priority=priority,
@@ -561,7 +392,6 @@
             backward_call.request_message = str(e)
         finally:
             # Log request.
-<<<<<<< HEAD
             bittensor.logging.rpc_log(
                 axon=True,
                 forward=False,
@@ -577,23 +407,9 @@
                 message=backward_call.request_message,
                 synapse=self.__str__(),
             )
-=======
-            bittensor.logging.rpc_log ( 
-                axon = True, 
-                forward = False, 
-                is_response = False, 
-                code = backward_call.request_code, 
-                call_time = time.time() - backward_call.start_time, 
-                pubkey = backward_call.hotkey, 
-                uid = None, 
-                inputs = backward_call.get_inputs_shape() if backward_call.request_code == bittensor.proto.ReturnCode.Success else None,
-                outputs = None,
-                message = backward_call.request_message,
-                synapse = self.__str__()
-            )
             if backward_call.request_code != bittensor.proto.ReturnCode.Success:
-                response_proto = self.post_process_backward_call_to_response_proto( backward_call )
-                response_proto.hotkey = self.wallet.hotkey.ss58_address
+                response_proto = self.post_process_backward_call_to_response_proto(backward_call)
+                response_proto.hotkey = self.axon.wallet.hotkey.ss58_address
                 response_proto.version = bittensor.__version_as_int__
                 response_proto.return_code = backward_call.request_code
                 response_proto.message = backward_call.request_message
@@ -602,30 +418,33 @@
         # Do backward.
         try:
             # Get the result.
-            future.result( timeout = bittensor.__blocktime__ )
+            future.result(timeout=bittensor.__blocktime__)
 
         except Exception as e:
             backward_call.response_code = bittensor.proto.ReturnCode.UnknownException
             backward_call.response_message = str(e)
         finally:
             # Log response
-            bittensor.logging.rpc_log ( 
-                axon = True, 
-                forward = False, 
-                is_response = True, 
-                code = backward_call.response_code, 
-                call_time = time.time() - backward_call.start_time, 
-                pubkey = backward_call.hotkey, 
-                uid = None, 
-                inputs = list( backward_call.get_inputs_shape() ) if backward_call.response_code == bittensor.proto.ReturnCode.Success else None,
-                outputs = list( backward_call.get_outputs_shape() ) if backward_call.response_code == bittensor.proto.ReturnCode.Success else None,
-                message = backward_call.response_message,
-                synapse = self.__str__()
-            )
-            response_proto = self.post_process_backward_call_to_response_proto( backward_call )
-            response_proto.hotkey = self.wallet.hotkey.ss58_address
+            bittensor.logging.rpc_log(
+                axon=True,
+                forward=False,
+                is_response=True,
+                code=backward_call.response_code,
+                call_time=time.time() - backward_call.start_time,
+                pubkey=backward_call.hotkey,
+                uid=None,
+                inputs=list(backward_call.get_inputs_shape())
+                if backward_call.response_code == bittensor.proto.ReturnCode.Success
+                else None,
+                outputs=list(backward_call.get_outputs_shape())
+                if backward_call.response_code == bittensor.proto.ReturnCode.Success
+                else None,
+                message=backward_call.response_message,
+                synapse=self.__str__(),
+            )
+            response_proto = self.post_process_backward_call_to_response_proto(backward_call)
+            response_proto.hotkey = self.axon.wallet.hotkey.ss58_address
             response_proto.version = bittensor.__version_as_int__
             response_proto.return_code = backward_call.request_code
             response_proto.message = backward_call.request_message
-            return response_proto
->>>>>>> f3b1fa99
+            return response_proto