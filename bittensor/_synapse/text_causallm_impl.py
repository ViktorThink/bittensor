# The MIT License (MIT)
# Copyright © 2021 Yuma Rao

# Permission is hereby granted, free of charge, to any person obtaining a copy of this software and associated 
# documentation files (the “Software”), to deal in the Software without restriction, including without limitation 
# the rights to use, copy, modify, merge, publish, distribute, sublicense, and/or sell copies of the Software, 
# and to permit persons to whom the Software is furnished to do so, subject to the following conditions:

# The above copyright notice and this permission notice shall be included in all copies or substantial portions of 
# the Software.

# THE SOFTWARE IS PROVIDED “AS IS”, WITHOUT WARRANTY OF ANY KIND, EXPRESS OR IMPLIED, INCLUDING BUT NOT LIMITED TO
# THE WARRANTIES OF MERCHANTABILITY, FITNESS FOR A PARTICULAR PURPOSE AND NONINFRINGEMENT. IN NO EVENT SHALL 
# THE AUTHORS OR COPYRIGHT HOLDERS BE LIABLE FOR ANY CLAIM, DAMAGES OR OTHER LIABILITY, WHETHER IN AN ACTION 
# OF CONTRACT, TORT OR OTHERWISE, ARISING FROM, OUT OF OR IN CONNECTION WITH THE SOFTWARE OR THE USE OR OTHER 
# DEALINGS IN THE SOFTWARE.

import bittensor
import torch
from typing import Union, List, Tuple, Optional

from .synapse_impl import Synapse

class TextCausalLM (Synapse):
    """ TextCausalLM Synapse type for next token prediction from languge models.
    """
    synapse_type: bittensor.proto.Synapse.SynapseType = bittensor.proto.Synapse.SynapseType.TEXT_CAUSAL_LM

    def __init__( 
        self, 
        topk: int = 512,
        forward_request_serializer_type: 'bittensor.proto.Serializer.Type' = bittensor.proto.Serializer.MSGPACK,
        forward_response_serializer_type: 'bittensor.proto.Serializer.Type' = bittensor.proto.Serializer.MSGPACK,
        backward_request_serializer_type: 'bittensor.proto.Serializer.Type' = bittensor.proto.Serializer.MSGPACK,
        backward_response_serializer_type: 'bittensor.proto.Serializer.Type' = bittensor.proto.Serializer.MSGPACK,
    ):  
        """ TextCausalLM Synapse initializer.
        Args:
            Topk (:obj:int, :default: 512):
                The top k number of logits to compress and send over the wire 
            forward_request_serializer_type (:obj:`bittensor.proto.Serializer.Type` of shape :obj:`(1)`, `optional`, :default: `bittensor.proto.Serializer.MSGPACK`):
                Serializer used to pack torch tensors on forward request.
            forward_response_serializer_type (:obj:`bittensor.proto.Serializer.Type` of shape :obj:`(1)`, `optional`, :default: `bittensor.proto.Serializer.MSGPACK`):
                Serializer used to pack torch tensors on forward response.
            backward_request_serializer_type (:obj:`bittensor.proto.Serializer.Type` of shape :obj:`(1)`, `optional`, :default: `bittensor.proto.Serializer.MSGPACK`):
                Serializer used to pack torch tensors on forward request.
            backward_response_serializer_type (:obj:`bittensor.proto.Serializer.Type` of shape :obj:`(1)`, `optional`, :default: `bittensor.proto.Serializer.MSGPACK`):
                Serialzer used to pack torch tensors on backward response.
        Returns:
            TextLastHiddenState (:obj:`TextLastHiddenState`, `required`):
                TextLastHiddenState instance adapter class.
    """
        super().__init__ (
            forward_request_serializer_type,
            forward_response_serializer_type,
            backward_request_serializer_type,
            backward_response_serializer_type
        )
        self.topk = topk
        self.synapse_type = TextCausalLM.synapse_type

    def __repr__(self) -> str: return self.__str__()
    def __str__(self) -> str: return "TextCausalLM"

    @staticmethod
    def deserialize_from_instance_proto ( instance_proto: bittensor.proto.Synapse ) -> 'TextCausalLM':
        pass
        # return TextCausalLM ( 
        #     topk = instance_proto.topk, 
        #     forward_request_serializer_type = instance_proto.forward_request_serializer_type,
        #     forward_response_serializer_type = instance_proto.forward_response_serializer_type,
        #     backward_request_serializer_type = instance_proto.backward_request_serializer_type,
        #     backward_response_serializer_type = instance_proto.backward_response_serializer_type,
        # )

    @staticmethod
    def deserialize_from_wire_proto ( wire_proto: bittensor.proto.Synapse ) -> 'TextCausalLM':
        pass
        # instance_proto = bittensor.proto.Synapse.TextCausalLM()
        # instance_proto.ParseFromString( wire_proto.synapse_data )
        # return TextCausalLM.deserialize_from_instance_proto( instance_proto )

    def serialize_to_instance_proto( self ) -> 'bittensor.proto.Synapse.TextCausalLM':
        pass
        # return bittensor.proto.Synapse.TextCausalLM ( 
        #     topk = self.topk,
        #     forward_request_serializer_type = self.forward_request_serializer_type,
        #     forward_response_serializer_type = self.forward_response_serializer_type,
        #     backward_request_serializer_type = self.backward_request_serializer_type,
        #     backward_response_serializer_type = self.backward_response_serializer_type,
        # )

    def serialize_to_wire_proto ( self, code: 'bittensor.proto.ReturnCode' = 0, message: str = '' ) -> bittensor.proto.Synapse:
        pass
        # return bittensor.proto.Synapse (
        #         synapse_data = self.serialize_to_instance_proto().SerializeToString(),
        #         synapse_type = TextCausalLM.synapse_type,
        #         return_code = code,
        #         message = message
        #     )

    def check_forward_request_tensor     ( self, forward_request_tensor ): 
        pass
        # if len( forward_request_tensor.shape ) != 2:
        #     raise ValueError( "forward_request_tensor.shape must be in [-1, -1], got: {} for synapse: {}".format( list(forward_request_tensor.shape), self ) ) 

    def check_forward_response_tensor    ( self, forward_request_tensor, forward_response_tensor ):
        pass
        # if ( len( forward_response_tensor.shape ) != 3 or
        #      forward_response_tensor.size(0) != forward_request_tensor.size(0) or
        #      forward_response_tensor.size(1) != forward_request_tensor.size(1) or
        #      forward_response_tensor.size(2) != self.topk*2
        #     ):
        #     raise ValueError( "forward_response_tensor.shape must be in [{}, {}, {}], got: {} for synapse: {}".format( forward_request_tensor.size(0) , forward_request_tensor.size(1), self.topk, list(forward_response_tensor.shape), self ) ) 

    def check_backward_request_gradient  ( self, forward_request_tensor, backward_request_gradient ):
        pass
        # if ( len( backward_request_gradient.shape ) != 3 or
        #      backward_request_gradient.size(0) != forward_request_tensor.size(0) or
        #      backward_request_gradient.size(1) != forward_request_tensor.size(1)
        #     ):   
        #     raise ValueError( "backward_request_gradient.shape: {} must be equivalent to forward_request_tensor.shape: {} for synapse: {}".format( list( backward_request_gradient.shape ), list(forward_request_tensor.shape), self ) ) 

    def encode_forward_request_tensor    ( self, forward_request_tensor: torch.Tensor ) -> torch.Tensor: return forward_request_tensor
    def decode_forward_request_tensor    ( self, forward_request_tensor: torch.Tensor ) -> torch.Tensor: return forward_request_tensor

    def encode_forward_response_tensor( self, forward_response_tensor: torch.Tensor ) -> torch.Tensor:
        """ Returns topk tokens/probabilities given unnormalized logits as input. """
        pass
        # logits = forward_response_tensor  # unnormalized logit scores: [batch_size, sequence_len, vocab_size]
        # probs = torch.softmax(logits, dim=-1)  # normalized probabilities: [batch_size, sequence_len, vocab_size]

        # values, indices = probs.sort(dim=-1, descending=True)  # descend sort probs
        # topk_values = values[..., :self.topk]  # topk probs: [batch_size, sequence_len, topk]
        # topk_indices = indices[..., :self.topk]  # topk probs indices: [batch_size, sequence_len, topk]
        # encoded_probs = torch.cat((topk_values, topk_indices), dim=-1)  # [batch_size, sequence_len, topk + topk]

        # return encoded_probs  # [batch_size, sequence_len, topk + topk]

    def decode_forward_response_tensor( self, forward_response_tensor: torch.Tensor ) -> torch.Tensor:
        pass
        # """ Returns full logits by decoding topk-encoding input. """
        # batch_size, sequence_len, _ = forward_response_tensor.shape
        # encoded_probs = forward_response_tensor  # encoded probabilities: [batch_size, sequence_len, topk + topk]
        # topk_values = encoded_probs[..., :self.topk]  # topk probs: [batch_size, sequence_len, topk]
        # topk_indices = encoded_probs[..., self.topk:].long()  # topk probs indices: [batch_size, sequence_len, topk]

<<<<<<< HEAD
        # topk_pmass = topk_values.sum(dim=-1)  # topk probability mass: [batch_size, sequence_len]
        # remainder_pmass = torch.clamp(1 - topk_pmass, 1e-64, 1)  # remainder probability mass: [batch_size, sequence_len]
        # remainder_floor = remainder_pmass / (bittensor.__vocab_size__ - self.topk)  # divide remainder: [batch_size, sequence_len]

        # logits = torch.ones((batch_size, sequence_len, bittensor.__vocab_size__)).to(topk_values.device)
        # logits *= torch.log(remainder_floor)[:, :, None]  # set probability floor: [batch_size, sequence_len, vocab_size]
        # logits.scatter_(-1, topk_indices, torch.log(topk_values + 1e-64))  # insert topk probs: [batch_size, sequence_len, vocab_size]
=======
        topk_pmass = topk_values.sum(dim=-1)  # topk probability mass: [batch_size, sequence_len]
        remainder_pmass = torch.clamp(1 - topk_pmass, 1e-64, 1)  # remainder probability mass: [batch_size, sequence_len]
        remainder_floor = remainder_pmass / (50257 - self.topk)  # divide remainder: [batch_size, sequence_len]

        logits = torch.ones((batch_size, sequence_len, 50257)).to(topk_values.device)
        logits *= torch.log(remainder_floor)[:, :, None]  # set probability floor: [batch_size, sequence_len, vocab_size]
        logits.scatter_(-1, topk_indices, torch.log(topk_values + 1e-64))  # insert topk probs: [batch_size, sequence_len, vocab_size]
>>>>>>> d38f2dd7

        # return logits  # [batch_size, sequence_len, vocab_size]

    def encode_backward_request_gradient( self, backward_request_gradient: torch.Tensor ) -> torch.Tensor: return backward_request_gradient
    def decode_backward_request_gradient ( self, backward_request_gradient: torch.Tensor ) -> torch.Tensor: return backward_request_gradient

    def encode_backward_response_gradient( self, backward_response_gradient: torch.Tensor ) -> torch.Tensor:
        """ Return topk most negative token grads given full logit gradients. """
        pass
        # logit_gradients = backward_response_gradient  # logit gradients: [batch_size, sequence_len, vocab_size]
        # values, indices = logit_gradients.sort(dim=-1)  # ascend sort to get most negative gradients - informs on ideal logits

        # topk_values = values[..., :self.topk]  # topk gradients: [batch_size, sequence_len, topk]
        # topk_indices = indices[..., :self.topk]  # topk grad indices: [batch_size, sequence_len, topk]
        # encoded_grads = torch.cat((topk_values, topk_indices), dim=-1)  # [batch_size, sequence_len, topk + topk]

        # return encoded_grads  # [batch_size, sequence_len, topk + topk]

    def decode_backward_response_gradient( self, backward_response_gradient: torch.Tensor ) -> torch.Tensor:
        """ Return full gradients by decoding topk-encoding input. """
        pass
        # batch_size, sequence_len, _ = backward_response_gradient.shape
        # encoded_grads = backward_response_gradient  # encoded gradients: [batch_size, sequence_len, topk + topk]
        # topk_values = encoded_grads[..., :self.topk]  # topk grads: [batch_size, sequence_len, topk]
        # topk_indices = encoded_grads[..., self.topk:].long()  # topk grads indices: [batch_size, sequence_len, topk]

        # gradients = torch.zeros((batch_size, sequence_len, bittensor.__vocab_size__)).to(topk_values.device)
        # gradients.scatter_(-1, topk_indices, topk_values)  # insert topk grads: [batch_size, sequence_len, vocab_size]

        # return gradients  # [batch_size, sequence_len, vocab_size]

    def nill_forward_response_tensor( self, forward_request_tensor: torch.Tensor ) -> torch.Tensor:
        pass
        # return torch.zeros( ( forward_request_tensor.size(0), forward_request_tensor.size(1), bittensor.__vocab_size__ ), dtype=torch.float32)

    def nill_backward_response_tensor( self, forward_request_tensor: torch.Tensor ) -> torch.Tensor:
        pass
        # return torch.zeros( ( forward_request_tensor.size(0), forward_request_tensor.size(1), forward_request_tensor.size(2) ), dtype=torch.float32)<|MERGE_RESOLUTION|>--- conflicted
+++ resolved
@@ -145,23 +145,13 @@
         # topk_values = encoded_probs[..., :self.topk]  # topk probs: [batch_size, sequence_len, topk]
         # topk_indices = encoded_probs[..., self.topk:].long()  # topk probs indices: [batch_size, sequence_len, topk]
 
-<<<<<<< HEAD
         # topk_pmass = topk_values.sum(dim=-1)  # topk probability mass: [batch_size, sequence_len]
         # remainder_pmass = torch.clamp(1 - topk_pmass, 1e-64, 1)  # remainder probability mass: [batch_size, sequence_len]
-        # remainder_floor = remainder_pmass / (bittensor.__vocab_size__ - self.topk)  # divide remainder: [batch_size, sequence_len]
+        # remainder_floor = remainder_pmass / (50257 - self.topk)  # divide remainder: [batch_size, sequence_len]
 
-        # logits = torch.ones((batch_size, sequence_len, bittensor.__vocab_size__)).to(topk_values.device)
+        # logits = torch.ones((batch_size, sequence_len, 50257)).to(topk_values.device)
         # logits *= torch.log(remainder_floor)[:, :, None]  # set probability floor: [batch_size, sequence_len, vocab_size]
         # logits.scatter_(-1, topk_indices, torch.log(topk_values + 1e-64))  # insert topk probs: [batch_size, sequence_len, vocab_size]
-=======
-        topk_pmass = topk_values.sum(dim=-1)  # topk probability mass: [batch_size, sequence_len]
-        remainder_pmass = torch.clamp(1 - topk_pmass, 1e-64, 1)  # remainder probability mass: [batch_size, sequence_len]
-        remainder_floor = remainder_pmass / (50257 - self.topk)  # divide remainder: [batch_size, sequence_len]
-
-        logits = torch.ones((batch_size, sequence_len, 50257)).to(topk_values.device)
-        logits *= torch.log(remainder_floor)[:, :, None]  # set probability floor: [batch_size, sequence_len, vocab_size]
-        logits.scatter_(-1, topk_indices, torch.log(topk_values + 1e-64))  # insert topk probs: [batch_size, sequence_len, vocab_size]
->>>>>>> d38f2dd7
 
         # return logits  # [batch_size, sequence_len, vocab_size]
 
