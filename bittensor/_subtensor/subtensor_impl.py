# The MIT License (MIT)
# Copyright © 2021 Yuma Rao

# Permission is hereby granted, free of charge, to any person obtaining a copy of this software and associated 
# documentation files (the “Software”), to deal in the Software without restriction, including without limitation 
# the rights to use, copy, modify, merge, publish, distribute, sublicense, and/or sell copies of the Software, 
# and to permit persons to whom the Software is furnished to do so, subject to the following conditions:

# The above copyright notice and this permission notice shall be included in all copies or substantial portions of 
# the Software.

# THE SOFTWARE IS PROVIDED “AS IS”, WITHOUT WARRANTY OF ANY KIND, EXPRESS OR IMPLIED, INCLUDING BUT NOT LIMITED TO
# THE WARRANTIES OF MERCHANTABILITY, FITNESS FOR A PARTICULAR PURPOSE AND NONINFRINGEMENT. IN NO EVENT SHALL 
# THE AUTHORS OR COPYRIGHT HOLDERS BE LIABLE FOR ANY CLAIM, DAMAGES OR OTHER LIABILITY, WHETHER IN AN ACTION 
# OF CONTRACT, TORT OR OTHERWISE, ARISING FROM, OUT OF OR IN CONNECTION WITH THE SOFTWARE OR THE USE OR OTHER 
# DEALINGS IN THE SOFTWARE.
import torch
from rich.prompt import Confirm
from tqdm import tqdm

from typing import List, Tuple, Dict, Union
from multiprocessing import Process

import bittensor
import bittensor.utils.networking as net
import bittensor.utils.weight_utils as weight_utils
from substrateinterface import SubstrateInterface
from bittensor.utils.balance import Balance
from types import SimpleNamespace

from loguru import logger
logger = logger.opt(colors=True)

class Subtensor:
    """
    Handles interactions with the subtensor chain.
    """
    def __init__( 
        self, 
        substrate: 'SubstrateInterface',
        network: str,
        chain_endpoint: str
    ):
        r""" Initializes a subtensor chain interface.
            Args:
                substrate (:obj:`SubstrateInterface`, `required`): 
                    substrate websocket client.
                network (default='nakamoto', type=str)
                    The subtensor network flag. The likely choices are:
                            -- nobunaga (staging network)
                            -- akatsuki (testing network)
                            -- nakamoto (main network)
                    If this option is set it overloads subtensor.chain_endpoint with 
                    an entry point node from that network.
                chain_endpoint (default=None, type=str)
                    The subtensor endpoint flag. If set, overrides the network argument.
        """
        self.network = network
        self.chain_endpoint = chain_endpoint
        self.substrate = substrate

    def __str__(self) -> str:
        if self.network == self.chain_endpoint:
            return "Subtensor({})".format( self.chain_endpoint )
        else:
            return "Subtensor({}, {})".format( self.network, self.chain_endpoint )

    def __repr__(self) -> str:
        return self.__str__()
  
    def endpoint_for_network( 
            self,
            blacklist: List[str] = [] 
        ) -> str:
        r""" Returns a chain endpoint based on self.network.
            Returns None if there are no available endpoints.
        """

        # Chain endpoint overrides the --network flag.
        if self.chain_endpoint != None:
            if self.chain_endpoint in blacklist:
                return None
            else:
                return self.chain_endpoint

    def connect( self, timeout: int = 10, failure = True ) -> bool:
        attempted_endpoints = []
        while True:
            def connection_error_message():
                print('''
Check that your internet connection is working and the chain endpoints are available: <blue>{}</blue>
The subtensor.network should likely be one of the following choices:
    -- local - (your locally running node)
    -- nobunaga - (staging)
    -- akatsuki - (testing)
    -- nakamoto - (main)
Or you may set the endpoint manually using the --subtensor.chain_endpoint flag 
To run a local node (See: docs/running_a_validator.md) \n
                              '''.format( attempted_endpoints) )

            # ---- Get next endpoint ----
            ws_chain_endpoint = self.endpoint_for_network( blacklist = attempted_endpoints )
            if ws_chain_endpoint == None:
                logger.error("No more endpoints available for subtensor.network: <blue>{}</blue>, attempted: <blue>{}</blue>".format(self.network, attempted_endpoints))
                connection_error_message()
                if failure:
                    logger.critical('Unable to connect to network:<blue>{}</blue>.\nMake sure your internet connection is stable and the network is properly set.'.format(self.network))
                else:
                    return False
            attempted_endpoints.append(ws_chain_endpoint)

            # --- Attempt connection ----
            try:
                with self.substrate:
                    logger.success("Network:".ljust(20) + "<blue>{}</blue>", self.network)
                    logger.success("Endpoint:".ljust(20) + "<blue>{}</blue>", ws_chain_endpoint)
                    return True
            
            except Exception:
                logger.error( "Error while connecting to network:<blue>{}</blue> at endpoint: <blue>{}</blue>".format(self.network, ws_chain_endpoint))
                connection_error_message()
                if failure:
                    raise RuntimeError('Unable to connect to network:<blue>{}</blue>.\nMake sure your internet connection is stable and the network is properly set.'.format(self.network))
                else:
                    return False

    @property
    def difficulty (self) -> int:
        r""" Returns registration difficulty from the chain.
        Returns:
            difficulty (int):
                Registration difficulty.
        """
        with self.substrate as substrate:
            return substrate.query(  module='SubtensorModule', storage_function = 'Difficulty').value

    @property
    def total_issuance (self) -> 'bittensor.Balance':
        r""" Returns the total token issuance.
        Returns:
            total_issuance (int):
                Total issuance as balance.
        """
        with self.substrate as substrate:
            return bittensor.Balance.from_rao( substrate.query(  module='SubtensorModule', storage_function = 'TotalIssuance').value )

    @property
    def total_stake (self) -> 'bittensor.Balance':
        r""" Returns total stake on the chain.
        Returns:
            total_stake (bittensor.Balance):
                Total stake as balance.
        """
        with self.substrate as substrate:
            return bittensor.Balance.from_rao( substrate.query(  module='SubtensorModule', storage_function = 'TotalStake').value )


    @property
    def block (self) -> int:
        r""" Returns current chain block.
        Returns:
            block (int):
                Current chain block.
        """
        return self.get_current_block()

    def serve_axon (
        self,
        axon: 'bittensor.Axon',
        use_upnpc: bool = False,
        wait_for_inclusion: bool = False,
        wait_for_finalization: bool = True,
        prompt: bool = False,
    ) -> bool:
        r""" Serves the axon to the network.
        Args:
            axon (bittensor.Axon):
                Axon to serve.
            use_upnpc (:type:bool, `optional`): 
                If true, the axon attempts port forward through your router before 
                subscribing.                
            wait_for_inclusion (bool):
                If set, waits for the extrinsic to enter a block before returning true, 
                or returns false if the extrinsic fails to enter the block within the timeout.   
            wait_for_finalization (bool):
                If set, waits for the extrinsic to be finalized on the chain before returning true,
                or returns false if the extrinsic fails to be finalized within the timeout.
            prompt (bool):
                If true, the call waits for confirmation from the user before proceeding.
        Returns:
            success (bool):
                flag is true if extrinsic was finalized or uncluded in the block. 
                If we did not wait for finalization / inclusion, the response is true.
        """
        axon.wallet.hotkey
        axon.wallet.coldkeypub

        # ---- Setup UPNPC ----
        if use_upnpc:
            if prompt:
                if not Confirm.ask("Attempt port forwarding with upnpc?"):
                    return False
            try:
                external_port = net.upnpc_create_port_map( port = axon.port )
                bittensor.__console__.print(":white_heavy_check_mark: [green]Forwarded port: {}[/green]".format( axon.port ))
                bittensor.logging.success(prefix = 'Forwarded port', sufix = '<blue>{}</blue>'.format( axon.port ))
            except net.UPNPCException as upnpc_exception:
                raise RuntimeError('Failed to hole-punch with upnpc with exception {}'.format( upnpc_exception )) from upnpc_exception
        else:
            external_port = axon.port

        # ---- Get external ip ----
        try:
            external_ip = net.get_external_ip()
            bittensor.__console__.print(":white_heavy_check_mark: [green]Found external ip: {}[/green]".format( external_ip ))
            bittensor.logging.success(prefix = 'External IP', sufix = '<blue>{}</blue>'.format( external_ip ))
        except Exception as E:
            raise RuntimeError('Unable to attain your external ip. Check your internet connection. error: {}'.format(E)) from E
            
        # ---- Subscribe to chain ----
        serve_success = self.serve(
                wallet = axon.wallet,
                ip = external_ip,
                port = external_port,
                modality = axon.modality,
                wait_for_inclusion = wait_for_inclusion,
                wait_for_finalization = wait_for_finalization,
                prompt = prompt
        )
        return serve_success

    def register (
        self,
        wallet: 'bittensor.Wallet',
        wait_for_inclusion: bool = True,
        wait_for_finalization: bool = False,
        prompt: bool = False,
    ) -> bool:
        r""" Registers the wallet to chain.
        Args:
            wallet (bittensor.wallet):
                bittensor wallet object.
            wait_for_inclusion (bool):
                If set, waits for the extrinsic to enter a block before returning true, 
                or returns false if the extrinsic fails to enter the block within the timeout.   
            wait_for_finalization (bool):
                If set, waits for the extrinsic to be finalized on the chain before returning true,
                or returns false if the extrinsic fails to be finalized within the timeout.
            prompt (bool):
                If true, the call waits for confirmation from the user before proceeding.
        Returns:
            success (bool):
                flag is true if extrinsic was finalized or uncluded in the block. 
                If we did not wait for finalization / inclusion, the response is true.
        """

        with bittensor.__console__.status(":satellite: Checking Account..."):
            neuron = self.neuron_for_pubkey( wallet.hotkey.ss58_address )
            if not neuron.is_null:
                bittensor.__console__.print(":white_heavy_check_mark: [green]Already Registered[/green]:\n  uid: [bold white]{}[/bold white]\n  hotkey: [bold white]{}[/bold white]\n  coldkey: [bold white]{}[/bold white]".format(neuron.uid, neuron.hotkey, neuron.coldkey))
                return True

        if prompt:
            if not Confirm.ask("Continue Registration?\n  hotkey:     [bold white]{}[/bold white]\n  coldkey:    [bold white]{}[/bold white]\n  network:    [bold white]{}[/bold white]".format( wallet.hotkey.ss58_address, wallet.coldkeypub.ss58_address, self.network ) ):
                return False

        # Attempt rolling registration.
        attempts = 0
        max_allowed_attempts = 10
        while True:
            
            # Solve latest POW.
            pow_result = bittensor.utils.create_pow( self )
            with bittensor.__console__.status(":satellite: Registering...({}/10)".format(attempts)) as status:
                with self.substrate as substrate:
                    call = substrate.compose_call( 
                        call_module='SubtensorModule',  
                        call_function='register', 
                        call_params={ 
                            'block_number': pow_result['block_number'], 
                            'nonce': pow_result['nonce'], 
                            'work': bittensor.utils.hex_bytes_to_u8_list( pow_result['work'] ), 
                            'hotkey': wallet.hotkey.ss58_address, 
                            'coldkey': wallet.coldkeypub.ss58_address
                        } 
                    )
                    extrinsic = substrate.create_signed_extrinsic( call = call, keypair = wallet.hotkey )
                    response = substrate.submit_extrinsic( extrinsic, wait_for_inclusion=wait_for_inclusion, wait_for_finalization=wait_for_finalization )
                    # We only wait here if we expect finalization.
                    if not wait_for_finalization and not wait_for_inclusion:
                        bittensor.__console__.print(":white_heavy_check_mark: [green]Sent[/green]")
                        return True
                    response.process_events()
                    if not response.is_success:
                        bittensor.__console__.print(":cross_mark: [red]Failed[/red]: error:{}".format(response.error_message))
                        attempts += 1
                        if attempts > max_allowed_attempts: 
                            bittensor.__console__.print( "[red]No more attempts.[/red]" )
                            return False
                        else:
                            status.update( ":satellite: Registering...({}/10)".format(attempts))
                            continue

            if response.is_success:
                with bittensor.__console__.status(":satellite: Checking Balance..."):
                    neuron = self.neuron_for_pubkey( wallet.hotkey.ss58_address )
                    bittensor.__console__.print(":white_heavy_check_mark: [green]Registered[/green]")
                    return True

    def serve (
            self, 
            wallet: 'bittensor.wallet',
            ip: str, 
            port: int, 
            modality: int, 
            wait_for_inclusion: bool = False,
            wait_for_finalization = True,
            prompt: bool = False,
        ) -> bool:
        r""" Subscribes an bittensor endpoint to the substensor chain.
        Args:
            wallet (bittensor.wallet):
                bittensor wallet object.
            ip (str):
                endpoint host port i.e. 192.122.31.4
            port (int):
                endpoint port number i.e. 9221
            modality (int):
                int encoded endpoint modality i.e 0 for TEXT
            wait_for_inclusion (bool):
                if set, waits for the extrinsic to enter a block before returning true, 
                or returns false if the extrinsic fails to enter the block within the timeout.   
            wait_for_finalization (bool):
                if set, waits for the extrinsic to be finalized on the chain before returning true,
                or returns false if the extrinsic fails to be finalized within the timeout.
            prompt (bool):
                If true, the call waits for confirmation from the user before proceeding.
        Returns:
            success (bool):
                flag is true if extrinsic was finalized or uncluded in the block. 
                If we did not wait for finalization / inclusion, the response is true.
        """

        # Decrypt hotkey
        wallet.hotkey

        with bittensor.__console__.status(":satellite: Checking Axon..."):
            neuron = self.neuron_for_pubkey( wallet.hotkey.ss58_address )
            if not neuron.is_null and neuron.ip == ip and neuron.port == port:
                bittensor.__console__.print(":white_heavy_check_mark: [green]Already Served[/green]\n  [bold white]ip: {}\n  port: {}\n  modality: {}\n  hotkey: {}\n  coldkey: {}[/bold white]".format(ip, port, modality, wallet.hotkey.ss58_address, wallet.coldkeypub.ss58_address))
                return True

        ip_as_int  = net.ip_to_int(ip)
        ip_version = net.ip_version(ip)

        # TODO(const): subscribe with version too.
        params = {
            'version': bittensor.__version_as_int__,
            'ip': ip_as_int,
            'port': port, 
            'ip_type': ip_version,
            'modality': modality,
            'coldkey': wallet.coldkeypub.ss58_address,
        }
        if prompt:
            if not Confirm.ask("Do you want to serve axon:\n  [bold white]ip: {}\n  port: {}\n  modality: {}\n  hotkey: {}\n  coldkey: {}[/bold white]".format(ip, port, modality, wallet.hotkey.ss58_address, wallet.coldkeypub.ss58_address)):
                return False
        
        with bittensor.__console__.status(":satellite: Serving axon on: [white]{}[/white] ...".format(self.network)):
            with self.substrate as substrate:
                call = substrate.compose_call(
                    call_module='SubtensorModule',
                    call_function='serve_axon',
                    call_params=params
                )
                extrinsic = substrate.create_signed_extrinsic( call = call, keypair = wallet.hotkey)
                response = substrate.submit_extrinsic( extrinsic, wait_for_inclusion = wait_for_inclusion, wait_for_finalization = wait_for_finalization )
                if wait_for_inclusion or wait_for_finalization:
                    response.process_events()
                    if response.is_success:
                        bittensor.__console__.print(':white_heavy_check_mark: [green]Served[/green]\n  [bold white]ip: {}\n  port: {}\n  modality: {}\n  hotkey: {}\n  coldkey: {}[/bold white]'.format(ip, port, modality, wallet.hotkey.ss58_address, wallet.coldkeypub.ss58_address ))
                        return True
                    else:
                        bittensor.__console__.print(':cross_mark: [green]Failed to Subscribe[/green] error: {}'.format(response.error_message))
                        return False
                else:
                    return True

    def add_stake(
            self, 
            wallet: 'bittensor.wallet',
            amount: Union[Balance, float] = None, 
            wait_for_inclusion: bool = True,
            wait_for_finalization: bool = False,
            prompt: bool = False,
        ) -> bool:
        r""" Adds the specified amount of stake to passed hotkey uid.
        Args:
            wallet (bittensor.wallet):
                Bittensor wallet object.
            amount (Union[Balance, float]):
                Amount to stake as bittensor balance, or float interpreted as Tao.
            wait_for_inclusion (bool):
                If set, waits for the extrinsic to enter a block before returning true, 
                or returns false if the extrinsic fails to enter the block within the timeout.   
            wait_for_finalization (bool):
                If set, waits for the extrinsic to be finalized on the chain before returning true,
                or returns false if the extrinsic fails to be finalized within the timeout.
            prompt (bool):
                If true, the call waits for confirmation from the user before proceeding.
        Returns:
            success (bool):
                flag is true if extrinsic was finalized or uncluded in the block. 
                If we did not wait for finalization / inclusion, the response is true.
        """
        # Decrypt keys,
        wallet.coldkey
        wallet.hotkey

        with bittensor.__console__.status(":satellite: Syncing with chain: [white]{}[/white] ...".format(self.network)):
            old_balance = self.get_balance( wallet.coldkey.ss58_address )
            neuron = self.neuron_for_pubkey( ss58_hotkey = wallet.hotkey.ss58_address )
        if neuron.is_null:
            bittensor.__console__.print(":cross_mark: [red]Hotkey: {} is not registered.[/red]".format(wallet.hotkey_str))
            return False

        # Covert to bittensor.Balance
        if amount == None:
            # Stake it all.
            staking_balance = bittensor.Balance.from_tao( old_balance.tao - 0.25 )
        elif not isinstance(amount, bittensor.Balance ):
            staking_balance = bittensor.Balance.from_tao( amount )
        else:
            staking_balance = amount

        # Check enough to unstake.
        if staking_balance > old_balance:
            bittensor.__console__.print(":cross_mark: [red]Not enough stake[/red]:[bold white]\n  balance:{}\n  amount: {}\n  coldkey: {}[/bold white]".format(old_balance, staking_balance, wallet.name))
            return False
                
        # Ask before moving on.
        if prompt:
            if not Confirm.ask("Do you want to stake:[bold white]\n  amount: {}\n  to: {}[/bold white]".format( staking_balance, wallet.hotkey_str ) ):
                return False

        with bittensor.__console__.status(":satellite: Staking to: [bold white]{}[/bold white] ...".format(self.network)):
            with self.substrate as substrate:
                call = substrate.compose_call(
                    call_module='SubtensorModule', 
                    call_function='add_stake',
                    call_params={
                        'hotkey': wallet.hotkey.ss58_address,
                        'ammount_staked': staking_balance.rao
                    }
                )
                extrinsic = substrate.create_signed_extrinsic( call = call, keypair = wallet.coldkey )
                response = substrate.submit_extrinsic( extrinsic, wait_for_inclusion = wait_for_inclusion, wait_for_finalization = wait_for_finalization )
                # We only wait here if we expect finalization.
                if not wait_for_finalization and not wait_for_inclusion:
                    bittensor.__console__.print(":white_heavy_check_mark: [green]Sent[/green]")
                    return True

                if response.is_success:
                    bittensor.__console__.print(":white_heavy_check_mark: [green]Finalized[/green]")
                else:
                    bittensor.__console__.print(":cross_mark: [red]Failed[/red]: error:{}".format(response.error_message))

        if response.is_success:
            with bittensor.__console__.status(":satellite: Checking Balance on: [white]{}[/white] ...".format(self.network)):
                new_balance = self.get_balance( wallet.coldkey.ss58_address )
                old_stake = bittensor.Balance.from_tao( neuron.stake )
                new_stake = bittensor.Balance.from_tao( self.neuron_for_pubkey( ss58_hotkey = wallet.hotkey.ss58_address ).stake)
                bittensor.__console__.print("Balance:\n  [blue]{}[/blue] :arrow_right: [green]{}[/green]".format( old_balance, new_balance ))
                bittensor.__console__.print("Stake:\n  [blue]{}[/blue] :arrow_right: [green]{}[/green]".format( old_stake, new_stake ))
                return True

    def transfer(
            self, 
            wallet: 'bittensor.wallet',
            dest: str, 
            amount: Union[Balance, float], 
            wait_for_inclusion: bool = True,
            wait_for_finalization: bool = False,
            prompt: bool = False,
        ) -> bool:
        r""" Transfers funds from this wallet to the destination public key address
        Args:
            wallet (bittensor.wallet):
                Bittensor wallet object to make transfer from.
            dest (str, ss58_address or ed25519):
                Destination public key address of reciever. 
            amount (Union[Balance, int]):
                Amount to stake as bittensor balance, or float interpreted as Tao.
            wait_for_inclusion (bool):
                If set, waits for the extrinsic to enter a block before returning true, 
                or returns false if the extrinsic fails to enter the block within the timeout.   
            wait_for_finalization (bool):
                If set, waits for the extrinsic to be finalized on the chain before returning true,
                or returns false if the extrinsic fails to be finalized within the timeout.
            prompt (bool):
                If true, the call waits for confirmation from the user before proceeding.
        Returns:
            success (bool):
                Flag is true if extrinsic was finalized or uncluded in the block. 
                If we did not wait for finalization / inclusion, the response is true.
        """
        # Unlock wallet coldkey.
        wallet.coldkey

        # Covert to bittensor.Balance
        if not isinstance(amount, bittensor.Balance ):
            transfer_balance = bittensor.Balance.from_tao( amount )
        else:
            transfer_balance = amount

        # Check balance.
        with bittensor.__console__.status(":satellite: Checking Balance..."):
            account_balance = self.get_balance( wallet.coldkey.ss58_address )
        if account_balance < transfer_balance:
            bittensor.__console__.print(":cross_mark: [red]Not enough balance[/red]:[bold white]\n  balance: {}\n  amount: {}[/bold white]".format( account_balance, transfer_balance ))
            return False

        # Ask before moving on.
        if prompt:
            if not Confirm.ask("Do you want to transfer:[bold white]\n  amount: {}\n  from: {}:{}\n  to: {}[/bold white]".format( transfer_balance, wallet.name, wallet.coldkey.ss58_address, dest ) ):
                return False

        with bittensor.__console__.status(":satellite: Transferring..."):
            with self.substrate as substrate:
                call = substrate.compose_call(
                    call_module='Balances',
                    call_function='transfer',
                    call_params={
                        'dest': dest, 
                        'value': transfer_balance.rao
                    }
                )
                extrinsic = substrate.create_signed_extrinsic( call = call, keypair = wallet.coldkey )
                response = substrate.submit_extrinsic( extrinsic, wait_for_inclusion = wait_for_inclusion, wait_for_finalization = wait_for_finalization )
                # We only wait here if we expect finalization.
                if not wait_for_finalization and not wait_for_inclusion:
                    bittensor.__console__.print(":white_heavy_check_mark: [green]Sent[/green]")
                    return True

                # Otherwise continue with finalization.
                response.process_events()
                if response.is_success:
                    bittensor.__console__.print(":white_heavy_check_mark: [green]Finalized[/green]")
                else:
                    bittensor.__console__.print(":cross_mark: [red]Failed[/red]: error:{}".format(response.error_message))

        if response.is_success:
            with bittensor.__console__.status(":satellite: Checking Balance..."):
                new_balance = self.get_balance( wallet.coldkey.ss58_address )
                bittensor.__console__.print("Balance:\n  [blue]{}[/blue] :arrow_right: [green]{}[/green]".format(account_balance, new_balance))
                return True

    def unstake (
            self, 
            wallet: 'bittensor.wallet',
            amount: Union[Balance, float] = None, 
            wait_for_inclusion:bool = True, 
            wait_for_finalization:bool = False,
            prompt: bool = False,
        ) -> bool:
        r""" Removes stake into the wallet coldkey from the specified hotkey uid.
        Args:
            wallet (bittensor.wallet):
                bittensor wallet object.
            amount (Union[Balance, float]):
                Amount to stake as bittensor balance, or float interpreted as tao.
            wait_for_inclusion (bool):
                if set, waits for the extrinsic to enter a block before returning true, 
                or returns false if the extrinsic fails to enter the block within the timeout.   
            wait_for_finalization (bool):
                if set, waits for the extrinsic to be finalized on the chain before returning true,
                or returns false if the extrinsic fails to be finalized within the timeout.
            prompt (bool):
                If true, the call waits for confirmation from the user before proceeding.
        Returns:
            success (bool):
                flag is true if extrinsic was finalized or uncluded in the block. 
                If we did not wait for finalization / inclusion, the response is true.
        """
        # Decrypt keys,
        wallet.coldkey
        wallet.hotkey

        with bittensor.__console__.status(":satellite: Syncing with chain: [white]{}[/white] ...".format(self.network)):
            old_balance = self.get_balance( wallet.coldkey.ss58_address )
            neuron = self.neuron_for_pubkey( ss58_hotkey = wallet.hotkey.ss58_address )
        if neuron.is_null:
            bittensor.__console__.print(":cross_mark: [red]Hotkey: {} is not registered.[/red]".format( wallet.hotkey_str ))
            return False

        # Covert to bittensor.Balance
        if amount == None:
            # Unstake it all.
            unstaking_balance = bittensor.Balance.from_tao( neuron.stake )
        elif not isinstance(amount, bittensor.Balance ):
            unstaking_balance = bittensor.Balance.from_tao( amount )
        else:
            unstaking_balance = amount

        # Check enough to unstake.
        stake_on_uid = bittensor.Balance.from_tao( neuron.stake )
        if unstaking_balance > stake_on_uid:
            bittensor.__console__.print(":cross_mark: [red]Not enough stake[/red]: [green]{}[/green] to unstake: [blue]{}[/blue] from hotkey: [white]{}[/white]".format(stake_on_uid, unstaking_balance, wallet.hotkey_str))
            return False
        
        # Ask before moving on.
        if prompt:
            if not Confirm.ask("Do you want to unstake:\n[bold white]  amount: {}\n  hotkey: {}[/bold white ]?".format( unstaking_balance, wallet.hotkey_str) ):
                return False

        with bittensor.__console__.status(":satellite: Unstaking from chain: [white]{}[/white] ...".format(self.network)):
            with self.substrate as substrate:
                call = substrate.compose_call(
                    call_module='SubtensorModule', 
                    call_function='remove_stake',
                    call_params={
                        'hotkey': wallet.hotkey.ss58_address,
                        'ammount_unstaked': unstaking_balance.rao
                    }
                )
                extrinsic = substrate.create_signed_extrinsic( call = call, keypair = wallet.coldkey )
                response = substrate.submit_extrinsic( extrinsic, wait_for_inclusion = wait_for_inclusion, wait_for_finalization = wait_for_finalization )
                # We only wait here if we expect finalization.
                if not wait_for_finalization and not wait_for_inclusion:
                    bittensor.__console__.print(":white_heavy_check_mark: [green]Sent[/green]")
                    return True

                if response.is_success:
                    bittensor.__console__.print(":white_heavy_check_mark: [green]Finalized[/green]")
                else:
                    bittensor.__console__.print(":cross_mark: [red]Failed[/red]: error:{}".format(response.error_message))

        if response.is_success:
            with bittensor.__console__.status(":satellite: Checking Balance on: ([white]{}[/white] ...".format(self.network)):
                new_balance = self.get_balance( wallet.coldkey.ss58_address )
                new_stake = bittensor.Balance.from_tao( self.neuron_for_uid( uid = neuron.uid, ss58_hotkey = wallet.hotkey.ss58_address ).stake)
                bittensor.__console__.print("Balance: [blue]{}[/blue] :arrow_right: [green]{}[/green]".format( old_balance, new_balance ))
                bittensor.__console__.print("Stake: [blue]{}[/blue] :arrow_right: [green]{}[/green]".format( stake_on_uid, new_stake ))
                return True
                
#    @logger.catch
    def set_weights(
            self, 
            wallet: 'bittensor.wallet',
            uids: Union[torch.LongTensor, list],
            weights: Union[torch.FloatTensor, list],
            wait_for_inclusion:bool = False,
            wait_for_finalization:bool = False,
        ) -> bool:
        r""" Sets the given weights and values on chain for wallet hotkey account.
        Args:
            wallet (bittensor.wallet):
                bittensor wallet object.
            uids (Union[torch.LongTensor, list]):
                uint64 uids of destination neurons.
            weights ( Union[torch.FloatTensor, list]):
                weights to set which must floats and correspond to the passed uids.
            wait_for_inclusion (bool):
                if set, waits for the extrinsic to enter a block before returning true,
                or returns false if the extrinsic fails to enter the block within the timeout.
            wait_for_finalization (bool):
                if set, waits for the extrinsic to be finalized on the chain before returning true,
                or returns false if the extrinsic fails to be finalized within the timeout.
            timeout (int):
                time that this call waits for either finalization of inclusion.
        Returns:
            success (bool):
                flag is true if extrinsic was finalized or uncluded in the block.
                If we did not wait for finalization / inclusion, the response is true.
        """
        if isinstance( uids, list ):
            uids = torch.tensor( uids, dtype = torch.int64 )
        if isinstance( weights, list ):
            weights = torch.tensor( weights, dtype = torch.float32 )
<<<<<<< HEAD
        bittensor.logging.success( f'Set {len(uids)} weights, top 5 samples', str(list(zip(uids.tolist()[:5], weights.tolist()[:5]))))
=======
>>>>>>> 57cf114b
        weight_uids, weight_vals = weight_utils.convert_weights_and_uids_for_emit( uids, weights )
        with self.substrate as substrate:
            call = substrate.compose_call(
                call_module='SubtensorModule',
                call_function='set_weights',
                call_params = {'dests': weight_uids, 'weights': weight_vals}
            )
            extrinsic = substrate.create_signed_extrinsic( call = call, keypair = wallet.hotkey )
            response = substrate.submit_extrinsic( extrinsic, wait_for_inclusion = wait_for_inclusion, wait_for_finalization = wait_for_finalization )
            if wait_for_inclusion or wait_for_finalization:
                response.process_events()
                if response.is_success:
                    message = '<green>Success: </green>' + f'Set {len(uids)} weights, top 5 weights' + str(list(zip(uids.tolist()[:5], [round (w,4) for w in weights.tolist()[:5]] )))
                    logger.debug('Set weights:'.ljust(20) +  message)
                    return True
                else:
                    bittensor.logging.warning(  prefix = 'Set weights', sufix = '<red>Failed: </red>' + str(response.error_message) )
                    return False
            else:
                bittensor.logging.warning( prefix = 'Set weights', sufix = '<yellow>Unknown (non-waiting)</yellow>')
                return True

    def get_balance(self, address: str, block: int = None) -> Balance:
        r""" Returns the token balance for the passed ss58_address address
        Args:
            address (Substrate address format, default = 42):
                ss58 chain address.
        Return:
            balance (bittensor.utils.balance.Balance):
                account balance
        """
        with self.substrate as substrate:
            result = substrate.query(
                module='System',
                storage_function='Account',
                params=[address],
                block_hash = None if block == None else substrate.get_block_hash( block )
            )
            return Balance( result.value['data']['free'] )

    def get_current_block(self) -> int:
        r""" Returns the current block number on the chain.
        Returns:
            block_number (int):
                Current chain blocknumber.
        """
        with self.substrate as substrate:
            return substrate.get_block_number(None)

    def get_balances(self, block: int = None) -> Dict[str, Balance]:
        with self.substrate as substrate:
            result = substrate.query_map(
                module='System',
                storage_function='Account',
                block_hash = None if block == None else substrate.get_block_hash( block )
            )
            return_dict = {}
            for r in result:
                bal = bittensor.Balance( int( r[1]['data']['free'].value ) )
                return_dict[r[0].value] = bal
            return return_dict

    def neurons(self, block: int = None) -> List[SimpleNamespace]: 
        r""" Returns a list of neuron from the chain. 
        Returns:
            neuron (List[SimpleNamespace]):
                List of neuron objects.
        """
        with self.substrate as substrate:
            page_results = substrate.query_map (
                module='SubtensorModule',
                storage_function='Neurons',
                page_size = 100,
                block_hash = None if block == None else substrate.get_block_hash( block )
            )
            result = []
            for page in page_results :
                for n in page:
                    if type(n.value) != int:
                        n = Subtensor._neuron_dict_to_namespace( n.value )
                        if n.hotkey == "5C4hrfjw9DjXZTzV3MwzrrAr9P1MJhSrvWGWqi1eSuyUpnhM":
                            n.is_null = True
                        else:
                            n.is_null = False
                        result.append( n )
            return result

    @staticmethod
    def _neuron_dict_to_namespace(neuron_dict) -> SimpleNamespace:
        RAOPERTAO = 1000000000
        U64MAX = 18446744073709551615
        neuron = SimpleNamespace( **neuron_dict )
        neuron.stake = neuron.stake / RAOPERTAO
        neuron.rank = neuron.rank / U64MAX
        neuron.trust = neuron.trust / U64MAX
        neuron.consensus = neuron.consensus / U64MAX
        neuron.incentive = neuron.incentive / U64MAX
        neuron.dividends = neuron.dividends / U64MAX
        neuron.emission = neuron.emission / RAOPERTAO
        return neuron

    def neuron_for_uid( self, uid: int, ss58_hotkey: str = None, block: int = None ) -> Union[ dict, None ]: 
        r""" Returns a list of neuron from the chain. 
        Args:
            uid ( int ):
                The uid of the neuron to query for.
            ss58_hotkey ( str ):
                The hotkey to query for a neuron.
        Returns:
            neuron (dict(NeuronMetadata)):
                neuron object associated with uid or None if it does not exist.
        """
        # Make the call.
        with self.substrate as substrate:
            neuron = dict( substrate.query( module='SubtensorModule',  storage_function='Neurons', params = [ uid ]).value )
        neuron = Subtensor._neuron_dict_to_namespace( neuron )
        if neuron.hotkey != ss58_hotkey:
            neuron.is_null = True
        else:
            neuron.is_null = False
        return neuron

    def get_uid_for_hotkey( self, ss58_hotkey: str, block: int = None) -> int:
        r""" Returns true if the passed hotkey is registered on the chain.
        Args:
            ss58_hotkey ( str ):
                The hotkey to query for a neuron.
        Returns:
            uid ( int ):
                UID of passed hotkey or -1 if it is non-existent.
        """
        # Make the call.
        with self.substrate as substrate:
            result = substrate.query (
                module='SubtensorModule',
                storage_function='Hotkeys',
                params = [ ss58_hotkey ],
                block_hash = None if block == None else substrate.get_block_hash( block )
            )
        # Process the result.
        uid = int(result.value)
        if uid == 0:
            neuron = self.neuron_for_uid( uid, ss58_hotkey, block)
            if neuron.is_null:
                return -1
            else:
                return uid
        else:
            return True

    def is_hotkey_registered( self, ss58_hotkey: str, block: int = None) -> bool:
        r""" Returns true if the passed hotkey is registered on the chain.
        Args:
            ss58_hotkey ( str ):
                The hotkey to query for a neuron.
        Returns:
            is_registered ( bool):
                True if the passed hotkey is registered on the chain.
        """
        uid = self.get_uid_for_hotkey( ss58_hotkey = ss58_hotkey, block = block)
        if uid == -1:
            return False
        else:
            return True

    def neuron_for_pubkey( self, ss58_hotkey: str, block: int = None ) -> SimpleNamespace: 
        r""" Returns a list of neuron from the chain. 
        Args:
            ss58_hotkey ( str ):
                The hotkey to query for a neuron.

        Returns:
            neuron ( dict(NeuronMetadata) ):
                neuron object associated with uid or None if it does not exist.
        """
        with self.substrate as substrate:
            result = substrate.query (
                module='SubtensorModule',
                storage_function='Hotkeys',
                params = [ ss58_hotkey ],
                block_hash = None if block == None else substrate.get_block_hash( block )
            )
            
            # Get response uid. This will be zero if it doesn't exist.
            uid = int(result.value)
            neuron = self.neuron_for_uid( uid, ss58_hotkey, block)
            if neuron.hotkey != ss58_hotkey:
                neuron.is_null = True
            else:
                neuron.is_null = False
            return neuron

    def get_n( self, block: int = None ) -> int: 
        r""" Returns the number of neurons on the chain at block.
        Args:
            block ( int ):
                The block number to get the neuron count from.

        Returns:
            n ( int ):
                the number of neurons subscribed to the chain.
        """
        with self.substrate as substrate:
            return int(substrate.query(  module='SubtensorModule', storage_function = 'N' ).value)

    def neuron_for_wallet( self, wallet: 'bittensor.Wallet', block: int = None ) -> SimpleNamespace: 
        r""" Returns a list of neuron from the chain. 
        Args:
            wallet ( `bittensor.Wallet` ):
                Checks to ensure that the passed wallet is subscribed.
        Returns:
            neuron ( dict(NeuronMetadata) ):
                neuron object associated with uid or None if it does not exist.
        """
        return self.neuron_for_pubkey ( wallet.hotkey.ss58_address )

    def timeout_set_weights(
            self, 
            timeout,
            wallet: 'bittensor.wallet',
            uids: torch.LongTensor,
            weights: torch.FloatTensor,
            wait_for_inclusion:bool = False,
        ) -> bool:
        r""" wrapper for set weights function that includes a timeout component
        Args:
            wallet (bittensor.wallet):
                bittensor wallet object.
            uids (torch.LongTensor):
                uint64 uids of destination neurons.
            weights (torch.FloatTensor):
                weights to set which must floats and correspond to the passed uids.
            wait_for_inclusion (bool):
                if set, waits for the extrinsic to enter a block before returning true,
                or returns false if the extrinsic fails to enter the block within the timeout.
            timeout (int):
                time that this call waits for either finalization of inclusion.
        Returns:
            success (bool):
                flag is true if extrinsic was finalized or included in the block.
        """
        
        set_weights = Process(target= self.set_weights, kwargs={
                                                           'uids':uids,
                                                           'weights': weights,
                                                           'wait_for_inclusion': wait_for_inclusion,
                                                           'wallet' : wallet,
                                                           })
        set_weights.start()
        set_weights.join(timeout=timeout)
        set_weights.terminate()


        if set_weights.exitcode == 0:
            return True
        else:
            return False<|MERGE_RESOLUTION|>--- conflicted
+++ resolved
@@ -677,10 +677,6 @@
             uids = torch.tensor( uids, dtype = torch.int64 )
         if isinstance( weights, list ):
             weights = torch.tensor( weights, dtype = torch.float32 )
-<<<<<<< HEAD
-        bittensor.logging.success( f'Set {len(uids)} weights, top 5 samples', str(list(zip(uids.tolist()[:5], weights.tolist()[:5]))))
-=======
->>>>>>> 57cf114b
         weight_uids, weight_vals = weight_utils.convert_weights_and_uids_for_emit( uids, weights )
         with self.substrate as substrate:
             call = substrate.compose_call(
