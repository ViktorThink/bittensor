--- conflicted
+++ resolved
@@ -989,10 +989,7 @@
         result = make_substrate_call_with_retry()
         # Process the result.
         uid = int(result.value)
-<<<<<<< HEAD
         
-=======
->>>>>>> ecee06a8
         neuron = self.neuron_for_uid( uid, block)
         if neuron.is_null:
             return -1
