# The MIT License (MIT)
# Copyright © 2021 Yuma Rao

# Permission is hereby granted, free of charge, to any person obtaining a copy of this software and associated 
# documentation files (the “Software”), to deal in the Software without restriction, including without limitation 
# the rights to use, copy, modify, merge, publish, distribute, sublicense, and/or sell copies of the Software, 
# and to permit persons to whom the Software is furnished to do so, subject to the following conditions:

# The above copyright notice and this permission notice shall be included in all copies or substantial portions of 
# the Software.

# THE SOFTWARE IS PROVIDED “AS IS”, WITHOUT WARRANTY OF ANY KIND, EXPRESS OR IMPLIED, INCLUDING BUT NOT LIMITED TO
# THE WARRANTIES OF MERCHANTABILITY, FITNESS FOR A PARTICULAR PURPOSE AND NONINFRINGEMENT. IN NO EVENT SHALL 
# THE AUTHORS OR COPYRIGHT HOLDERS BE LIABLE FOR ANY CLAIM, DAMAGES OR OTHER LIABILITY, WHETHER IN AN ACTION 
# OF CONTRACT, TORT OR OTHERWISE, ARISING FROM, OUT OF OR IN CONNECTION WITH THE SOFTWARE OR THE USE OR OTHER 
# DEALINGS IN THE SOFTWARE.
import torch
from rich.prompt import Confirm
from typing import List, Dict, Union
from multiprocessing import Process

import bittensor
from tqdm import tqdm
import bittensor.utils.networking as net
import bittensor.utils.weight_utils as weight_utils
from retry import retry
from substrateinterface import SubstrateInterface
from bittensor.utils.balance import Balance
from types import SimpleNamespace

from loguru import logger
logger = logger.opt(colors=True)

class Subtensor:
    """
    Handles interactions with the subtensor chain.
    """
    def __init__( 
        self, 
        substrate: 'SubstrateInterface',
        network: str,
        chain_endpoint: str
    ):
        r""" Initializes a subtensor chain interface.
            Args:
                substrate (:obj:`SubstrateInterface`, `required`): 
                    substrate websocket client.
                network (default='nakamoto', type=str)
                    The subtensor network flag. The likely choices are:
                            -- nobunaga (staging network)
                            -- akatsuki (testing network)
                            -- nakamoto (main network)
                    If this option is set it overloads subtensor.chain_endpoint with 
                    an entry point node from that network.
                chain_endpoint (default=None, type=str)
                    The subtensor endpoint flag. If set, overrides the network argument.
        """
        self.network = network
        self.chain_endpoint = chain_endpoint
        self.substrate = substrate

    def __str__(self) -> str:
        if self.network == self.chain_endpoint:
            return "Subtensor({})".format( self.chain_endpoint )
        else:
            return "Subtensor({}, {})".format( self.network, self.chain_endpoint )

    def __repr__(self) -> str:
        return self.__str__()
  
    def endpoint_for_network( 
            self,
            blacklist: List[str] = [] 
        ) -> str:
        r""" Returns a chain endpoint based on self.network.
            Returns None if there are no available endpoints.
        """

        # Chain endpoint overrides the --network flag.
        if self.chain_endpoint != None:
            if self.chain_endpoint in blacklist:
                return None
            else:
                return self.chain_endpoint

    def connect( self, timeout: int = 10, failure = True ) -> bool:
        attempted_endpoints = []
        while True:
            def connection_error_message():
                print('''
Check that your internet connection is working and the chain endpoints are available: <blue>{}</blue>
The subtensor.network should likely be one of the following choices:
    -- local - (your locally running node)
    -- nobunaga - (staging)
    -- akatsuki - (testing)
    -- nakamoto - (main)
Or you may set the endpoint manually using the --subtensor.chain_endpoint flag 
To run a local node (See: docs/running_a_validator.md) \n
                              '''.format( attempted_endpoints) )

            # ---- Get next endpoint ----
            ws_chain_endpoint = self.endpoint_for_network( blacklist = attempted_endpoints )
            if ws_chain_endpoint == None:
                logger.error("No more endpoints available for subtensor.network: <blue>{}</blue>, attempted: <blue>{}</blue>".format(self.network, attempted_endpoints))
                connection_error_message()
                if failure:
                    logger.critical('Unable to connect to network:<blue>{}</blue>.\nMake sure your internet connection is stable and the network is properly set.'.format(self.network))
                else:
                    return False
            attempted_endpoints.append(ws_chain_endpoint)

            # --- Attempt connection ----
            try:
                with self.substrate:
                    logger.success("Network:".ljust(20) + "<blue>{}</blue>", self.network)
                    logger.success("Endpoint:".ljust(20) + "<blue>{}</blue>", ws_chain_endpoint)
                    return True
            
            except Exception:
                logger.error( "Error while connecting to network:<blue>{}</blue> at endpoint: <blue>{}</blue>".format(self.network, ws_chain_endpoint))
                connection_error_message()
                if failure:
                    raise RuntimeError('Unable to connect to network:<blue>{}</blue>.\nMake sure your internet connection is stable and the network is properly set.'.format(self.network))
                else:
                    return False

    @property
    def difficulty (self) -> int:
        r""" Returns registration difficulty from the chain.
        Returns:
            difficulty (int):
                Registration difficulty.
        """
        @retry(delay=2, tries=3, backoff=2, max_delay=4)
        def make_substrate_call_with_retry():
            with self.substrate as substrate:
                return substrate.query(  module='SubtensorModule', storage_function = 'Difficulty').value
        return make_substrate_call_with_retry()

    @property
    def total_issuance (self) -> 'bittensor.Balance':
        r""" Returns the total token issuance.
        Returns:
            total_issuance (int):
                Total issuance as balance.
        """
        @retry(delay=2, tries=3, backoff=2, max_delay=4)
        def make_substrate_call_with_retry():
            with self.substrate as substrate:
                return bittensor.Balance.from_rao( substrate.query(  module='SubtensorModule', storage_function = 'TotalIssuance').value )
        return make_substrate_call_with_retry()

    @property
    def total_stake (self) -> 'bittensor.Balance':
        r""" Returns total stake on the chain.
        Returns:
            total_stake (bittensor.Balance):
                Total stake as balance.
        """
        @retry(delay=2, tries=3, backoff=2, max_delay=4)
        def make_substrate_call_with_retry():
            with self.substrate as substrate:
                return bittensor.Balance.from_rao( substrate.query(  module='SubtensorModule', storage_function = 'TotalStake').value )
        return make_substrate_call_with_retry()

    @property
    def n (self) -> int:
        r""" Returns total number of neurons on the chain.
        Returns:
            n (int):
                Total number of neurons on chain.
        """
        @retry(delay=2, tries=3, backoff=2, max_delay=4)
        def make_substrate_call_with_retry():
            with self.substrate as substrate:
                return substrate.query(  module='SubtensorModule', storage_function = 'N').value
        return make_substrate_call_with_retry()

    def get_n (self, block: int = None) -> int:
        r""" Returns total number of neurons on the chain.
        Returns:
            n (int):
                Total number of neurons on chain.
        """
        @retry(delay=2, tries=3, backoff=2, max_delay=4)
        def make_substrate_call_with_retry():
            with self.substrate as substrate:
                return substrate.query(  
                    module='SubtensorModule', 
                    storage_function = 'N',
                    block_hash = None if block == None else substrate.get_block_hash( block )
                ).value
        return make_substrate_call_with_retry()

    @property
    def block (self) -> int:
        r""" Returns current chain block.
        Returns:
            block (int):
                Current chain block.
        """
        return self.get_current_block()

    def serve_axon (
        self,
        axon: 'bittensor.Axon',
        use_upnpc: bool = False,
        wait_for_inclusion: bool = False,
        wait_for_finalization: bool = True,
        prompt: bool = False,
    ) -> bool:
        r""" Serves the axon to the network.
        Args:
            axon (bittensor.Axon):
                Axon to serve.
            use_upnpc (:type:bool, `optional`): 
                If true, the axon attempts port forward through your router before 
                subscribing.                
            wait_for_inclusion (bool):
                If set, waits for the extrinsic to enter a block before returning true, 
                or returns false if the extrinsic fails to enter the block within the timeout.   
            wait_for_finalization (bool):
                If set, waits for the extrinsic to be finalized on the chain before returning true,
                or returns false if the extrinsic fails to be finalized within the timeout.
            prompt (bool):
                If true, the call waits for confirmation from the user before proceeding.
        Returns:
            success (bool):
                flag is true if extrinsic was finalized or uncluded in the block. 
                If we did not wait for finalization / inclusion, the response is true.
        """
        axon.wallet.hotkey
        axon.wallet.coldkeypub

        # ---- Setup UPNPC ----
        if use_upnpc:
            if prompt:
                if not Confirm.ask("Attempt port forwarding with upnpc?"):
                    return False
            try:
                external_port = net.upnpc_create_port_map( port = axon.port )
                bittensor.__console__.print(":white_heavy_check_mark: [green]Forwarded port: {}[/green]".format( axon.port ))
                bittensor.logging.success(prefix = 'Forwarded port', sufix = '<blue>{}</blue>'.format( axon.port ))
            except net.UPNPCException as upnpc_exception:
                raise RuntimeError('Failed to hole-punch with upnpc with exception {}'.format( upnpc_exception )) from upnpc_exception
        else:
            external_port = axon.port

        # ---- Get external ip ----
        try:
            external_ip = net.get_external_ip()
            bittensor.__console__.print(":white_heavy_check_mark: [green]Found external ip: {}[/green]".format( external_ip ))
            bittensor.logging.success(prefix = 'External IP', sufix = '<blue>{}</blue>'.format( external_ip ))
        except Exception as E:
            raise RuntimeError('Unable to attain your external ip. Check your internet connection. error: {}'.format(E)) from E
            
        # ---- Subscribe to chain ----
        serve_success = self.serve(
                wallet = axon.wallet,
                ip = external_ip,
                port = external_port,
                modality = axon.modality,
                wait_for_inclusion = wait_for_inclusion,
                wait_for_finalization = wait_for_finalization,
                prompt = prompt
        )
        return serve_success

    def register (
        self,
        wallet: 'bittensor.Wallet',
        wait_for_inclusion: bool = False,
        wait_for_finalization: bool = True,
        prompt: bool = False,
    ) -> bool:
        r""" Registers the wallet to chain.
        Args:
            wallet (bittensor.wallet):
                bittensor wallet object.
            wait_for_inclusion (bool):
                If set, waits for the extrinsic to enter a block before returning true, 
                or returns false if the extrinsic fails to enter the block within the timeout.   
            wait_for_finalization (bool):
                If set, waits for the extrinsic to be finalized on the chain before returning true,
                or returns false if the extrinsic fails to be finalized within the timeout.
            prompt (bool):
                If true, the call waits for confirmation from the user before proceeding.
        Returns:
            success (bool):
                flag is true if extrinsic was finalized or uncluded in the block. 
                If we did not wait for finalization / inclusion, the response is true.
        """

        with bittensor.__console__.status(":satellite: Checking Account..."):
            neuron = self.neuron_for_pubkey( wallet.hotkey.ss58_address )
            if not neuron.is_null:
                bittensor.__console__.print(":white_heavy_check_mark: [green]Already Registered[/green]:\n  uid: [bold white]{}[/bold white]\n  hotkey: [bold white]{}[/bold white]\n  coldkey: [bold white]{}[/bold white]".format(neuron.uid, neuron.hotkey, neuron.coldkey))
                return True

        if prompt:
            if not Confirm.ask("Continue Registration?\n  hotkey:     [bold white]{}[/bold white]\n  coldkey:    [bold white]{}[/bold white]\n  network:    [bold white]{}[/bold white]".format( wallet.hotkey.ss58_address, wallet.coldkeypub.ss58_address, self.network ) ):
                return False

        # Attempt rolling registration.
        attempts = 0
        max_allowed_attempts = 10
        while True:
            
            # Solve latest POW.
            pow_result = bittensor.utils.create_pow( self )
            with bittensor.__console__.status(":satellite: Registering...({}/10)".format(attempts)) as status:
                with self.substrate as substrate:
                    call = substrate.compose_call( 
                        call_module='SubtensorModule',  
                        call_function='register', 
                        call_params={ 
                            'block_number': pow_result['block_number'], 
                            'nonce': pow_result['nonce'], 
                            'work': bittensor.utils.hex_bytes_to_u8_list( pow_result['work'] ), 
                            'hotkey': wallet.hotkey.ss58_address, 
                            'coldkey': wallet.coldkeypub.ss58_address
                        } 
                    )
                    extrinsic = substrate.create_signed_extrinsic( call = call, keypair = wallet.hotkey )
                    response = substrate.submit_extrinsic( extrinsic, wait_for_inclusion=wait_for_inclusion, wait_for_finalization=wait_for_finalization )
                    # We only wait here if we expect finalization.
                    if not wait_for_finalization and not wait_for_inclusion:
                        bittensor.__console__.print(":white_heavy_check_mark: [green]Sent[/green]")
                        return True
                    response.process_events()
                    if not response.is_success:
                        bittensor.__console__.print(":cross_mark: [red]Failed[/red]: error:{}".format(response.error_message))
                        attempts += 1
                        if attempts > max_allowed_attempts: 
                            bittensor.__console__.print( "[red]No more attempts.[/red]" )
                            return False
                        else:
                            status.update( ":satellite: Registering...({}/10)".format(attempts))
                            continue

            if response.is_success:
                with bittensor.__console__.status(":satellite: Checking Balance..."):
                    neuron = self.neuron_for_pubkey( wallet.hotkey.ss58_address )
                    bittensor.__console__.print(":white_heavy_check_mark: [green]Registered[/green]")
                    return True

    def serve (
            self, 
            wallet: 'bittensor.wallet',
            ip: str, 
            port: int, 
            modality: int, 
            wait_for_inclusion: bool = False,
            wait_for_finalization = True,
            prompt: bool = False,
        ) -> bool:
        r""" Subscribes an bittensor endpoint to the substensor chain.
        Args:
            wallet (bittensor.wallet):
                bittensor wallet object.
            ip (str):
                endpoint host port i.e. 192.122.31.4
            port (int):
                endpoint port number i.e. 9221
            modality (int):
                int encoded endpoint modality i.e 0 for TEXT
            wait_for_inclusion (bool):
                if set, waits for the extrinsic to enter a block before returning true, 
                or returns false if the extrinsic fails to enter the block within the timeout.   
            wait_for_finalization (bool):
                if set, waits for the extrinsic to be finalized on the chain before returning true,
                or returns false if the extrinsic fails to be finalized within the timeout.
            prompt (bool):
                If true, the call waits for confirmation from the user before proceeding.
        Returns:
            success (bool):
                flag is true if extrinsic was finalized or uncluded in the block. 
                If we did not wait for finalization / inclusion, the response is true.
        """

        # Decrypt hotkey
        wallet.hotkey

        with bittensor.__console__.status(":satellite: Checking Axon..."):
            neuron = self.neuron_for_pubkey( wallet.hotkey.ss58_address )
            if not neuron.is_null and neuron.ip == net.ip_to_int(ip) and neuron.port == port:
                bittensor.__console__.print(":white_heavy_check_mark: [green]Already Served[/green]\n  [bold white]ip: {}\n  port: {}\n  modality: {}\n  hotkey: {}\n  coldkey: {}[/bold white]".format(ip, port, modality, wallet.hotkey.ss58_address, wallet.coldkeypub.ss58_address))
                return True

        ip_as_int  = net.ip_to_int(ip)
        ip_version = net.ip_version(ip)

        # TODO(const): subscribe with version too.
        params = {
            'version': bittensor.__version_as_int__,
            'ip': ip_as_int,
            'port': port, 
            'ip_type': ip_version,
            'modality': modality,
            'coldkey': wallet.coldkeypub.ss58_address,
        }
        if prompt:
            if not Confirm.ask("Do you want to serve axon:\n  [bold white]ip: {}\n  port: {}\n  modality: {}\n  hotkey: {}\n  coldkey: {}[/bold white]".format(ip, port, modality, wallet.hotkey.ss58_address, wallet.coldkeypub.ss58_address)):
                return False
        
        with bittensor.__console__.status(":satellite: Serving axon on: [white]{}[/white] ...".format(self.network)):
            with self.substrate as substrate:
                call = substrate.compose_call(
                    call_module='SubtensorModule',
                    call_function='serve_axon',
                    call_params=params
                )
                extrinsic = substrate.create_signed_extrinsic( call = call, keypair = wallet.hotkey)
                response = substrate.submit_extrinsic( extrinsic, wait_for_inclusion = wait_for_inclusion, wait_for_finalization = wait_for_finalization )
                if wait_for_inclusion or wait_for_finalization:
                    response.process_events()
                    if response.is_success:
                        bittensor.__console__.print(':white_heavy_check_mark: [green]Served[/green]\n  [bold white]ip: {}\n  port: {}\n  modality: {}\n  hotkey: {}\n  coldkey: {}[/bold white]'.format(ip, port, modality, wallet.hotkey.ss58_address, wallet.coldkeypub.ss58_address ))
                        return True
                    else:
                        bittensor.__console__.print(':cross_mark: [green]Failed to Subscribe[/green] error: {}'.format(response.error_message))
                        return False
                else:
                    return True

    def add_stake(
            self, 
            wallet: 'bittensor.wallet',
            amount: Union[Balance, float] = None, 
            wait_for_inclusion: bool = True,
            wait_for_finalization: bool = False,
            prompt: bool = False,
        ) -> bool:
        r""" Adds the specified amount of stake to passed hotkey uid.
        Args:
            wallet (bittensor.wallet):
                Bittensor wallet object.
            amount (Union[Balance, float]):
                Amount to stake as bittensor balance, or float interpreted as Tao.
            wait_for_inclusion (bool):
                If set, waits for the extrinsic to enter a block before returning true, 
                or returns false if the extrinsic fails to enter the block within the timeout.   
            wait_for_finalization (bool):
                If set, waits for the extrinsic to be finalized on the chain before returning true,
                or returns false if the extrinsic fails to be finalized within the timeout.
            prompt (bool):
                If true, the call waits for confirmation from the user before proceeding.
        Returns:
            success (bool):
                flag is true if extrinsic was finalized or uncluded in the block. 
                If we did not wait for finalization / inclusion, the response is true.
        """
        # Decrypt keys,
        wallet.coldkey
        wallet.hotkey

        with bittensor.__console__.status(":satellite: Syncing with chain: [white]{}[/white] ...".format(self.network)):
            old_balance = self.get_balance( wallet.coldkey.ss58_address )
            neuron = self.neuron_for_pubkey( ss58_hotkey = wallet.hotkey.ss58_address )
        if neuron.is_null:
            bittensor.__console__.print(":cross_mark: [red]Hotkey: {} is not registered.[/red]".format(wallet.hotkey_str))
            return False

        # Covert to bittensor.Balance
        if amount == None:
            # Stake it all.
            staking_balance = bittensor.Balance.from_tao( old_balance.tao )
        elif not isinstance(amount, bittensor.Balance ):
            staking_balance = bittensor.Balance.from_tao( amount )
        else:
            staking_balance = amount

        # Remove existential balance
        staking_balance = staking_balance - bittensor.Balance.from_rao( 1000 )

        # Estimate transfer fee.
        staking_fee = None # To be filled.
        with bittensor.__console__.status(":satellite: Estimating Staking Fees..."):
            with self.substrate as substrate:
                call = substrate.compose_call(
                    call_module='SubtensorModule', 
                    call_function='add_stake',
                    call_params={
                        'hotkey': wallet.hotkey.ss58_address,
                        'ammount_staked': staking_balance.rao
                    }
                )
                payment_info = substrate.get_payment_info(call = call, keypair = wallet.coldkey)
                if payment_info:
                    staking_fee = bittensor.Balance.from_rao(payment_info['partialFee'])
                    bittensor.__console__.print("[green]Estimated Fee: {}[/green]".format( staking_fee ))
                else:
                    staking_fee = bittensor.Balance.from_tao( 0.2 )
                    bittensor.__console__.print(":cross_mark: [red]Failed[/red]: could not estimate staking fee, assuming base fee of 0.2")

        # Check enough to unstake.
        if staking_balance > old_balance + staking_fee:
            bittensor.__console__.print(":cross_mark: [red]Not enough stake[/red]:[bold white]\n  balance:{}\n  amount: {}\n  fee: {}\n  coldkey: {}[/bold white]".format(old_balance, staking_balance, staking_fee, wallet.name))
            return False
                
        # Ask before moving on.
        if prompt:
            if not Confirm.ask("Do you want to stake:[bold white]\n  amount: {}\n  to: {}\n  fee: {}[/bold white]".format( staking_balance, wallet.hotkey_str, staking_fee) ):
                return False

        with bittensor.__console__.status(":satellite: Staking to: [bold white]{}[/bold white] ...".format(self.network)):
            with self.substrate as substrate:
                call = substrate.compose_call(
                    call_module='SubtensorModule', 
                    call_function='add_stake',
                    call_params={
                        'hotkey': wallet.hotkey.ss58_address,
                        'ammount_staked': staking_balance.rao
                    }
                )
                extrinsic = substrate.create_signed_extrinsic( call = call, keypair = wallet.coldkey )
                response = substrate.submit_extrinsic( extrinsic, wait_for_inclusion = wait_for_inclusion, wait_for_finalization = wait_for_finalization )
                # We only wait here if we expect finalization.
                if not wait_for_finalization and not wait_for_inclusion:
                    bittensor.__console__.print(":white_heavy_check_mark: [green]Sent[/green]")
                    return True

                if response.is_success:
                    bittensor.__console__.print(":white_heavy_check_mark: [green]Finalized[/green]")
                else:
                    bittensor.__console__.print(":cross_mark: [red]Failed[/red]: error:{}".format(response.error_message))

        if response.is_success:
            with bittensor.__console__.status(":satellite: Checking Balance on: [white]{}[/white] ...".format(self.network)):
                new_balance = self.get_balance( wallet.coldkey.ss58_address )
                old_stake = bittensor.Balance.from_tao( neuron.stake )
                new_stake = bittensor.Balance.from_tao( self.neuron_for_pubkey( ss58_hotkey = wallet.hotkey.ss58_address ).stake)
                bittensor.__console__.print("Balance:\n  [blue]{}[/blue] :arrow_right: [green]{}[/green]".format( old_balance, new_balance ))
                bittensor.__console__.print("Stake:\n  [blue]{}[/blue] :arrow_right: [green]{}[/green]".format( old_stake, new_stake ))
                return True

    def transfer(
            self, 
            wallet: 'bittensor.wallet',
            dest: str, 
            amount: Union[Balance, float], 
            wait_for_inclusion: bool = True,
            wait_for_finalization: bool = False,
            prompt: bool = False,
        ) -> bool:
        r""" Transfers funds from this wallet to the destination public key address
        Args:
            wallet (bittensor.wallet):
                Bittensor wallet object to make transfer from.
            dest (str, ss58_address or ed25519):
                Destination public key address of reciever. 
            amount (Union[Balance, int]):
                Amount to stake as bittensor balance, or float interpreted as Tao.
            wait_for_inclusion (bool):
                If set, waits for the extrinsic to enter a block before returning true, 
                or returns false if the extrinsic fails to enter the block within the timeout.   
            wait_for_finalization (bool):
                If set, waits for the extrinsic to be finalized on the chain before returning true,
                or returns false if the extrinsic fails to be finalized within the timeout.
            prompt (bool):
                If true, the call waits for confirmation from the user before proceeding.
        Returns:
            success (bool):
                Flag is true if extrinsic was finalized or uncluded in the block. 
                If we did not wait for finalization / inclusion, the response is true.
        """
        # Unlock wallet coldkey.
        wallet.coldkey

        # Covert to bittensor.Balance
        if not isinstance(amount, bittensor.Balance ):
            transfer_balance = bittensor.Balance.from_tao( amount )
        else:
            transfer_balance = amount

        # Check balance.
        with bittensor.__console__.status(":satellite: Checking Balance..."):
            account_balance = self.get_balance( wallet.coldkey.ss58_address )

        # Estimate transfer fee.
        with bittensor.__console__.status(":satellite: Estimating Transfer Fees..."):
            with self.substrate as substrate:
                call = substrate.compose_call(
                    call_module='Balances',
                    call_function='transfer',
                    call_params={
                        'dest': dest, 
                        'value': transfer_balance.rao
                    }
                )
                payment_info = substrate.get_payment_info(call = call, keypair = wallet.coldkey)
                transfer_fee = "N/A"
<<<<<<< HEAD
                # Otherwise continue with finalization.
=======
>>>>>>> 9f0e5425
                if payment_info:
                    transfer_fee = bittensor.Balance.from_rao(payment_info['partialFee'])
                    bittensor.__console__.print("[green]Estimated Fee: {}[/green]".format( transfer_fee ))
                else:
<<<<<<< HEAD
                    bittensor.__console__.print(":cross_mark: [red]Failed[/red]: could not estimate transfer fee")
=======
                    bittensor.__console__.print(":cross_mark: [red]Failed[/red]: could not estimate transfer fee, assuming base fee of 0.2")
                    transfer_fee = bittensor.Balance.from_tao( 0.2 )
>>>>>>> 9f0e5425

        if account_balance < transfer_balance + transfer_fee:
            bittensor.__console__.print(":cross_mark: [red]Not enough balance[/red]:[bold white]\n  balance: {}\n  amount: {} fee: {}[/bold white]".format( account_balance, transfer_balance, transfer_fee ))
            return False

        # Ask before moving on.
        if prompt:
            if not Confirm.ask("Do you want to transfer:[bold white]\n  amount: {}\n  from: {}:{}\n  to: {}\n  for fee: {}[/bold white]".format( transfer_balance, wallet.name, wallet.coldkey.ss58_address, dest, transfer_fee )):
                return False

        with bittensor.__console__.status(":satellite: Transferring..."):
            with self.substrate as substrate:
                call = substrate.compose_call(
                    call_module='Balances',
                    call_function='transfer',
                    call_params={
                        'dest': dest, 
                        'value': transfer_balance.rao
                    }
                )
                extrinsic = substrate.create_signed_extrinsic( call = call, keypair = wallet.coldkey )
                response = substrate.submit_extrinsic( extrinsic, wait_for_inclusion = wait_for_inclusion, wait_for_finalization = wait_for_finalization )
                # We only wait here if we expect finalization.
                if not wait_for_finalization and not wait_for_inclusion:
                    bittensor.__console__.print(":white_heavy_check_mark: [green]Sent[/green]")
                    return True

                # Otherwise continue with finalization.
                response.process_events()
                if response.is_success:
                    bittensor.__console__.print(":white_heavy_check_mark: [green]Finalized[/green]")
                else:
                    bittensor.__console__.print(":cross_mark: [red]Failed[/red]: error:{}".format(response.error_message))

        if response.is_success:
            with bittensor.__console__.status(":satellite: Checking Balance..."):
                new_balance = self.get_balance( wallet.coldkey.ss58_address )
                bittensor.__console__.print("Balance:\n  [blue]{}[/blue] :arrow_right: [green]{}[/green]".format(account_balance, new_balance))
                return True

    def unstake (
            self, 
            wallet: 'bittensor.wallet',
            amount: Union[Balance, float] = None, 
            wait_for_inclusion:bool = True, 
            wait_for_finalization:bool = False,
            prompt: bool = False,
        ) -> bool:
        r""" Removes stake into the wallet coldkey from the specified hotkey uid.
        Args:
            wallet (bittensor.wallet):
                bittensor wallet object.
            amount (Union[Balance, float]):
                Amount to stake as bittensor balance, or float interpreted as tao.
            wait_for_inclusion (bool):
                if set, waits for the extrinsic to enter a block before returning true, 
                or returns false if the extrinsic fails to enter the block within the timeout.   
            wait_for_finalization (bool):
                if set, waits for the extrinsic to be finalized on the chain before returning true,
                or returns false if the extrinsic fails to be finalized within the timeout.
            prompt (bool):
                If true, the call waits for confirmation from the user before proceeding.
        Returns:
            success (bool):
                flag is true if extrinsic was finalized or uncluded in the block. 
                If we did not wait for finalization / inclusion, the response is true.
        """
        # Decrypt keys,
        wallet.coldkey
        wallet.hotkey

        with bittensor.__console__.status(":satellite: Syncing with chain: [white]{}[/white] ...".format(self.network)):
            old_balance = self.get_balance( wallet.coldkey.ss58_address )
            neuron = self.neuron_for_pubkey( ss58_hotkey = wallet.hotkey.ss58_address )
        if neuron.is_null:
            bittensor.__console__.print(":cross_mark: [red]Hotkey: {} is not registered.[/red]".format( wallet.hotkey_str ))
            return False

        # Covert to bittensor.Balance
        if amount == None:
            # Unstake it all.
            unstaking_balance = bittensor.Balance.from_tao( neuron.stake )
        elif not isinstance(amount, bittensor.Balance ):
            unstaking_balance = bittensor.Balance.from_tao( amount )
        else:
            unstaking_balance = amount

        # Check enough to unstake.
        stake_on_uid = bittensor.Balance.from_tao( neuron.stake )
        if unstaking_balance > stake_on_uid:
            bittensor.__console__.print(":cross_mark: [red]Not enough stake[/red]: [green]{}[/green] to unstake: [blue]{}[/blue] from hotkey: [white]{}[/white]".format(stake_on_uid, unstaking_balance, wallet.hotkey_str))
            return False

        # Estimate unstaking fee.
        unstake_fee = None # To be filled.
        with bittensor.__console__.status(":satellite: Estimating Staking Fees..."):
            with self.substrate as substrate:
                call = substrate.compose_call(
                    call_module='SubtensorModule', 
                    call_function='remove_stake',
                    call_params={
                        'hotkey': wallet.hotkey.ss58_address,
                        'ammount_unstaked': unstaking_balance.rao
                    }
                )
                payment_info = substrate.get_payment_info(call = call, keypair = wallet.coldkey)
                if payment_info:
                    unstake_fee = bittensor.Balance.from_rao(payment_info['partialFee'])
                    bittensor.__console__.print("[green]Estimated Fee: {}[/green]".format( unstake_fee ))
                else:
                    unstake_fee = bittensor.Balance.from_tao( 0.2 )
                    bittensor.__console__.print(":cross_mark: [red]Failed[/red]: could not estimate staking fee, assuming base fee of 0.2")
                        
        # Ask before moving on.
        if prompt:
            if not Confirm.ask("Do you want to unstake:\n[bold white]  amount: {}\n  hotkey: {}\n  fee: {}[/bold white ]?".format( unstaking_balance, wallet.hotkey_str, unstake_fee) ):
                return False

        with bittensor.__console__.status(":satellite: Unstaking from chain: [white]{}[/white] ...".format(self.network)):
            with self.substrate as substrate:
                call = substrate.compose_call(
                    call_module='SubtensorModule', 
                    call_function='remove_stake',
                    call_params={
                        'hotkey': wallet.hotkey.ss58_address,
                        'ammount_unstaked': unstaking_balance.rao
                    }
                )
                extrinsic = substrate.create_signed_extrinsic( call = call, keypair = wallet.coldkey )
                response = substrate.submit_extrinsic( extrinsic, wait_for_inclusion = wait_for_inclusion, wait_for_finalization = wait_for_finalization )
                # We only wait here if we expect finalization.
                if not wait_for_finalization and not wait_for_inclusion:
                    bittensor.__console__.print(":white_heavy_check_mark: [green]Sent[/green]")
                    return True

                response.process_events()
                if response.is_success:
                    bittensor.__console__.print(":white_heavy_check_mark: [green]Finalized[/green]")
                else:
                    bittensor.__console__.print(":cross_mark: [red]Failed[/red]: error:{}".format(response.error_message))

        if response.is_success:
            with bittensor.__console__.status(":satellite: Checking Balance on: ([white]{}[/white] ...".format(self.network)):
                new_balance = self.get_balance( wallet.coldkey.ss58_address )
                block = self.get_current_block()
                new_stake = bittensor.Balance.from_tao( self.neuron_for_uid( uid = neuron.uid, block = block ).stake)
                bittensor.__console__.print("Balance: [blue]{}[/blue] :arrow_right: [green]{}[/green]".format( old_balance, new_balance ))
                bittensor.__console__.print("Stake: [blue]{}[/blue] :arrow_right: [green]{}[/green]".format( stake_on_uid, new_stake ))
                return True
                
    def set_weights(
            self, 
            wallet: 'bittensor.wallet',
            uids: Union[torch.LongTensor, list],
            weights: Union[torch.FloatTensor, list],
            wait_for_inclusion:bool = False,
            wait_for_finalization:bool = False,
            prompt:bool = False
        ) -> bool:
        r""" Sets the given weights and values on chain for wallet hotkey account.
        Args:
            wallet (bittensor.wallet):
                bittensor wallet object.
            uids (Union[torch.LongTensor, list]):
                uint64 uids of destination neurons.
            weights ( Union[torch.FloatTensor, list]):
                weights to set which must floats and correspond to the passed uids.
            wait_for_inclusion (bool):
                if set, waits for the extrinsic to enter a block before returning true,
                or returns false if the extrinsic fails to enter the block within the timeout.
            wait_for_finalization (bool):
                if set, waits for the extrinsic to be finalized on the chain before returning true,
                or returns false if the extrinsic fails to be finalized within the timeout.
            prompt (bool):
                If true, the call waits for confirmation from the user before proceeding.
        Returns:
            success (bool):
                flag is true if extrinsic was finalized or uncluded in the block.
                If we did not wait for finalization / inclusion, the response is true.
        """
        # First convert types.
        if isinstance( uids, list ):
            uids = torch.tensor( uids, dtype = torch.int64 )
        if isinstance( weights, list ):
            weights = torch.tensor( weights, dtype = torch.float32 )

        # Reformat and normalize.
        weight_uids, weight_vals = weight_utils.convert_weights_and_uids_for_emit( uids, weights )

        # Ask before moving on.
        if prompt:
            if not Confirm.ask("Do you want to set weights:\n[bold white]  weights: {}\n  uids: {}[/bold white ]?".format( [float(v/4294967295) for v in weight_vals], weight_uids) ):
                return False

        with bittensor.__console__.status(":satellite: Setting weights on [white]{}[/white] ...".format(self.network)):
            with self.substrate as substrate:
                call = substrate.compose_call(
                    call_module='SubtensorModule',
                    call_function='set_weights',
                    call_params = {'dests': weight_uids, 'weights': weight_vals}
                )
                extrinsic = substrate.create_signed_extrinsic( call = call, keypair = wallet.hotkey )
                response = substrate.submit_extrinsic( extrinsic, wait_for_inclusion = wait_for_inclusion, wait_for_finalization = wait_for_finalization )
                # We only wait here if we expect finalization.
                if not wait_for_finalization and not wait_for_inclusion:
                    bittensor.__console__.print(":white_heavy_check_mark: [green]Sent[/green]")
                    return True

                response.process_events()
                if response.is_success:
                    bittensor.__console__.print(":white_heavy_check_mark: [green]Finalized[/green]")
                    bittensor.logging.success(  prefix = 'Set weights', sufix = '<green>Finalized: </green>' + str(response.is_success) )
                else:
                    bittensor.__console__.print(":cross_mark: [red]Failed[/red]: error:{}".format(response.error_message))
                    bittensor.logging.warning(  prefix = 'Set weights', sufix = '<red>Failed: </red>' + str(response.error_message) )

        if response.is_success:
            bittensor.__console__.print("Set weights:\n[bold white]  weights: {}\n  uids: {}[/bold white ]".format( [float(v/4294967295) for v in weight_vals], weight_uids ))
            message = '<green>Success: </green>' + f'Set {len(uids)} weights, top 5 weights' + str(list(zip(uids.tolist()[:5], [round (w,4) for w in weights.tolist()[:5]] )))
            logger.debug('Set weights:'.ljust(20) +  message)
            return True
        else:
            return False

    def get_balance(self, address: str, block: int = None) -> Balance:
        r""" Returns the token balance for the passed ss58_address address
        Args:
            address (Substrate address format, default = 42):
                ss58 chain address.
        Return:
            balance (bittensor.utils.balance.Balance):
                account balance
        """
        @retry(delay=2, tries=3, backoff=2, max_delay=4)
        def make_substrate_call_with_retry():
            with self.substrate as substrate:
                return substrate.query(
                    module='System',
                    storage_function='Account',
                    params=[address],
                    block_hash = None if block == None else substrate.get_block_hash( block )
                )
        result = make_substrate_call_with_retry()
        return Balance( result.value['data']['free'] )

    def get_current_block(self) -> int:
        r""" Returns the current block number on the chain.
        Returns:
            block_number (int):
                Current chain blocknumber.
        """        
        @retry(delay=2, tries=3, backoff=2, max_delay=4)
        def make_substrate_call_with_retry():
            with self.substrate as substrate:
                return substrate.get_block_number(None)
        return make_substrate_call_with_retry()

    def get_balances(self, block: int = None) -> Dict[str, Balance]:
        @retry(delay=2, tries=3, backoff=2, max_delay=4)
        def make_substrate_call_with_retry():
            with self.substrate as substrate:
                return substrate.query_map(
                    module='System',
                    storage_function='Account',
                    block_hash = None if block == None else substrate.get_block_hash( block )
                )
        result = make_substrate_call_with_retry()
        return_dict = {}
        for r in result:
            bal = bittensor.Balance( int( r[1]['data']['free'].value ) )
            return_dict[r[0].value] = bal
        return return_dict

    def neurons(self, block: int = None ) -> List[SimpleNamespace]: 
        r""" Returns a list of neuron from the chain. 
        Args:
            block (int):
                block to sync from.
        Returns:
            neuron (List[SimpleNamespace]):
                List of neuron objects.
        """
        neurons = []
        for id in tqdm(range(self.get_n( block ))): 
            try:
                neuron = self.neuron_for_uid(id, block)
                neurons.append( neuron )
            except Exception as e:
                logger.error('Exception encountered when pulling neuron {}: {}'.format(id, e))
                break
        return neurons

    @staticmethod
    def _null_neuron() -> SimpleNamespace:
        neuron = SimpleNamespace()
        neuron.active = 0   
        neuron.stake = 0
        neuron.rank = 0
        neuron.trust = 0
        neuron.consensus = 0
        neuron.incentive = 0
        neuron.dividends = 0
        neuron.emission = 0
        neuron.weights = []
        neuron.bonds = []
        neuron.version = 0
        neuron.modality = 0
        neuron.uid = 0
        neuron.port = 0
        neuron.priority = 0
        neuron.ip_type = 0
        neuron.last_update = 0
        neuron.ip = 0
        neuron.is_null = True
        neuron.coldkey = "000000000000000000000000000000000000000000000000"
        neuron.hotkey = "000000000000000000000000000000000000000000000000"
        return neuron

    @staticmethod
    def _neuron_dict_to_namespace(neuron_dict) -> SimpleNamespace:
        if neuron_dict['hotkey'] == '5C4hrfjw9DjXZTzV3MwzrrAr9P1MJhSrvWGWqi1eSuyUpnhM':
            return Subtensor._null_neuron()
        else:
            RAOPERTAO = 1000000000
            U64MAX = 18446744073709551615
            neuron = SimpleNamespace( **neuron_dict )
            neuron.stake = neuron.stake / RAOPERTAO
            neuron.rank = neuron.rank / U64MAX
            neuron.trust = neuron.trust / U64MAX
            neuron.consensus = neuron.consensus / U64MAX
            neuron.incentive = neuron.incentive / U64MAX
            neuron.dividends = neuron.dividends / U64MAX
            neuron.emission = neuron.emission / RAOPERTAO
            neuron.is_null = False
            return neuron

    def neuron_for_uid( self, uid: int, block: int = None ) -> Union[ dict, None ]: 
        r""" Returns a list of neuron from the chain. 
        Args:
            uid ( int ):
                The uid of the neuron to query for.
            ss58_hotkey ( str ):
                The hotkey to query for a neuron.
        Returns:
            neuron (dict(NeuronMetadata)):
                neuron object associated with uid or None if it does not exist.
        """
        @retry(delay=2, tries=3, backoff=2, max_delay=4)
        def make_substrate_call_with_retry():
            with self.substrate as substrate:
                result = dict( substrate.query( 
                    module='SubtensorModule',  
                    storage_function='Neurons', 
                    params = [ uid ], 
                    block_hash = None if block == None else substrate.get_block_hash( block )
                ).value )
            return result
        result = make_substrate_call_with_retry()
        neuron = Subtensor._neuron_dict_to_namespace( result )
        return neuron

    def get_uid_for_hotkey( self, ss58_hotkey: str, block: int = None) -> int:
        r""" Returns true if the passed hotkey is registered on the chain.
        Args:
            ss58_hotkey ( str ):
                The hotkey to query for a neuron.
        Returns:
            uid ( int ):
                UID of passed hotkey or -1 if it is non-existent.
        """
        @retry(delay=2, tries=3, backoff=2, max_delay=4)
        def make_substrate_call_with_retry():
            with self.substrate as substrate:
                return substrate.query (
                    module='SubtensorModule',
                    storage_function='Hotkeys',
                    params = [ ss58_hotkey ],
                    block_hash = None if block == None else substrate.get_block_hash( block )
                )
        result = make_substrate_call_with_retry()
        # Process the result.
        uid = int(result.value)
        neuron = self.neuron_for_uid( uid, block)
        if neuron.is_null:
            return -1
        else:
            return uid

    def is_hotkey_registered( self, ss58_hotkey: str, block: int = None) -> bool:
        r""" Returns true if the passed hotkey is registered on the chain.
        Args:
            ss58_hotkey ( str ):
                The hotkey to query for a neuron.
        Returns:
            is_registered ( bool):
                True if the passed hotkey is registered on the chain.
        """
        uid = self.get_uid_for_hotkey( ss58_hotkey = ss58_hotkey, block = block)
        if uid == -1:
            return False
        else:
            return True

    def neuron_for_pubkey( self, ss58_hotkey: str, block: int = None ) -> SimpleNamespace: 
        r""" Returns a list of neuron from the chain. 
        Args:
            ss58_hotkey ( str ):
                The hotkey to query for a neuron.

        Returns:
            neuron ( dict(NeuronMetadata) ):
                neuron object associated with uid or None if it does not exist.
        """
        @retry(delay=2, tries=3, backoff=2, max_delay=4)
        def make_substrate_call_with_retry():
            with self.substrate as substrate:
                return substrate.query (
                    module='SubtensorModule',
                    storage_function='Hotkeys',
                    params = [ ss58_hotkey ],
                    block_hash = None if block == None else substrate.get_block_hash( block )
                )
        result = make_substrate_call_with_retry()
        # Get response uid. This will be zero if it doesn't exist.
        uid = int(result.value)
        neuron = self.neuron_for_uid( uid, block )
        if neuron.hotkey != ss58_hotkey:
            return Subtensor._null_neuron()
        else:
            return neuron

    def get_n( self, block: int = None ) -> int: 
        r""" Returns the number of neurons on the chain at block.
        Args:
            block ( int ):
                The block number to get the neuron count from.

        Returns:
            n ( int ):
                the number of neurons subscribed to the chain.
        """
        @retry(delay=2, tries=3, backoff=2, max_delay=4)
        def make_substrate_call_with_retry():
            with self.substrate as substrate:
                return int(substrate.query(  module='SubtensorModule', storage_function = 'N', block_hash = None if block == None else substrate.get_block_hash( block ) ).value)
        return make_substrate_call_with_retry()

    def neuron_for_wallet( self, wallet: 'bittensor.Wallet', block: int = None ) -> SimpleNamespace: 
        r""" Returns a list of neuron from the chain. 
        Args:
            wallet ( `bittensor.Wallet` ):
                Checks to ensure that the passed wallet is subscribed.
        Returns:
            neuron ( dict(NeuronMetadata) ):
                neuron object associated with uid or None if it does not exist.
        """
        return self.neuron_for_pubkey ( wallet.hotkey.ss58_address, block = block )<|MERGE_RESOLUTION|>--- conflicted
+++ resolved
@@ -590,20 +590,12 @@
                 )
                 payment_info = substrate.get_payment_info(call = call, keypair = wallet.coldkey)
                 transfer_fee = "N/A"
-<<<<<<< HEAD
-                # Otherwise continue with finalization.
-=======
->>>>>>> 9f0e5425
                 if payment_info:
                     transfer_fee = bittensor.Balance.from_rao(payment_info['partialFee'])
                     bittensor.__console__.print("[green]Estimated Fee: {}[/green]".format( transfer_fee ))
                 else:
-<<<<<<< HEAD
-                    bittensor.__console__.print(":cross_mark: [red]Failed[/red]: could not estimate transfer fee")
-=======
                     bittensor.__console__.print(":cross_mark: [red]Failed[/red]: could not estimate transfer fee, assuming base fee of 0.2")
                     transfer_fee = bittensor.Balance.from_tao( 0.2 )
->>>>>>> 9f0e5425
 
         if account_balance < transfer_balance + transfer_fee:
             bittensor.__console__.print(":cross_mark: [red]Not enough balance[/red]:[bold white]\n  balance: {}\n  amount: {} fee: {}[/bold white]".format( account_balance, transfer_balance, transfer_fee ))
