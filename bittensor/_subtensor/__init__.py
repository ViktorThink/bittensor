--- conflicted
+++ resolved
@@ -20,6 +20,7 @@
 
 import bittensor
 from loguru import logger
+from typing import Union
 from substrateinterface import SubstrateInterface
 from torch.cuda import is_available as is_cuda_available
 
@@ -74,7 +75,7 @@
             config: 'bittensor.config' = None,
             network: str = None,
             chain_endpoint: str = None,
-            fallback_endpoints: list[str] = None,
+            fallback_endpoints: Union[list[str], str] = None,
             _mock: bool = None,
         ) -> 'bittensor.Subtensor':
         r""" Initializes a subtensor chain interface.
@@ -91,8 +92,8 @@
                     an entry point node from that network.
                 chain_endpoint (:obj:`str`, `optional`)
                     The subtensor endpoint flag. If set, overrides the network argument.
-                fallback_endpoints  (:obj:`list[str]`, `optional`):
-                    A list of fallback endpoints for subtensor connections.
+                fallback_endpoints  (:obj:`Union[list[str], str]`, `optional`):
+                    A list (or single string) of fallback endpoints for subtensor connection urls.
                 _mock (:obj:`bool`, `optional`):
                     Returned object is mocks the underlying chain connection.
         """
@@ -137,20 +138,20 @@
         # make sure it's wss:// or ws://
         # If it's bellagene (parachain testnet) then it has to be wss
         endpoint_url: str = config.subtensor.chain_endpoint
-<<<<<<< HEAD
         endpoint_url = subtensor.format_endpoint(endpoint_url)
 
         # Get fallback endpoints.
-        fallback_endpoints = [] 
-        if fallback_endpoints == None and config.subtensor.fallback_endpoints != None:
-            fallback_endpoints = config.subtensor.fallback_endpoints
-        fallback_endpoints = [ subtensor.format_endpoint(end) for end in fallback_endpoints ]
+        if fallback_endpoints != None:
+            config.subtensor.fallback_endpoints = fallback_endpoints 
+        if isinstance(config.subtensor.fallback_endpoints, str):
+            config.subtensor.fallback_endpoints = [config.subtensor.fallback_endpoints]
+        config.subtensor.fallback_endpoints = [ subtensor.format_endpoint(end) for end in config.subtensor.fallback_endpoints ]
 
         subtensor.check_config( config )
         return subtensor_impl.Subtensor( 
             network = config.subtensor.get('network', bittensor.defaults.subtensor.network),
             chain_endpoint = config.subtensor.chain_endpoint,
-            fallback_endpoints = fallback_endpoints,
+            fallback_endpoints = config.subtensor.fallback_endpoints,
         )
 
     @staticmethod
@@ -164,15 +165,6 @@
                     The substrate interface connection.
         """
         return SubstrateInterface(
-=======
-        if endpoint_url[0:6] != "wss://" and endpoint_url[0:5] != "ws://":
-            if config.subtensor.network == "bellagene":
-                endpoint_url = "wss://{}".format(endpoint_url)
-            else:
-                endpoint_url = "ws://{}".format(endpoint_url)
-        
-        substrate = SubstrateInterface(
->>>>>>> 8850a627
             ss58_format = bittensor.__ss58_format__,
             type_registry_preset='substrate-node-template',
             type_registry = __type_registery__,
@@ -254,7 +246,7 @@
         defaults.subtensor = bittensor.Config()
         defaults.subtensor.network = os.getenv('BT_SUBTENSOR_NETWORK') if os.getenv('BT_SUBTENSOR_NETWORK') != None else 'nakamoto'
         defaults.subtensor.chain_endpoint = os.getenv('BT_SUBTENSOR_CHAIN_ENDPOINT') if os.getenv('BT_SUBTENSOR_CHAIN_ENDPOINT') != None else None
-        defaults.subtensor.fallback_endpoints = os.getenv('BT_SUBTENSOR_FALLBACK_ENDPOINTS') if os.getenv('BT_SUBTENSOR_FALLBACK_ENDPOINTS') != None else None
+        defaults.subtensor.fallback_endpoints = os.getenv('BT_SUBTENSOR_FALLBACK_ENDPOINTS') if os.getenv('BT_SUBTENSOR_FALLBACK_ENDPOINTS') != None else "wss://archivelb.nakamoto.opentensor.ai:9943"
         defaults.subtensor._mock = os.getenv('BT_SUBTENSOR_MOCK') if os.getenv('BT_SUBTENSOR_MOCK') != None else False
 
         defaults.subtensor.register = bittensor.Config()
