#!/bin/python3
# The MIT License (MIT)
# Copyright © 2021 Yuma Rao

# Permission is hereby granted, free of charge, to any person obtaining a copy of this software and associated
# documentation files (the “Software”), to deal in the Software without restriction, including without limitation
# the rights to use, copy, modify, merge, publish, distribute, sublicense, and/or sell copies of the Software,
# and to permit persons to whom the Software is furnished to do so, subject to the following conditions:

# The above copyright notice and this permission notice shall be included in all copies or substantial portions of
# the Software.

# THE SOFTWARE IS PROVIDED “AS IS”, WITHOUT WARRANTY OF ANY KIND, EXPRESS OR IMPLIED, INCLUDING BUT NOT LIMITED TO
# THE WARRANTIES OF MERCHANTABILITY, FITNESS FOR A PARTICULAR PURPOSE AND NONINFRINGEMENT. IN NO EVENT SHALL
# THE AUTHORS OR COPYRIGHT HOLDERS BE LIABLE FOR ANY CLAIM, DAMAGES OR OTHER LIABILITY, WHETHER IN AN ACTION
# OF CONTRACT, TORT OR OTHERWISE, ARISING FROM, OUT OF OR IN CONNECTION WITH THE SOFTWARE OR THE USE OR OTHER
# DEALINGS IN THE SOFTWARE.
""" The bittensor base validator

Example:
    $ python3 miners/text/core_validator.py --logging.debug

"""
import argparse
import time
<<<<<<< HEAD
=======
import datetime
>>>>>>> 4bc9e693
import bittensor
import torch
import os
import wandb
import math
import pandas
import traceback
from rich import print
from rich.console import Console
from rich.style import Style
from rich.table import Table
from rich.traceback import install
from typing import List, Tuple, Callable, Dict, Any, Union

from ..neuron_utilities import ThreadQueue, PositionalEncoding, calc_loss_fct
from bittensor.utils.tokenizer_utils import phrase_cross_entropy

from torch.nn.utils import clip_grad_norm_
from torch.nn import TransformerEncoder, TransformerEncoderLayer
from loguru import logger
from threading import Lock

# Prometheus
from prometheus_client import Counter, Gauge, Histogram, Summary, Info

logger = logger.opt( colors=True )
console = Console()
install(show_locals=True)

# Neuron stats recorded by validator neuron/nucleus
#   [Column_name, key_name, format_string, rich_style]  # description
neuron_stats_columns = [
    ['UID', 'uid', '{:.0f}', 'cyan'],  # neuron UID
<<<<<<< HEAD
    ['Upd', 'updates', '{}', 'bright_yellow'],  # number of exponential moving average updates with zeroing on
=======
    ['Upd!', 'updates!', '{}', 'bright_yellow'],  # number of exponential moving average updates with zeroing on
>>>>>>> 4bc9e693
    ['nUpd', 'updates_shapley_values_nxt', '{}', 'bright_yellow'],  # number of exponential moving average updates to nShap
    ['mUpd', 'updates_shapley_values_min', '{}', 'bright_yellow'],  # number of exponential moving average updates to mShap
    ['nTime', 'response_time_nxt', '{:.2f}', 'yellow'],  # response time to TextCausalLMNext forward requests [TextCausalLMNext]
    ['sTime', 'response_time', '{:.2f}', 'yellow'],  # response time to TextCausalLM forward requests
    ['Route', 'routing_score', '{:.3f}', 'grey30'],  # validator routing score (higher preferred)
    ['Weight', 'weight', '{:.5f}', 'green'],  # weight set on substrate (each epoch)
    ['nShap!', 'shapley_values_nxt!', '{:.0f}', 'magenta'],  # Shapley value (=vBase+vSyn) for phrase validation (zeroing) [TextCausalLMNext]
    ['nShap', 'shapley_values_nxt', '{:.0f}', 'magenta'],  # Shapley value (=vBase+vSyn) for phrase validation [TextCausalLMNext]
    ['mShap!', 'shapley_values_min!', '{:.0f}', 'bright_magenta'],  # min(Shap, vShap) of sequence and validation Shapley (zeroing)
    ['mShap', 'shapley_values_min', '{:.0f}', 'bright_magenta'],  # min(Shap, vShap) of sequence and validation Shapley
    ['sLoss', 'loss', '{:.2f}', 'bright_cyan'],  # next token prediction loss average over sequence
    ['vLoss', 'loss_val', '{:.2f}', 'bright_cyan'],  # next token prediction loss for validation task
    ['nvLoss', 'loss_val_nxt', '{:.2f}', 'bright_cyan'],  # next token prediction loss for validation task [TextCausalLMNext]
    ['nLoss', 'loss_nxt', '{:.2f}', 'bright_cyan'],  # next token phrase prediction loss for phrase validation task [TextCausalLMNext]
    ['RLoss', 'routing_loss', '{:.3f}', 'grey30'],  # MSE between routing_score and conditioned loss
    ['nRLoss', 'routing_loss_nxt', '{:.3f}', 'grey30'],  # MSE between routing_score_nxt and conditioned loss [TextCausalLMNext]
    ['sShap', 'shapley_values', '{:.0f}', 'magenta'],  # Shapley value (=Base+Syn) over sequence
    ['vShap', 'shapley_values_val', '{:.0f}', 'magenta'],  # Shapley value (=vBase+vSyn) for validation
    ['sBase', 'base_params', '{:.0f}', ''],  # parameter count estimate via adjusted scaling law
    ['vBase', 'base_params_val', '{:.0f}', ''],  # square root parameter count estimate for validation task
    ['nBase', 'base_params_nxt', '{:.0f}', ''],  # square root parameter count estimate for phrase validation task [TextCausalLMNext]
    ['nParam~', 'est_params_nxt', '{:.2g}', 'magenta'],  # parameter count estimate for phrase validation task [TextCausalLMNext]
    ['sSyn', 'synergy', '{:.0f}', 'white'],  # Shapley pairwise synergy over sequence loss (parameter count estimate)
    ['vSyn', 'synergy_val', '{:.0f}', 'white'],  # Shapley pairwise synergy over validation loss (count estimate)
    ['nSyn', 'synergy_nxt', '{:.0f}', 'white'],  # Shapley pairwise synergy over phrase validation loss (count estimate) [TextCausalLMNext]
    ['sSynD', 'synergy_loss_diff', '{:.2f}', 'bright_blue'],  # Shapley pairwise synergy over sequence loss (loss difference)
    ['vSynD', 'synergy_loss_diff_val', '{:.2f}', 'bright_blue'],  # Shapley pairwise synergy over validation loss (loss difference)
    ['nSynD', 'synergy_loss_diff_nxt', '{:.2f}', 'bright_blue'],  # Shapley pairwise synergy over phrase validation loss (loss difference) [TextCausalLMNext]
]


class neuron:
    r"""
    Creates a bittensor neuron that specializes in validating other peers. The core validator
    finetunes on the bittensor network with a mixture of experts model with shapely scoring.
    The validator's main jobs is identify important/useful peers in the network and correctly
    weight them. To achieve this, the validator will send requests to different peers on the network
    and evalute their responses.

    Args: 
            config (:obj:`bittensor.Config`, `optional`): 
                bittensor.server.config()
            subtensor (:obj:bittensor.subtensor , `optional`):
                bittensor subtensor connection
            dataset (:obj:bittensor.dataset , `optional`):
                bittensor dataset 
            wallet (:obj:bittensor.wallet, `optional`):
                bittensor wallet object
            metagraph (:obj:bittensor.metagraph, `optional`):
                bittensor metagraph object
            dendrite (:obj:bittensor.dendrite, `optional`):
                bittensor dendrite object
            dataset (:obj:bittensor.dendrite, `optional`):
                bittensor dendrite object
            axon (:obj:bittensor.axon, `optional`):
                bittensor axon object
    Examples:: 
            >>> subtensor = bittensor.subtensor(network='nakamoto')
            >>> validator = bittensor.neuron.text.core_validator.neuron(subtensor=subtensor)
            >>> validator.run()
    """
    def __init__( 
        self, 
        config: 'bittensor.Config' = None,
        wallet: 'bittensor.Wallet' = None,
        subtensor: 'bittensor.Subtensor' = None,
        metagraph: 'bittensor.Metagraph' = None,
        dendrite: 'bittensor.Dendrite' = None,
        dataset: 'bittensor.dataset' = None,
        axon: 'bittensor.axon' = None
    ):

        # === Set up Config ===
        if config == None: config = neuron.config()
        self.config = config
        neuron.check_config( self.config )
        self.config.to_prometheus()
        self.config.to_defaults()
        if self.config.neuron._mock == True:
            self.config.subtensor._mock = True
            self.config.wallet._mock = True
            self.config.dataset._mock = True
            self.config.dendrite._mock = True
            self.config.metagraph._mock = True
            self.config.subtensor._mock = True
        print ( self.config )

        # === Monitoring + logging + prometheus ===
        bittensor.logging( 
            config = self.config, 
            logging_dir = self.config.neuron.full_path 
        )
        bittensor.prometheus ( 
            config = self.config, 
            port = config.prometheus.port if config.axon.port == bittensor.defaults.axon.port else config.axon.port - 1000
        )
        if self.config.using_wandb:
            bittensor.wandb (
                config = self.config,
                cold_pubkey = self.wallet.coldkeypub.ss58_address,
                hot_pubkey = self.wallet.hotkey.ss58_address,
                root_dir = self.config.neuron.full_path
            )

        # === Create Bittensor objects ===
        self.wallet = bittensor.wallet ( config = self.config ) if wallet == None else wallet
        self.subtensor = bittensor.subtensor ( config = self.config ) if subtensor == None else subtensor
        self.metagraph = bittensor.metagraph ( config = self.config, subtensor = self.subtensor ) if metagraph == None else metagraph
        self.dendrite = bittensor.dendrite ( config = self.config, wallet = self.wallet ) if dendrite == None else dendrite
        self.axon = bittensor.axon ( config = self.config, wallet = self.wallet ) if axon == None else axon
        self.device = torch.device ( device = self.config.neuron.device )    
        self.nucleus = nucleus ( config = self.config, device = self.device, subtensor = self.subtensor ).to( self.device )
        self.dataset = (bittensor.dataset(config=self.config, batch_size=self.subtensor.validator_batch_size,
                                          block_size=self.subtensor.validator_sequence_length + self.config.neuron.validation_len)
                        if dataset is None else dataset)
        self.optimizer = torch.optim.SGD(
            self.nucleus.parameters(), lr=self.config.neuron.learning_rate, momentum=self.config.neuron.momentum
        )

        # === Create thread queue ===
        self.loss = None
        self.loss_agg_mutex = Lock()

        # === Neuron statistics variables ===
        self.neuron_stats = {}
        self.alpha = 0.05  # EMA coefficient in [0, 1], higher alpha discounts older observations faster

        if self.config.neuron.validation_synapse == 'TextCausalLMNext':
            self.weight_key = 'shapley_values_nxt'  # stat key + ! to calculate neuron weights with
            # stat keys to duplicate (['key']->['key!']) and push zero to its EMA if neuron non-responsive
            self.synapse_keys = ['shapley_values_nxt']
        else:
            self.weight_key = 'shapley_values_min'  # stat key + ! to calculate neuron weights with
            # stat keys to duplicate (['key']->['key!']) and push zero to its EMA if neuron non-responsive
            self.synapse_keys = ['shapley_values_min']
<<<<<<< HEAD

        # === Prometheus stats ===
        # Turn this off by passing the --prometheus.off flag
        self.prometheus_info = Info("neuron_info", "neuron_info")
        self.prometheus_counters = Gauge('validator_counters', 'validator_counters', ['counter'])
        self.prometheus_gauges = Gauge('validator_gauge', 'validator_gauge', ['gauge'])
        self.prometheus_summaries = Summary('validator_summary', 'validator_summary', ["summary"])
        self.prometheus_step_time = Histogram('validator_step_time', 'validator_step_time', buckets=list(range(0,2*bittensor.__blocktime__,1)))
        self.prometheus_forward_time = Histogram('prometheus_forward_time', 'prometheus_forward_time', buckets=list(range(0,2*bittensor.__blocktime__,1)))
        self.prometheus_backward_time = Histogram('prometheus_backward_time', 'prometheus_backward_time', buckets=list(range(0,2*bittensor.__blocktime__,1)))
        self.prometheus_stats = {} # A dictionary of prometheus Gauges we can query. This replicates the neuron_stats dictionary every step.
=======
>>>>>>> 4bc9e693

    @classmethod
    def check_config( cls, config: 'bittensor.Config' ):
        r""" Checks/validates the config namespace object.
        """
        nucleus.check_config( config )
        bittensor.logging.check_config( config )
        bittensor.wallet.check_config( config )
        bittensor.subtensor.check_config( config )
        bittensor.metagraph.check_config( config )
        bittensor.dataset.check_config( config )
        bittensor.dendrite.check_config( config )
        bittensor.axon.check_config( config )
        bittensor.wandb.check_config( config )
        bittensor.prometheus.check_config( config )
        full_path = os.path.expanduser('{}/{}/{}/{}'.format( config.logging.logging_dir, config.wallet.name, config.wallet.hotkey, config.neuron.name ))
        config.neuron.full_path = os.path.expanduser(full_path)
        config.using_wandb = config.wandb.api_key != 'default'
        if not os.path.exists(config.neuron.full_path):
            os.makedirs(config.neuron.full_path)

    @classmethod
    def add_args( cls, parser ):
        parser.add_argument('--neuron.name', type=str, help='Trials for this miner go in miner.root / (wallet_cold - wallet_hot) / miner.name ', default='core_validator')
        parser.add_argument('--neuron.learning_rate', type=float, help='Training initial learning rate.', default=0.1 )
        parser.add_argument('--neuron.momentum', type=float, help='optimizer momentum.', default=0.8 )
        parser.add_argument('--neuron.blocks_per_epoch', type=int, help='Blocks per epoch, -1 value means we use the chain value.', default = -1 )
        parser.add_argument('--neuron.epochs_until_reset', type=int, help='Number of epochs before weights are reset.', default = -1 )
        parser.add_argument('--neuron.validation_len', type=int, help='Number of tokens to holdout for phrase validation beyond sequence context.', default=8)
        parser.add_argument('--neuron.device', type=str, help='miner default training device cpu/cuda', default=("cuda" if torch.cuda.is_available() else "cpu"))
        parser.add_argument('--neuron.clip_gradients', type=float, help='Implement gradient clipping to avoid exploding loss on smaller architectures.', default=1.0 )
        parser.add_argument('--neuron.restart_on_failure',  action='store_true', help='''Restart neuron on unknown error.''', default=True )
        parser.add_argument('--neuron._mock', action='store_true', help='To turn on neuron mocking for testing purposes.', default=False )
        parser.add_argument('--neuron.wait_for_finalization', action='store_true', help='''when setting weights the miner waits for trnasaction finalization.''', default=False)
        parser.add_argument('--neuron.forward_num', type=int, help='''How much forward request before a backward call.''', default=3)
        parser.add_argument('--neuron.validation_synapse', type=str, help='''Synapse used for validation.''', default='TextCausalLMNext', choices = ['TextCausalLMNext', 'TextCausalLM'])

    @classmethod
    def config ( cls ):
        parser = argparse.ArgumentParser()    
        cls.add_args( parser )
        nucleus.add_args( parser )        
        bittensor.wallet.add_args( parser )
        bittensor.dendrite.add_args( parser )
        bittensor.subtensor.add_args( parser )
        bittensor.metagraph.add_args( parser )
        bittensor.logging.add_args( parser )
        bittensor.dataset.add_args( parser )
        bittensor.wandb.add_args(parser)
        bittensor.prometheus.add_args( parser )
        bittensor.axon.add_args( parser )
        return bittensor.config( parser )

    def __repr__(self) -> str:
        return self.__str__()

    def __str__(self) -> str:
        return (f'[bold]UID {self.uid}[/bold] \[{self.dendrite.receptor_pool.external_ip}] '
                f'({self.wallet.name}:[bold]{self.wallet.coldkeypub.ss58_address[:7]}[/bold]/'
                f'{self.config.wallet.hotkey}:[bold]{self.wallet.hotkey.ss58_address[:7]}[/bold])')

    def __del__(self):
        self.dataset.close()
        self.dendrite.__del__()
        try:
            self.forward_thread_queue.stop()
            self.forward_thread_queue.join()
        except: pass # Incase the thread was never started.

    def __exit__ ( self, exc_type, exc_value, exc_traceback ):
        r""" Close down neuron.
        """
        print(exc_type, exc_value, exc_traceback)
<<<<<<< HEAD
        self.__del__()
=======
        self.dataset.close()
        self.dendrite.__del__()
>>>>>>> 4bc9e693

    def __enter__(self):
        r""" Sanity checks and begin validator.
        """
        # === Wallet ===
        # Connects wallet to network. 
        self.wallet.create()
        # NOTE: This registration step should likely be solved offline first.
        self.wallet.reregister( subtensor = self.subtensor )

<<<<<<< HEAD
        # Serve the axon so we can determine where the prometheus server port is.
        self.axon.serve( subtensor = self.subtensor )
=======
>>>>>>> 4bc9e693

        # === UID ===
        # Get our uid from the chain. 
        # At this point we should have a uid because we are already registered.
        self.uid = self.wallet.get_uid( subtensor = self.subtensor )    

        # === Set prometheus run info ===
        self.prometheus_info.info ( 
            {
                'type': "validator",
                'uid': str(self.uid),
                'network': self.config.subtensor.network,
                'coldkey': str(self.wallet.coldkeypub.ss58_address),
                'hotkey': str(self.wallet.hotkey.ss58_address),
                'num_params': sum(p.numel() for p in self.nucleus.parameters())
            } 
        )

<<<<<<< HEAD
    def forward(self):
        r""" Run the nucleus forward request
        This function is supposed to be ran multi-threaded.
        """

        # ==== Forward ===
        start_forward_time = time.time()
        loss, stats = self.nucleus( next(self.dataset) , self.metagraph, self.dendrite )
        self.prometheus_forward_time.observe( time.time() - start_forward_time )

        # === Backward ===
        # Backwards gradients through model to train gating and remote endpoints.
        if hasattr(loss, 'grad_fn') and loss.grad_fn is not None:
            logger.info(f'Backward <dim>(loss: {loss:.3f})</dim>')
            start_backward_time = time.time()
            (loss / self.config.neuron.forward_num).backward()
            logger.info(f'Backward <dim>[{time.time() - start_forward_time:.3g}s]</dim>')
            self.prometheus_backward_time.observe( time.time() - start_backward_time )


        return loss, stats

=======
>>>>>>> 4bc9e693
    def run ( self ):
        r""" Run the validator and terminate on Keyboard interrupt.
        """
        # === Setup ===
        # Checks wallet and starts monitoring with wandb.
        with self:

            # === Start forward requests ===
            self.metagraph_sync()
            
            # === Run ===
            # Iterates through epochs.
            self.epoch = 0
            self.global_step = 0
            while True:
                try:

                    # === Epoch ===
                    # Each epoch runs for blocks_per_epoch and resets
                    # the model every epochs_until_reset.
                    self.run_epoch()

                # === Stops on interrupt otherwise restarts ===
                except KeyboardInterrupt:
                    break
                except Exception as e:
                    self.prometheus_counters.labels('failures').inc()
                    console.print_exception(show_locals=False)
                    print( traceback.format_exc() )
                    print( 'Unknown exception: {}', e )
                    if not self.config.neuron.restart_on_failure:
                        break

    def run_epoch( self ):
        r""" Runs a validator epoch. We apply batches until the epoch length is exhausted.
            Occasionally the validator nucleus is completely reset to ensure we dont converge to far.
            At the end of the epoch we set weights on the chain and optionally log to wandb.
        """
        # === Get params for epoch ===
        # Pulling the latest chain parameters.
        current_block = self.subtensor.block
        batch_size = self.subtensor.validator_batch_size 
        sequence_length = self.subtensor.validator_sequence_length
        validation_len = self.config.neuron.validation_len  # Number of tokens to holdout for phrase validation beyond sequence context
        n_topk_peer_weights = self.subtensor.min_allowed_weights
        max_allowed_ratio = self.subtensor.max_allowed_min_max_ratio
        blocks_per_epoch = self.subtensor.validator_epoch_length if self.config.neuron.blocks_per_epoch == -1 else self.config.neuron.blocks_per_epoch
        epochs_until_reset = self.subtensor.validator_epochs_per_reset if self.config.neuron.epochs_until_reset == -1 else self.config.neuron.epochs_until_reset

        # === Update dataset size ===
        if (batch_size != self.dataset.batch_size) or (sequence_length + validation_len != self.dataset.block_size):
            self.dataset.set_data_size(batch_size, sequence_length + validation_len)

<<<<<<< HEAD
        # === Logs (Wandb + Prometheus) ===
        self.prometheus_gauges.labels("current_block").set( current_block )
        self.prometheus_gauges.labels("batch_size").set( batch_size )
        self.prometheus_gauges.labels("sequence_length").set( sequence_length )
        self.prometheus_gauges.labels("validation_len").set( validation_len )
        self.prometheus_gauges.labels("n_topk_peer_weights").set( n_topk_peer_weights )
        self.prometheus_gauges.labels("max_allowed_ratio").set( max_allowed_ratio )
        self.prometheus_gauges.labels("blocks_per_epoch").set( blocks_per_epoch )
        self.prometheus_gauges.labels("epochs_until_reset").set( epochs_until_reset )
=======
        # === Logs ===
>>>>>>> 4bc9e693
        if self.config.using_wandb:
            wandb.log({'era/batch_size': batch_size, 'era/sequence_length': sequence_length,
                       'era/validation_len': validation_len,
                       'era/n_topk_peer_weights': n_topk_peer_weights, 'era/max_allowed_ratio': max_allowed_ratio,
                       'era/blocks_per_epoch': blocks_per_epoch, 'era/epochs_until_reset': epochs_until_reset},
                      step=current_block)

        # === Run Epoch ===
        # Each block length lasts blocks_per_epoch blocks.
        # This gives us a consistent network wide timer.
        # Here we run until blocks_per_epochs have progressed.
        self.metagraph_sync() # Reset metagraph.
        epoch_steps = 0
<<<<<<< HEAD
        self.prometheus_gauges.labels("epoch_steps").set(0)
=======
>>>>>>> 4bc9e693

        start_block = self.subtensor.block
        while self.subtensor.block < start_block + blocks_per_epoch:
            start_time = time.time()

            # === Forward ===
            # Forwards inputs through the network and returns the loss
            # and endpoint scores using shapely approximation of salience.
<<<<<<< HEAD
            loss, stats = self.forward_thread_queue.get()
            self.prometheus_summaries.labels("loss").observe( loss.item() )

            # === Stats update ===
            # Updates moving averages and history.
            self.neuron_stats_update(stats)

            # === Step updates ===
=======
            loss, stats = self.nucleus( next(self.dataset) , self.metagraph, self.dendrite )

            # === Backward ===
            # Backwards gradients through model to train gating and remote endpoints.
            if hasattr(loss, 'grad_fn') and loss.grad_fn is not None:
                logger.info(f'Backward <dim>(loss: {loss:.3f})</dim>')
                start_time = time.time()
                (loss / self.config.neuron.forward_num).backward()
                logger.info(f'Backward <dim>[{time.time() - start_time:.3g}s]</dim>')

            # === Stats update ===
            # Updates moving averages and history.
            responsive_uids, queried_uids = self.neuron_stats_update(stats)

            # === State update ===
>>>>>>> 4bc9e693
            # Prints step logs to screen.
            epoch_steps += 1
            self.global_step += 1
            self.prometheus_gauges.labels("global_step").inc()
            self.prometheus_gauges.labels("epoch_steps").inc()
            
            # === Block state ===
            current_block = self.subtensor.block
<<<<<<< HEAD
            self.prometheus_gauges.labels("current_block").set(current_block)

            # === Step time ===
            step_time = time.time() - start_time
            self.prometheus_step_time.observe( step_time )

            # === Log state ===
            self.prometheus_gauges.labels("updated").set( current_block - self.metagraph.last_update[self.uid] )
            self.prometheus_gauges.labels("stake").set( self.metagraph.stake[self.uid] )
            self.prometheus_gauges.labels("rank").set( self.metagraph.ranks[self.uid] )
            self.prometheus_gauges.labels("trust").set( self.metagraph.trust[self.uid] )
            self.prometheus_gauges.labels("incentive").set( self.metagraph.incentive[self.uid] )
            self.prometheus_gauges.labels("dividends").set( self.metagraph.dividends[self.uid] )
            self.prometheus_gauges.labels("emission").set( self.metagraph.emission[self.uid] )
            logger.info(f'UID {self.uid}   \t| '
                        f'Updated {current_block - self.metagraph.last_update[self.uid]} <dim>blocks ago</dim> | '
                        f'Dividends {self.metagraph.dividends[self.uid]:.5f} | '
                        f'Stake \u03C4{self.metagraph.stake[self.uid]:.5f} '
                        f'<dim>(retrieved {current_block - start_block} blocks ago from {self.subtensor.network})</dim>')

            if self.config.logging.debug or self.config.logging.trace:
                # === Print stats update (table) ===
                # Prints exponential moving average statistics of valid neurons from latest validator forward
                stats_table({uid: self.neuron_stats[uid]
                             for uid, stat in stats.items() if len(set(stat.keys()) & set(self.synapse_keys))},
                            self.weight_key, self.config.get('width', None),
                            f'[white] Stats update [/white] | ' + str(self),  # title
                            f'#{current_block}: '
                            f'[bold]{current_block - start_block}[/bold]/{blocks_per_epoch} (blocks/epoch) | '
                            f'Epoch {self.epoch} | '
                            f'[white] Step {epoch_steps} ({self.global_step} global) \[{step_time:.3g}s] [/white]')  # caption

                # === Calculate neuron weights ===
                topk_uids, topk_weights = self.calculate_weights()
                self.weights_table(topk_uids, topk_weights,
                                   include_uids=list(stats.keys()), num_rows=2 * len(stats))  # print weights table

            # === Logs Wands and stats table logs to Prometheus ===
            self.stats_table_to_prometheus( self.neuron_stats )
            if self.config.using_wandb:
                wandb.log({'epoch/epoch': self.epoch, 'epoch/epoch_steps': epoch_steps,
                           'epoch/global_steps': self.global_step, 'epoch/loss': loss.item(),
                           'epoch/time': step_time}, step=current_block)
                for uid, vals in self.neuron_stats.items():
                    for key in vals:  # detailed neuron evaluation fields, e.g. loss, shapley_values, synergy
                        wandb.log({f'stats/{key}_{uid}': vals[key]}, step=current_block)

            # Do the backward request after the a queue of forward requests got finished.  
            if self.forward_thread_queue.paused() and self.forward_thread_queue.is_empty():
=======
            step_time = time.time() - start_time
            
            if epoch_steps % 25 == 1:
                # validator identifier status console message (every 25 validation steps)
                print(f"[white not bold]{datetime.datetime.now():%Y-%m-%d %H:%M:%S}[/white not bold]{' ' * 4} | "
                      f"{f'[bright_white]core_validator[/bright_white]'.center(16 + len('[bright_white][/bright_white]'))} | "
                      f"UID [cyan]{self.uid}[/cyan] "
                      f"[dim white not bold][{self.dendrite.receptor_pool.external_ip}][/dim white not bold] "
                      f"[white not bold]cold:[bold]{self.wallet.name}[/bold]:"
                      f"[bright_white not bold]{self.wallet.coldkeypub.ss58_address}[/bright_white not bold] "
                      f"[dim white]/[/dim white] "
                      f"hot:[bold]{self.config.wallet.hotkey}[/bold]:"
                      f"[bright_white not bold]{self.wallet.hotkey.ss58_address}[/bright_white not bold][/white not bold]")

                # validator update status console message
                print(f"[white not bold]{datetime.datetime.now():%Y-%m-%d %H:%M:%S}[/white not bold]{' ' * 4} | "
                      f"{f'UID [bright_cyan]{self.uid}[/bright_cyan]'.center(16 + len('[bright_cyan][/bright_cyan]'))} | "
                      f'Updated [yellow]{current_block - self.metagraph.last_update[self.uid]}[/yellow] [dim]blocks ago[/dim] | '
                      f'Dividends [green not bold]{self.metagraph.dividends[self.uid]:.5f}[/green not bold] | '
                      f'Stake \u03C4[magenta not bold]{self.metagraph.stake[self.uid]:.5f}[/magenta not bold] '
                      f'[dim](retrieved [yellow]{current_block - start_block}[/yellow] blocks ago from {self.subtensor.network})[/dim]')

            # step update console message (every validation step)
            print(f"[white not bold]{datetime.datetime.now():%Y-%m-%d %H:%M:%S}[/white not bold]{' ' * 4} | "
                  f"{f'[magenta dim not bold]#{current_block}[/magenta dim not bold]'.center(16 + len('[magenta dim not bold][/magenta dim not bold]'))} | "
                  f'[green not bold]{current_block - start_block}[/green not bold]/'
                  f'[white not bold]{blocks_per_epoch}[/white not bold] [dim]blocks/epoch[/dim] | '
                  f'[white not bold]Step {epoch_steps}[white not bold] '
                  f'[dim] Epoch {self.epoch}[/dim] | '
                  f'[bright_green not bold]{len(responsive_uids)}[/bright_green not bold]/'
                  f'[white]{len(queried_uids)}[/white] '
                  f'[dim white not bold][green]responsive[/green]/queried[/dim white not bold] '
                  f'[[yellow]{step_time:.3g}[/yellow]s]')

            if self.config.logging.debug or self.config.logging.trace:
                # === Print stats update (table) ===
                # Prints exponential moving average statistics of valid neurons from latest validator forward
                stats_table({uid: self.neuron_stats[uid]
                             for uid, stat in stats.items() if len(set(stat.keys()) & set(self.synapse_keys))},
                            self.weight_key, self.config.get('width', None),
                            f'[white] Stats update [/white] | ' + str(self),  # title
                            f'#{current_block}: '
                            f'[bold]{current_block - start_block}[/bold]/{blocks_per_epoch} (blocks/epoch) | '
                            f'Epoch {self.epoch} | '
                            f'[white] Step {epoch_steps} ({self.global_step} global) \[{step_time:.3g}s] [/white]')  # caption

                # === Calculate neuron weights ===
                topk_uids, topk_weights = self.calculate_weights()
                self.weights_table(topk_uids, topk_weights,
                                   include_uids=list(stats.keys()), num_rows=2 * len(stats))  # print weights table

            # === Logs ===
            if self.config.using_wandb:
                for uid, vals in self.neuron_stats.items():
                    for key in vals:  # detailed neuron evaluation fields, e.g. loss, shapley_values, synergy
                        wandb.log({f'stats/{key}_{uid}': vals[key]}, step=current_block, commit=False)

                wandb.log({'epoch/epoch': self.epoch, 'epoch/epoch_steps': epoch_steps,
                           'epoch/global_steps': self.global_step, 'epoch/loss': loss.item(),
                           'epoch/time': step_time}, step=current_block, commit=True)

            # Do the backward request after the a queue of forward requests got finished.  
            if epoch_steps % self.config.neuron.forward_num == 1:
>>>>>>> 4bc9e693
                start_time = time.time()
                logger.info('Model update \t| Optimizer step')

                # === Apply gradients ===
                # Applies local gradients to parameters.
                clip_grad_norm_(self.nucleus.parameters(), self.config.neuron.clip_gradients)
                self.optimizer.step()
                self.optimizer.zero_grad()
                logger.info(f'Model update \t| Optimizer step <dim>[{time.time() - start_time:.3g}s]</dim>')
                
        # Iterate epochs.
        self.epoch += 1
        self.prometheus_gauges.labels("epoch").inc()

        # === Calculate neuron weights ===
        topk_uids, topk_weights = self.calculate_weights()

        if self.config.logging.debug or self.config.logging.trace:
            self.weights_table(topk_uids, topk_weights)  # print weights table

<<<<<<< HEAD
=======
        # === Calculate neuron weights ===
        topk_uids, topk_weights = self.calculate_weights()

        if self.config.logging.debug or self.config.logging.trace:
            self.weights_table(topk_uids, topk_weights)  # print weights table

>>>>>>> 4bc9e693
        self.subtensor.set_weights(
            uids = topk_uids.detach().to('cpu'),
            weights = topk_weights.detach().to('cpu'),
            wallet = self.wallet,
            wait_for_finalization = self.config.neuron.wait_for_finalization,
        )
        self.prometheus_gauges.labels("set_weights").inc()

        # === Wandb Logs ===
        # Optionally send validator logs to wandb.
        if self.config.using_wandb:
            # Logging history to wandb.
            df = pandas.concat( [
                bittensor.utils.indexed_values_to_dataframe( prefix = 'weights', index = topk_uids, values = torch.zeros( self.metagraph.n ).scatter( dim = 0, src = topk_weights, index = topk_uids ) ),
                self.dendrite.to_dataframe( metagraph = self.metagraph )
            ], axis = 1); df['uid'] = df.index
            wandb_data_dend = self.dendrite.to_wandb()
            wandb_weight = {f'stats/weight_{uid}': weight for uid, weight in zip (topk_uids, topk_weights)}
            wandb_data = { 'stake': self.metagraph.S[ self.uid ].item(), 'dividends': self.metagraph.D[ self.uid ].item() } 
<<<<<<< HEAD
            wandb.log( { 'stats': wandb.Table( dataframe = df ) }, step = current_block )
            wandb.log( { **wandb_data, **wandb_data_dend }, step = current_block )
=======
            wandb.log( { 'stats': wandb.Table( dataframe = df ) }, step = current_block, commit=False)
            wandb.log( { **wandb_data, **wandb_data_dend, **wandb_weight }, step = current_block, commit=True)
>>>>>>> 4bc9e693

    def metagraph_sync(self):
        r""" Syncing metagraph together with other metagraph-size related objects
        """
        old_hotkeys = self.metagraph.hotkeys 
        self.metagraph.sync()

        # === Reset neuron stats if uid got replaced
        for uid, old_hotkey in enumerate(old_hotkeys):
            if old_hotkey != self.metagraph.hotkeys[uid]:
                if uid in self.neuron_stats:
                    del self.neuron_stats[uid]

    def neuron_stats_update(self, neuron_stats: Dict[int, Dict[str, Any]]):
        r""" Updates self.neuron_stats with new individual dictionaries per uid.
        """
<<<<<<< HEAD
=======
        responsive_uids = []
>>>>>>> 4bc9e693
        for _uid, _stats in neuron_stats.items():
            stats = self.neuron_stats.setdefault(_uid, {})

            # === EMA zeroing update ===
            # Push zero into EMA for synapse_keys to exponentially decay weighting keys if neuron non-responsive
            if 'updates!' in stats:
                stats['updates!'] += 1  # increment number of EMA zeroing updates
            else:
                stats.setdefault('updates!', 1)  # number of EMA zeroing updates init to zero

            for key in self.synapse_keys:
                zkey = key + '!'  # zeroing key
                stats.setdefault(zkey, 0.)  # initialize zkey val to zero to gradually increase with observations
                if key in _stats and not math.isnan(_stats[key]):
                    stats[zkey] = (1 - self.alpha) * stats[zkey] + self.alpha * _stats[key]
                else:
                    stats[zkey] = (1 - self.alpha) * stats[zkey]  # + self.alpha * 0

            # === EMA normal update ===
            # If synapse responsive push available values into EMA for normal update.
            # Normal EMA values provide a view on neuron performance if fully responsive.
            for key in self.synapse_keys:
                if key in _stats:
                    updates = 'updates_' + key
                    if updates in stats:
                        stats[updates] += 1  # increment number of normal EMA updates made
<<<<<<< HEAD
=======
                        responsive_uids += [_uid]
>>>>>>> 4bc9e693
                    else:
                        stats.setdefault(updates, 1)  # add updates fields for new uid entries

            for key in _stats:  # detailed neuron evaluation fields, e.g. loss, shapley_values, synergy
                if math.isnan(_stats[key]):
                    continue
                if key in stats:
                    stats[key] = (1 - self.alpha) * stats[key] + self.alpha * _stats[key]  # update EMA
                else:
                    stats.setdefault(key, _stats[key])

<<<<<<< HEAD
    def calculate_weights(self):
        r""" Calculates neuron set-weights from weight_key mapped values. Defines weight_key as the neuron stats key
        used to obtain the mapped stat value (typically a Shapley value) that the final set-weights are calculated from.
        """

        weight_key = self.weight_key + '!'  # use zeroing key to penalize non-responsive neurons
        n_topk_peer_weights = self.subtensor.min_allowed_weights
        max_allowed_ratio = self.subtensor.max_allowed_min_max_ratio

        # === Calculate neuron weights ===
        neuron_weights = torch.zeros_like(self.metagraph.S)  # allow unevaluated UIDs to be selected to meet min topk

        for uid in self.neuron_stats:
            if weight_key in self.neuron_stats[uid]:
                neuron_weights[uid] = torch.tensor([self.neuron_stats[uid][weight_key]])

        # Find the n_topk_peer_weights peers to set weights to.
        topk_weights, topk_uids = bittensor.unbiased_topk(neuron_weights, k=n_topk_peer_weights)
        topk_weights = bittensor.utils.weight_utils.normalize_max_multiple(x=topk_weights,
                                                                           multiple=max_allowed_ratio)
        return topk_uids, topk_weights

    def weights_table(self, topk_uids, topk_weights, include_uids=None, num_rows: int = None):
        r""" Prints weights table given topk_uids and topk_weights.
        """
=======
        return responsive_uids, list(neuron_stats.keys())  # responsive_uids, queried_uids

    def calculate_weights(self):
        r""" Calculates neuron set-weights from weight_key mapped values. Defines weight_key as the neuron stats key
        used to obtain the mapped stat value (typically a Shapley value) that the final set-weights are calculated from.
        """

        weight_key = self.weight_key + '!'  # use zeroing key to penalize non-responsive neurons
        n_topk_peer_weights = self.subtensor.min_allowed_weights
        max_allowed_ratio = self.subtensor.max_allowed_min_max_ratio

        # === Calculate neuron weights ===
        neuron_weights = torch.zeros_like(self.metagraph.S)  # allow unevaluated UIDs to be selected to meet min topk

        for uid in self.neuron_stats:
            if weight_key in self.neuron_stats[uid]:
                neuron_weights[uid] = torch.tensor([self.neuron_stats[uid][weight_key]])

        # Find the n_topk_peer_weights peers to set weights to.
        topk_weights, topk_uids = bittensor.unbiased_topk(neuron_weights, k=n_topk_peer_weights)
        topk_weights = bittensor.utils.weight_utils.normalize_max_multiple(x=topk_weights,
                                                                           multiple=max_allowed_ratio)
        return topk_uids, topk_weights

    def weights_table(self, topk_uids, topk_weights, include_uids=None, num_rows: int = None):
        r""" Prints weights table given topk_uids and topk_weights.
        """
>>>>>>> 4bc9e693
        n_topk_peer_weights = self.subtensor.min_allowed_weights
        max_allowed_ratio = self.subtensor.max_allowed_min_max_ratio

        # === Weight table ===
        # Prints exponential moving average statistics of valid neurons and latest weights
        _neuron_stats = {}
        unvalidated = []
        for uid, weight in zip(topk_uids.tolist(), topk_weights.tolist()):
            if uid in self.neuron_stats:
                _neuron_stats[uid] = {k: v for k, v in self.neuron_stats[uid].items()}
                _neuron_stats[uid]['weight'] = weight
            else:
                unvalidated += [uid]
<<<<<<< HEAD
        self.stats_table_to_prometheus( _neuron_stats )
=======
>>>>>>> 4bc9e693

        avail_include_uids = None
        if include_uids is not None and num_rows is not None:
            avail_include_uids = list(set(_neuron_stats.keys()) & set(include_uids))  # exclude include_uids with no stats
            if len(_neuron_stats) > num_rows:  # limit table to included_uids and remaining topk up to num_rows
                remaining_uids = set(_neuron_stats.keys()) - set(include_uids)  # find topk remaining, loses topk ordering
                remaining_uids = [uid for uid in _neuron_stats if uid in remaining_uids]  # recover topk ordering
                limited_uids = avail_include_uids + remaining_uids[:num_rows - len(include_uids)]
                _neuron_stats = {uid: stats for uid, stats in _neuron_stats.items() if uid in limited_uids}

        print()
        stats_table(_neuron_stats, 'weight', self.config.get('width', None),
                    f'[white] Neuron weights [/white] | ' + str(self),  # title
                    f'Validated {n_topk_peer_weights}/'
                    f'[bold]{len(self.neuron_stats)}[/bold]/{self.metagraph.n} (min/[bold]valid[/bold]/total) | '
                    f'sum:{topk_weights.sum().item():.2g} '
                    f'[white] max:[bold]{topk_weights.max().item():.4g}[/bold] / '
                    f'min:[bold]{topk_weights.min().item():.4g}[/bold] [/white] '
                    f'\[{topk_weights.max().item() / topk_weights.min().item():.1f}:1] '
                    f'({max_allowed_ratio} allowed)',  # caption
                    mark_uids=avail_include_uids)

<<<<<<< HEAD
    def stats_table_to_prometheus( self, stats_table ):
        for uid, vals in stats_table.items():
            for key in vals:
                if key not in self.prometheus_stats:
                    safe_promo_key = key.replace("!", "X").replace("~","Z")
                    self.prometheus_stats[key] = Summary('validator_stats_{}'.format(safe_promo_key), 'validator_stats_{}'.format(safe_promo_key), ['uid'])
                self.prometheus_stats[key].labels( str(uid) ).observe( vals[key] )

=======
>>>>>>> 4bc9e693

class nucleus( torch.nn.Module ):
    """ Nucleus class which holds the validator model.
    """
    def __init__( self, config, device, subtensor ):
        super(nucleus, self).__init__()
        self.config = config
        self.device = device
        self.max_n = subtensor.max_n

        tokenizer = bittensor.tokenizer()
        self.pad_token = tokenizer(tokenizer.pad_token)['input_ids'][0]

        # Token embeddings project int64 tokens onto representations.
        self.token_embedding = torch.nn.Embedding( bittensor.__vocab_size__,  bittensor.__network_dim__ )
        
        # Routing encoder, projects token embeddings onto context for routing inputs.
        self.routing_encoder_layers = TransformerEncoderLayer( bittensor.__network_dim__, config.nucleus.nhead, config.nucleus.nhid, config.nucleus.dropout, batch_first=True)
        self.routing_encoder = TransformerEncoder( self.routing_encoder_layers, 1 )

        # Encoder projects response representations onto hidden units.
        self.encoder_layers = TransformerEncoderLayer( bittensor.__network_dim__, config.nucleus.nhead, config.nucleus.nhid, config.nucleus.dropout, batch_first=True)
        self.encoder = TransformerEncoder( self.encoder_layers, config.nucleus.nlayers )

        # Decoder which projects hidden unit representations on to the token dimension.
        self.decoder = torch.nn.Linear( bittensor.__network_dim__, bittensor.__vocab_size__ , bias=False)

        # Positional Encoding
        self.local_pos_encoder = PositionalEncoding( bittensor.__network_dim__, self.config.nucleus.dropout )

        # Crosss entropy loss for NTP.    
        self.loss_fct = torch.nn.CrossEntropyLoss()
    
        # SGMOE Gates: Instantiating the gates per expert.
        self.gates = torch.nn.Linear( bittensor.__network_dim__, self.max_n, bias=True ).to( self.device )

        self.sigmoid = torch.nn.Sigmoid()

        self.reset_weights()

    @classmethod
    def add_args( cls, parser ):
        parser.add_argument('--nucleus.topk', type=int, help='the number of peers queried during each remote forward call', default = 20 )
        parser.add_argument('--nucleus.nhid', type=int, help='the dimension of the feedforward network model in nn.TransformerEncoder', default=200 )
        parser.add_argument('--nucleus.nhead', type=int, help='the number of heads in the multiheadattention models', default = 2 )
        parser.add_argument('--nucleus.nlayers', type=int, help='the number of nn.TransformerEncoderLayer in nn.TransformerEncoder', default=2 )
        parser.add_argument('--nucleus.dropout', type=float, help='the dropout value', default=0.2)
        parser.add_argument('--nucleus.importance', type=float, help='hyperparameter for the importance loss', default=3)
        parser.add_argument('--nucleus.noise_multiplier', type=float, help='Standard deviation multipler on weights', default=2 )
        parser.add_argument('--nucleus.dendrite_backward', action='store_true', help='Pass backward request to the server side or not', default=False )
        parser.add_argument('--nucleus.scaling_law_power', type=float, help='Power for modified scaling law, powered down to improve dynamic range, e.g. 3 → 6 nats for 0.5.', default=0.5)

    @classmethod
    def config ( cls ):
        parser = argparse.ArgumentParser()    
        cls.add_args( parser )
        return bittensor.config( parser )

    @classmethod
    def check_config( cls, config: 'bittensor.Config' ):
        pass

    def reset_weights ( self ):
        r""" Resets the validator weights.
        """
        # === Resets all the weights using xavier initialization. ===
        torch.nn.init.xavier_uniform_ ( self.token_embedding.weight )
        torch.nn.init.xavier_uniform_ ( self.decoder.weight )
        torch.nn.init.xavier_uniform_( self.gates.weight )
        def init_xavier( component ):
            try:
                torch.nn.init.xavier_uniform_( component.weight )
            except: pass
        self.routing_encoder.apply( init_xavier )
        self.encoder.apply( init_xavier )
        torch.nn.init.xavier_uniform_( self.gates.weight )

    def forward(
            self,
            inputs: torch.FloatTensor,
            metagraph: 'bittensor.Metagraph',
            dendrite: 'bittensor.Dendrite',
    ):
        r"""
        Forward validator pass. Selects endpoints to query and validate, calculates routing_score and Shapley values
        for validated synapses.
            Args:
                inputs (:obj:`torch.FloatTensor` of shape :obj:`(batch_size, *-1*)`, `required`): 
                    Tensor inputs to distribute to neurons using query context.
                metagraph (bittensor.Metagraph):
                    Metagraph object used to query network information.
                dendrite (bittensor.Dendrite):
                    Dendrite RPC client used to make network queries.
            Returns:
                loss (:obj:`torch.FloatTensor`):
                    Loss for training validator nucleus and dendrite backward to endpoints.
                neuron_stats (:obj:`Dict`, `required`):
                    Statistics per endpoint for this batch.
        """
        start_time = time.time()

        val_len = self.config.neuron.validation_len  # Number of tokens to holdout for phrase validation beyond sequence context
        inputs = inputs.to(self.device)
        inputs_seq = inputs[..., :-val_len]  # input sequence without last validation tokens [batch_size, sequence_len]

        # === Create the local context used to select endpoints ===
        # The context tensor returns a hidden unit representation for the text inputs
        # this context can be used as input to the gates in the next step.
        # embedding: retrieve learned representation vectors for input vocabulary tokens.
        # inputs.shape = [batch_size, sequence_len]
        # embedding.shape = [batch_size, sequence_len, bittensor.__network_dim__]
        embedding = self.token_embedding(inputs_seq) * math.sqrt(bittensor.__network_dim__)

        # === Create an attention mask ===
        # The attention mask will mask out parts of the context
        # This prevents cheating and forward-looking when predicting each token in the sequence.
        # src_mask: (torch.FloatTensor) attention mask adds -inf to positions not allowed to attend
        # src_mask.shape = [sequence_len, sequence_len]
        src_mask = torch.triu(torch.ones(embedding.size(1), embedding.size(1)) * float('-inf'), diagonal=1)
        src_mask = src_mask.to(self.device)

        # === Apply the positional encoding to help select endpoints ===
        # The positional encoder provides information based on the relative postion of each token
        # embedding.shape = [batch_size, sequence_len, bittensor.__network_dim__]
        # pos_embedding: (torch.FloatTensor) positional encoded embedding.
        # pos_embedding.shape = [batch_size, sequence_len, bittensor.__network_dim__]
        pos_embedding = self.local_pos_encoder(embedding)

        # routing_context: (torch.FloatTensor): context tensor which is used to select endpoints.
        # routing_context.shape = [ batch size, __network_dim__ ]
        routing_context = self.routing_encoder(pos_embedding, mask=src_mask)

        # === Get gate values for UIDs. ===
        # We iterate over each of the network UIDs and compute a querying score for each
        # using the gating function. This returns a score per endpoint per example.
        # routing_score: (torch.FloatTensor): score per example, per endpoint.
        # routing_score.shape = [metagraph.n]
        # The gates act over the last embedding of the routing_context.
        routing_score = torch.mean(self.sigmoid(self.gates(routing_context[:, -1, :])), dim=0)
<<<<<<< HEAD

        # Ensure number of queried neurons does not exceed metagraph.n
        num_endpoints = min([self.config.nucleus.topk, metagraph.n])

        logger.info(f'Forward \t| Routing forward <dim>[{time.time() - start_time:.3g}s]</dim>')
        logger.info(f'Dendrite \t| Request {num_endpoints} x {list(inputs_seq.shape)}')
        request_start_time = time.time()

=======

        # Ensure number of queried neurons does not exceed metagraph.n
        num_endpoints = min([self.config.nucleus.topk, metagraph.n])

        logger.info(f'Forward \t| Routing forward <dim>[{time.time() - start_time:.3g}s]</dim>')
        logger.info(f'Dendrite \t| Request {num_endpoints} x {list(inputs_seq.shape)}')
        request_start_time = time.time()

>>>>>>> 4bc9e693
        # === Randomly select num_endpoints UIDs ===
        random_uids = torch.randperm(metagraph.n)[:num_endpoints]

        # === Get endpoint information for the selected UIDs ===
        # We index into the metagraph's endpoints and return a list of the filtered set of endpoints we wish to query.
        # random_endpoints: List[bittensor.endpoints]: endpoint information for filtered uids.
        # len(neurons) == self.config.nucleus.topk
        random_endpoints = [metagraph.endpoints[uid] for uid in random_uids]

        # === Define which synapse we want to use ===
        # The synapse defines the task we are sending to the neurons
        # synapses: List[bittensor.synapse]: synapse information
        # TODO: WORK IN PROGRESS, prototype
        if self.config.neuron.validation_synapse == 'TextCausalLMNext':
            synapses = [(bittensor.synapse.TextCausalLMNext(), textcausallmnext)]
        else: 
            synapses = [(bittensor.synapse.TextCausalLM(), textcausallm)]

        # === Query the endpoints ===
        # Makes the dendrite call into the network returning the representations
        # for each of the endpoints. The return ops can be used to filter weights and outputs.
        # query_responses: (List[torch.float64]): responses from each endpoint.
        # query_responses.shape = self.config.nucleus.topk * num_synapses * [batch_size, sequence_len, synapse_dim]
        # return_ops: (torch.int64): Return ops.
        # return_ops.shape = self.config.nucleus.topk * [num_synapses]
<<<<<<< HEAD
        # TODO: WORK IN PROGRESS, prototype
=======
>>>>>>> 4bc9e693
        query_responses, return_ops, times = dendrite.text(
            endpoints=random_endpoints,
            inputs=inputs_seq,
            synapses=[syn for syn, _ in synapses],
            timeout=bittensor.__blocktime__
        )

        if not self.config.nucleus.dendrite_backward:
            query_responses = [[syn.detach().to(self.device) for syn in res] for res in query_responses]
            return_ops = [ops.detach().to(self.device) for ops in return_ops]
            times = [t.detach().to(self.device) for t in times]

        # Send responses to device. This is required to ensure we move the responses
        # Onto the correct device.
        for responses in query_responses:
            for response in responses:
                response.to(self.device)

        logger.info(f'Dendrite \t| Request {num_endpoints} x {list(inputs_seq.shape)} '
                    f'<dim>[{time.time() - request_start_time:.3g}s]</dim>')

        # === Prepare validation parameter set ===
        console_width = self.config.get('width', None)  # console width for rich table displays of synapse measures
        validation_params = (random_uids, query_responses, return_ops, times, routing_score,
                             inputs, val_len, self.loss_fct, self.config.nucleus.scaling_law_power, console_width,
                             self.config.logging.debug or self.config.logging.trace)

        loss = torch.tensor(0.).to(self.device)  # to accumulate neuron_loss and routing_loss over synapses
        neuron_stats = {}  # to gather neuron synapse validation measures and statistics

        # === Validate synapse responses ===
        # Iterate over all queried synapses and validate responses
        for i, (synapse, validate_func) in enumerate(synapses):
            _loss, stats = validate_func(*validation_params, synapse=synapse, index_s=i)  # validate individual synapse
            loss += _loss  # add neuron_loss and routing_loss

            for _uid, _stats in stats.items():
                neuron_stats.setdefault(_uid, {})
                neuron_stats[_uid].update(_stats)  # gather neuron synapse validation measures and statistics

        return loss, neuron_stats


def scaling_law_loss_to_params(loss):
    r""" (OpenAI scaling laws) Kaplan, Jared, et al. "Scaling laws for neural language models." arXiv:2001.08361 (2020)
    """
    num_params = torch.exp(torch.log(torch.tensor(8.8e13).to(loss.device)) -
                           torch.log(torch.clamp(loss, 1.69)) / 0.076)  # loss lower bound 1.69 is entropy of natural text
    return num_params


def textcausallm(uids: torch.Tensor, query_responses: List[List[torch.FloatTensor]], return_ops: List[torch.LongTensor],
                 times: List[torch.FloatTensor], routing_score: torch.FloatTensor,
                 inputs: torch.FloatTensor, validation_len: int, loss_fct: Callable, scaling_law_power: float,
                 console_width: int, logging, synapse: 'bittensor.TextCausalLM' = None, index_s: int = 0
                 ) -> Tuple[torch.FloatTensor, Dict]:
    r"""
    Calculate Shapley values and neuron response validation measure statistics, given TextCausalLM synapse responses.
        Args:
            uids (:obj:`torch.Tensor`, `required`): [num_neurons]
                Neuron UIDs.
            query_responses (:obj:`List[List[torch.FloatTensor]]`, `required`):
                List of outputs from synapses, each a list of size num_endpoints of tensors with relevant size. Non-responses are zeroes of relevant
                synapse shape. Shape num_synapses * ( num_endpoints * ( -1, -1, -1 ) )
            return_ops (:obj:`List[torch.LongTensor]` of shape :obj:`[num_endpoints]`, `required`):
                Return code per call per synapse.
            times (:obj:`List [torch.FloatTensor]` of shape :obj:`[num_endpoints]`, `required`):
                Times per call per synapse.
            routing_score (:obj:`torch.FloatTensor`, `required`):
                [metagraph.n] Predictive routing score per endpoint in the metagraph, mean over the batch.
            inputs (:obj:`torch.FloatTensor`, `required`):
                [batch_size, sequence_len + validation_len] Token batch of original inputs with validation tokens.
            validation_len (:obj:`int`, `required`):
                Number of held-out phrase token batch for extended validation, not sent to neurons.
            loss_fct (:obj:`Callable`, `required`):
                CrossEntropy loss function to use.
            scaling_law_power (:obj:`float`, `required`):
                Power for modified scaling law, powered down to improve dynamic range, e.g. 3 → 6 nats for 0.5.
            console_width (:obj:`int`, `required`):
                Config console width for table print.
            logging (:obj:`bool`, `required`):
                Log tables to console.
            synapse (:obj:`bittensor.TextCausalLM`, `optional`):
                TextCausalLM synapse object.
            index_s (:obj:`int`, `optional`):
                Index of synapse to extract responses.

        Returns:
            loss (:obj:`torch.FloatTensor`):
                Loss for training validator nucleus and dendrite backward to endpoints.
            stats (:obj:`Dict`, `required`):
                Statistics per endpoint for this batch.
    """

    inputs_seq = inputs[..., :-validation_len]  # input sequence without last token [batch_size, sequence_len]
    inputs_val = inputs[..., -validation_len]  # input validation with next token [batch_size]

    def _base_params(_stats, query_response):
        _stats.update({'logits': query_response[:, :-1, :],
                       'logits_val': query_response[:, -1:, :]})

        for target, _ext in [(inputs_seq[:, 1:], ''), (inputs_val, '_val')]:
            _loss = calc_loss_fct(loss_fct, _stats['logits' + _ext], target)  # CausalLM loss
            if _loss.isnan() or _loss.isinf():
                _loss = 20  # assign large loss

            # estimate the effective number of model parameters, modified with the scaling_law_power
            _num_params = scaling_law_loss_to_params(_loss)

            # powered down number of params, e.g. dynamic range 3 → 6 nats for scaling_law_power=0.5
            _pow_num_params = torch.pow(_num_params, scaling_law_power)

            _stats.update({'loss' + _ext: _loss,
                           'est_params' + _ext: _num_params, 'base_params' + _ext: _pow_num_params,
                           'synergy' + _ext: 0, 'synergy_loss_diff' + _ext: 0})

    def _synergy(first, second, target, _ext):
        # Combined logits: log of average probabilities per token between responses
        combined_logits = torch.log((torch.softmax(first['logits' + _ext], dim=-1) +
                                     torch.softmax(second['logits' + _ext], dim=-1)) / 2 + 1e-40)
        measured_loss = calc_loss_fct(loss_fct, combined_logits, target)  # actual measured loss

        return measured_loss

    shapley_start_time = time.time()

    loss, stats, unsuccessful = shapley_base(uids, query_responses, return_ops, times, routing_score,
                                             _base_params, index_s, ext='')

    logger.info(f'{str(synapse)} \t| Shapley base values <dim>[{time.time() - shapley_start_time:.3g}s]</dim>')

    synergy_start_time = time.time()

    syn_loss_diff = shapley_synergy(stats, _synergy, ext='', target=inputs_seq[:, 1:],
                                    scaling_law_power=scaling_law_power)
    syn_loss_diff_val = shapley_synergy(stats, _synergy, ext='_val', target=inputs_val,
                                        scaling_law_power=scaling_law_power)

    # === Shapley value combination ===
    # Combine base values with synergy approximation to get final Shapley values.
    for s in stats.values():
        for ext in ['', '_val']:
            if 'base_params' + ext in s and 'synergy' + ext in s:
                s['shapley_values' + ext] = (s['base_params' + ext] + s['synergy' + ext])

            if 'logits' + ext in s:
                del s['logits' + ext]  # remove logits - not needed for stats anymore

        if 'shapley_values' in s and 'shapley_values_val' in s:
            s['shapley_values_min'] = torch.min(s['shapley_values'], s['shapley_values_val'])

        for key in s:
            if hasattr(s[key], 'item'):
                s[key] = s[key].item()

    logger.info(f'{str(synapse)} \t| Shapley synergy values <dim>[{time.time() - synergy_start_time:.3g}s]</dim>')

    if logging:
        # === Synergy table ===
        # Prints the synergy loss diff matrix with pairwise loss reduction due to synergy (original loss on diagonal)
        synergy_table(stats, syn_loss_diff, 'shapley_values_min', console_width=console_width)

        # === Neuron responses (table) ===
        # Prints the evaluation of the neuron responses to the validator request
        synapse_table(str(synapse), stats, 'shapley_values_min', console_width, shapley_start_time)

    # === Unsuccessful responses ===
    # Prints the return codes and response times of unsuccessful responses
    unsuccess(str(synapse), unsuccessful)

    return loss, stats


def textcausallmnext(uids: torch.Tensor, query_responses: List[List[torch.FloatTensor]], return_ops: List[torch.LongTensor],
                     times: List[torch.FloatTensor], routing_score: torch.FloatTensor,
                     inputs: torch.FloatTensor, validation_len: int, loss_fct: Callable, scaling_law_power: float,
                     console_width: int, logging, synapse: 'bittensor.TextCausalLMNext' = None, index_s: int = 0
                     ) -> Tuple[torch.FloatTensor, Dict]:
    r"""
    Calculate Shapley values and neuron response validation measure statistics, given TextCausalLMNext synapse responses.
        Args:
            uids (:obj:`torch.Tensor`, `required`): [num_neurons]
                Neuron UIDs.
            query_responses (:obj:`List[List[torch.FloatTensor]]`, `required`):
                List of outputs from synapses, each a list of size num_endpoints of tensors with relevant size. Non-responses are zeroes of relevant
                synapse shape. Shape num_synapses * ( num_endpoints * ( -1, -1, -1 ) )
            return_ops (:obj:`List[torch.LongTensor]` of shape :obj:`[num_endpoints]`, `required`):
                Return code per call per synapse.
            times (:obj:`List [torch.FloatTensor]` of shape :obj:`[num_endpoints]`, `required`):
                Times per call per synapse.
            routing_score (:obj:`torch.FloatTensor`, `required`):
                [metagraph.n] Predictive routing score per endpoint in the metagraph, mean over the batch.
            inputs (:obj:`torch.FloatTensor`, `required`):
                [batch_size, sequence_len + validation_len] Token batch of original inputs with validation tokens.
            validation_len (:obj:`int`, `required`):
                Number of held-out phrase token batch for extended validation, not sent to neurons.
            loss_fct (:obj:`Callable`, `required`):
                CrossEntropy loss function to use.
            scaling_law_power (:obj:`float`, `required`):
                Power for modified scaling law, powered down to improve dynamic range, e.g. 3 → 6 nats for 0.5.
            console_width (:obj:`int`, `required`):
                Config console width for table print.
            logging (:obj:`bool`, `required`):
                Log tables to console.
            synapse (:obj:`bittensor.TextCausalLMNext`, `optional`):
                TextCausalLMNext Synapse object.
            index_s (:obj:`int`, `optional`):
                Index of synapse to extract responses.

        Returns:
            loss (:obj:`torch.FloatTensor`):
                Loss for training validator nucleus and dendrite backward to endpoints.
            stats (:obj:`Dict`, `required`):
                Statistics per endpoint for this batch.
    """

    inputs_nxt = inputs[..., -validation_len:]  # input validation with next token target phrase [batch_size, val_len]

    def _base_params(_stats, query_response):
        # topk_tensor = unravel_topk_token_phrases(query_response, topk=synapse.topk)  # [batch_size, topk + 1, max_len]
        _losses_val, _losses = phrase_cross_entropy(inputs_nxt, query_response, reduce=False)
        _losses_val[_losses_val.isnan()] = 20  # assign large loss
        _losses[_losses.isnan()] = 20  # assign large loss
        _loss_val = _losses_val.mean()
        _loss = _losses.mean()

        # estimate the effective number of model parameters, modified with the scaling_law_power
        _num_params = scaling_law_loss_to_params(_loss)

        # powered down number of params, e.g. dynamic range 3 → 6 nats for scaling_law_power=0.5
        _pow_num_params = torch.pow(_num_params, scaling_law_power)

        _stats.update({'loss_val_nxt': _loss_val, 'losses_nxt': _losses, 'loss_nxt': _loss,
                       'est_params_nxt': _num_params, 'base_params_nxt': _pow_num_params,
                       'synergy_nxt': 0, 'synergy_loss_diff_nxt': 0})

    def _synergy(first, second, target, ext):
        # average first + second probabilities per batch item, convert to loss
        measured_loss = -torch.log((torch.exp(-first['losses_nxt']) +
                                    torch.exp(-second['losses_nxt'])) / 2 + 1e-40).mean()

        return measured_loss

    shapley_start_time = time.time()

    loss, stats, unsuccessful = shapley_base(uids, query_responses, return_ops, times, routing_score,
                                             _base_params, index_s, ext='_nxt')

    logger.info(f'{str(synapse)} \t| Shapley base values <dim>[{time.time() - shapley_start_time:.3g}s]</dim>')

    synergy_start_time = time.time()

    syn_loss_diff = shapley_synergy(stats, _synergy, '_nxt', scaling_law_power=scaling_law_power)

    # === Shapley value combination ===
    # Combine base values with synergy approximation to get final Shapley values.
    for s in stats.values():
        if 'base_params_nxt' in s and 'synergy_nxt' in s:
            s['shapley_values_nxt'] = s['base_params_nxt'] + s['synergy_nxt']

        if 'losses_nxt' in s:
            del s['losses_nxt']  # remove batch losses - not needed for stats anymore

        for key in s:
            if hasattr(s[key], 'item'):
                s[key] = s[key].item()

    logger.info(f'{str(synapse)} \t| Shapley synergy values <dim>[{time.time() - synergy_start_time:.3g}s]</dim>')

    if logging:
        # === Synergy table ===
        # Prints the synergy loss diff matrix with pairwise loss reduction due to synergy (original loss on diagonal)
        synergy_table(stats, syn_loss_diff, 'shapley_values_nxt', console_width)

        # === Neuron responses (table) ===
        # Prints the evaluation of the neuron responses to the validator request
        synapse_table(str(synapse), stats, 'shapley_values_nxt', console_width, shapley_start_time)

    # === Unsuccessful responses ===
    # Prints the return codes and response times of unsuccessful responses
    unsuccess(str(synapse), unsuccessful)

    return loss, stats


def shapley_base(uids: torch.Tensor, query_responses: List[List[torch.FloatTensor]], return_ops: List[torch.LongTensor],
                 times: List[torch.FloatTensor], routing_score: torch.FloatTensor,
                 base_params: Callable, index_s: int = 0, ext: str = None) -> Tuple[Union[float, torch.FloatTensor],
                                                                                    Dict,
                                                                                    List]:
    r"""
    Calculate Shapley base values and neuron response validation measure statistics, given responses from a synapse.
        Args:
            uids (:obj:`torch.Tensor`, `required`): [num_neurons]
                Neuron UIDs.
            query_responses (:obj:`List[List[torch.FloatTensor]]`, `required`):
                List of outputs from synapses, each a list of size num_endpoints of tensors with relevant size. Non-responses are zeroes of relevant
                synapse shape. Shape num_synapses * ( num_endpoints * ( -1, -1, -1 ) )
            return_ops (:obj:`List[torch.LongTensor]` of shape :obj:`[num_endpoints]`, `required`):
                Return code per call per synapse.
            times (:obj:`List [torch.FloatTensor]` of shape :obj:`[num_endpoints]`, `required`):
                Times per call per synapse.
            routing_score (:obj:`torch.FloatTensor`, `required`):
                [metagraph.n] Predictive routing score per endpoint in the metagraph, mean over the batch.
            base_params (:obj:`Callable`, `required`):
                CrossEntropy loss function to use.
            index_s (:obj:`int`, `optional`):
                Index of synapse to extract responses.
            ext (:obj:`str`, `optional`):
                Extension to parameter string for stats key.

        Returns:
            loss (:obj:`torch.FloatTensor`):
                Loss for training validator nucleus and dendrite backward to endpoints.
            stats (:obj:`Dict`, `required`):
                Statistics per endpoint for this batch.
            unsuccessful (:obj:`List`, `required`):
                Unsuccessful endpoints [(uid, return_op, time)].
    """
    stats = {}
    unsuccessful = []
    neuron_loss = 0.  # neuron losses to accumulate to then backward() via dendrite
    routing_loss = 0.  # validator routing loss for local model update

    # === Base parameter estimation ===
    # Shapley values - base level - coalition size 1
    # Collect successful neuron responses, calculate base Shapley values.
    # Measured in effective number of model parameters, according to OpenAI scaling laws.
    for index, _uid in enumerate(uids.tolist()):
        if return_ops[index][index_s] == bittensor.proto.ReturnCode.Success:
            _stats = {'uid': _uid,
                      'response_time' + ext: times[index][index_s],
                      'routing_score': routing_score[_uid]}

            try:
                base_params(_stats, query_responses[index][index_s])

                neuron_loss += _stats['loss' + ext]  # add sequence loss to be backward() to neuron

                # === Add routing loss ===
                # MSE loss between predicted routing score and ideal target routing score.
                # The Bayes risk approx. 1.69, i.e. the minimal loss achievable for next-token
                # prediction on the full distribution 𝑃, a.k.a the "entropy of natural text"
                # Hoffmann, Jordan, et al. "Training Compute-Optimal Large Language Models." arXiv:2203.15556 (2022).
                routing_score_target = torch.exp(-torch.clamp(_stats['loss' + ext].detach() - 1.69, 0))
                _routing_loss = (routing_score[_uid] - routing_score_target) ** 2  # MSE loss
                routing_loss += _routing_loss
                _stats.update({'routing_score_target' + ext: routing_score_target, 'routing_loss' + ext: _routing_loss})

                stats[_uid] = _stats
            except Exception as e:
                logger.warning(f'Synapse {index_s} error (shapley_base)\t| '
                               f'UID {_uid} <dim>[{times[index][index_s]:.2f}s]</dim>: {e}')
                stats[_uid] = _stats
                unsuccessful += [(_uid, return_ops[index][index_s], times[index][index_s])]
        else:
            stats[_uid] = {'uid': _uid,
                           'response_time' + ext: times[index][index_s],
                           'routing_score': routing_score[_uid]}
            unsuccessful += [(_uid, return_ops[index][index_s], times[index][index_s])]

    return neuron_loss + routing_loss, stats, unsuccessful


def shapley_synergy(stats: Dict, synergy: Callable, ext: str, target: torch.Tensor = None, scaling_law_power: float = 0.5):
    r"""
    Calculates Shapley synergy for coalition size 2, measured performance above expected performance.
    Measured in effective number of model parameters, just like base Shapley values.
        Args:
            stats (:obj:`Dict`, `required`):
                Statistics per endpoint for this batch.
            synergy (:obj:`Callable`, `required`)
                Function to calculate measured loss.
            ext (:obj:`str`, `optional`):
                Extension to parameter string for stats key.
            target (:obj:`torch.Tensor`, `optional`):
                Target to measure loss against.
            scaling_law_power (:obj:`float`, `optional`):
                Power for modified scaling law, powered down to improve dynamic range, e.g. 3 → 6 nats for 0.5.

        Returns:
            syn_loss_diff (:obj:`Dict`, `required`):
                Dictionary table of pairwise synergies as loss reductions, with direct loss on diagonal.
    """
    # === Shapley synergy approximation ===
    # Shapley values - second level - coalition size 2
    # Synergy = measured performance above expected performance
    # Measured in effective number of model parameters, just like base Shapley values.
    syn_loss_diff = {}  # expected_loss - measured_loss (where > 0)
    for _first, first in stats.items():
        if 'loss' + ext not in first:
            continue
        first_diff = syn_loss_diff.setdefault(_first, {})
        first_diff[_first] = first['loss' + ext]  # diagonal keeps direct loss

        for _second, second in stats.items():
            if 'loss' + ext not in second or _second <= _first:
                continue
            second_diff = syn_loss_diff.setdefault(_second, {})

            with torch.no_grad():
                expected_loss = torch.min(first['loss' + ext], second['loss' + ext])  # expecting min loss

                measured_loss = synergy(first, second, target, ext)

                loss_diff_share = torch.clamp(expected_loss - measured_loss, 0) / 2  # record direct loss diff
                first['synergy_loss_diff' + ext] += loss_diff_share
                second['synergy_loss_diff' + ext] += loss_diff_share

                # pairwise loss reduction of expected to measured loss due to synergy between first and second
                first_diff[_second] = loss_diff_share
                second_diff[_first] = loss_diff_share

                measured_params = scaling_law_loss_to_params(measured_loss)
                expected_params = scaling_law_loss_to_params(expected_loss)

                # powered down number of params, e.g. dynamic range 3 → 6 nats for scaling_law_power=0.5
                pow_measured_params = torch.pow(measured_params, scaling_law_power)
                pow_expected_params = torch.pow(expected_params, scaling_law_power)

                synergy_share = torch.clamp(pow_measured_params - pow_expected_params, 0) / 2
                first['synergy' + ext] += synergy_share  # share synergy amongst coalition members
                second['synergy' + ext] += synergy_share

    return syn_loss_diff


def synergy_table(stats, syn_loss_diff, sort_col, console_width):
    r""" Prints the synergy loss diff matrix with pairwise loss reduction due to synergy (original loss on diagonal)
    """
    sort = sorted([(uid, s[sort_col]) for uid, s in stats.items() if sort_col in s], reverse=True, key=lambda _row: _row[1])
    uid_col = neuron_stats_columns[0]  # [Column_name, key_name, format_string, rich_style]
    columns = [uid_col] + [[f'{s[0]}', '', '{:.2f}', ''] for s in sort]
    rows = [[uid_col[2].format(s[0])] +
            [('[bright_cyan]{:.2f}[/bright_cyan]' if t == s else
              '[magenta]{:.2f}[/magenta]' if syn_loss_diff[s[0]][t[0]] > 0 else
              '[dim]{:.0f}[/dim]').format(syn_loss_diff[s[0]][t[0]]) for t in sort] for s in sort]

    # === Synergy table ===
    table = Table(width=console_width, box=None)
    table.title = f'[white] Synergy [/white]'
    table.caption = f'loss decrease'

    for col, _, _, stl in columns:  # [Column_name, key_name, format_string, rich_style]
        table.add_column(col, style=stl, justify='right')
    for row in rows:
        table.add_row(*row)

    if len(rows):
        print(table)
        print()


def stats_table(stats, sort_col, console_width, title, caption, mark_uids=None):
    r""" Gathers data and constructs neuron statistics table and prints it
    """
    # === Gather columns and rows ===
    if mark_uids is None:
        mark_uids = list()
    stats_keys = [set(k for k in stat)
                  for stat in stats.values() if sort_col in stat]  # all available stats keys with sort_col

    if len(stats_keys) == 0:
        return  # nothing to print

    stats_keys = set.union(*stats_keys)
    columns = [c[:] for c in neuron_stats_columns if c[1] in stats_keys]  # available columns intersecting with stats_keys
    rows = [[('', 0) if key not in stat
             else (('* ' if key == 'uid' and mark_uids and uid in mark_uids else '') + txt.format(stat[key]), stat[key])
             for _, key, txt, _ in columns]
            for uid, stat in stats.items() if sort_col in stat]  # only keep rows with at least one non-empty cell

    if len(columns) == 0 or len(rows) == 0:
        return  # nothing to print

    # === Sort rows ===
    col_keys = [c[1] for c in columns]
    if sort_col in col_keys:
        sort_idx = col_keys.index(sort_col)  # sort column with key of sort_col
        columns[sort_idx][0] += '\u2193'  # ↓ downwards arrow (sort)
        rows = sorted(rows, reverse=True, key=lambda _row: _row[sort_idx][1])  # sort according to sortcol

    # === Instantiate stats table ===
    table = Table(width=console_width, box=None, row_styles=[Style(bgcolor='grey15'), ""])
    table.title = title
    table.caption = caption

    for col, _, _, stl in columns:  # [Column_name, key_name, format_string, rich_style]
        table.add_column(col, style=stl, justify='right')
    for row in rows:
        table.add_row(*[txt for txt, val in row])

    # === Print table ===
    print(table)


def synapse_table(name, stats, sort_col, console_width, start_time):
    r""" Prints the evaluation of the neuron responses to the validator request
    """

    stats_table(stats, sort_col, console_width,
                f'[white] \[{name}] responses [/white] | Validator forward',  # title
                f'[bold]{len([s for s in stats.values() if len(s)])}[/bold]/{len(stats)} (respond/topk) | '
                f'[bold]Synapse[/bold] | [white]\[{time.time() - start_time:.3g}s][/white]'  # caption
                )


def unsuccess(_name, _unsuccessful):
    r""" Prints the return codes and response times of unsuccessful responses
    """
    # === Unsuccessful responses ===
    unsuccess_txt = f'{_name} \t| Unsuccessful <cyan>UID</cyan>[<red>return_op</red> <yellow>time</yellow>]: '
    for _uid, _return_op, _time in _unsuccessful:
        unsuccess_txt += f'{_uid}[<red>{_return_op}</red> <yellow>{_time:.2f}</yellow>] '
    logger.info(unsuccess_txt)<|MERGE_RESOLUTION|>--- conflicted
+++ resolved
@@ -22,11 +22,8 @@
 
 """
 import argparse
+import datetime
 import time
-<<<<<<< HEAD
-=======
-import datetime
->>>>>>> 4bc9e693
 import bittensor
 import torch
 import os
@@ -60,11 +57,7 @@
 #   [Column_name, key_name, format_string, rich_style]  # description
 neuron_stats_columns = [
     ['UID', 'uid', '{:.0f}', 'cyan'],  # neuron UID
-<<<<<<< HEAD
-    ['Upd', 'updates', '{}', 'bright_yellow'],  # number of exponential moving average updates with zeroing on
-=======
     ['Upd!', 'updates!', '{}', 'bright_yellow'],  # number of exponential moving average updates with zeroing on
->>>>>>> 4bc9e693
     ['nUpd', 'updates_shapley_values_nxt', '{}', 'bright_yellow'],  # number of exponential moving average updates to nShap
     ['mUpd', 'updates_shapley_values_min', '{}', 'bright_yellow'],  # number of exponential moving average updates to mShap
     ['nTime', 'response_time_nxt', '{:.2f}', 'yellow'],  # response time to TextCausalLMNext forward requests [TextCausalLMNext]
@@ -200,7 +193,6 @@
             self.weight_key = 'shapley_values_min'  # stat key + ! to calculate neuron weights with
             # stat keys to duplicate (['key']->['key!']) and push zero to its EMA if neuron non-responsive
             self.synapse_keys = ['shapley_values_min']
-<<<<<<< HEAD
 
         # === Prometheus stats ===
         # Turn this off by passing the --prometheus.off flag
@@ -209,11 +201,7 @@
         self.prometheus_gauges = Gauge('validator_gauge', 'validator_gauge', ['gauge'])
         self.prometheus_summaries = Summary('validator_summary', 'validator_summary', ["summary"])
         self.prometheus_step_time = Histogram('validator_step_time', 'validator_step_time', buckets=list(range(0,2*bittensor.__blocktime__,1)))
-        self.prometheus_forward_time = Histogram('prometheus_forward_time', 'prometheus_forward_time', buckets=list(range(0,2*bittensor.__blocktime__,1)))
-        self.prometheus_backward_time = Histogram('prometheus_backward_time', 'prometheus_backward_time', buckets=list(range(0,2*bittensor.__blocktime__,1)))
         self.prometheus_stats = {} # A dictionary of prometheus Gauges we can query. This replicates the neuron_stats dictionary every step.
-=======
->>>>>>> 4bc9e693
 
     @classmethod
     def check_config( cls, config: 'bittensor.Config' ):
@@ -287,12 +275,7 @@
         r""" Close down neuron.
         """
         print(exc_type, exc_value, exc_traceback)
-<<<<<<< HEAD
         self.__del__()
-=======
-        self.dataset.close()
-        self.dendrite.__del__()
->>>>>>> 4bc9e693
 
     def __enter__(self):
         r""" Sanity checks and begin validator.
@@ -303,11 +286,8 @@
         # NOTE: This registration step should likely be solved offline first.
         self.wallet.reregister( subtensor = self.subtensor )
 
-<<<<<<< HEAD
         # Serve the axon so we can determine where the prometheus server port is.
         self.axon.serve( subtensor = self.subtensor )
-=======
->>>>>>> 4bc9e693
 
         # === UID ===
         # Get our uid from the chain. 
@@ -326,31 +306,6 @@
             } 
         )
 
-<<<<<<< HEAD
-    def forward(self):
-        r""" Run the nucleus forward request
-        This function is supposed to be ran multi-threaded.
-        """
-
-        # ==== Forward ===
-        start_forward_time = time.time()
-        loss, stats = self.nucleus( next(self.dataset) , self.metagraph, self.dendrite )
-        self.prometheus_forward_time.observe( time.time() - start_forward_time )
-
-        # === Backward ===
-        # Backwards gradients through model to train gating and remote endpoints.
-        if hasattr(loss, 'grad_fn') and loss.grad_fn is not None:
-            logger.info(f'Backward <dim>(loss: {loss:.3f})</dim>')
-            start_backward_time = time.time()
-            (loss / self.config.neuron.forward_num).backward()
-            logger.info(f'Backward <dim>[{time.time() - start_forward_time:.3g}s]</dim>')
-            self.prometheus_backward_time.observe( time.time() - start_backward_time )
-
-
-        return loss, stats
-
-=======
->>>>>>> 4bc9e693
     def run ( self ):
         r""" Run the validator and terminate on Keyboard interrupt.
         """
@@ -404,7 +359,6 @@
         if (batch_size != self.dataset.batch_size) or (sequence_length + validation_len != self.dataset.block_size):
             self.dataset.set_data_size(batch_size, sequence_length + validation_len)
 
-<<<<<<< HEAD
         # === Logs (Wandb + Prometheus) ===
         self.prometheus_gauges.labels("current_block").set( current_block )
         self.prometheus_gauges.labels("batch_size").set( batch_size )
@@ -414,9 +368,6 @@
         self.prometheus_gauges.labels("max_allowed_ratio").set( max_allowed_ratio )
         self.prometheus_gauges.labels("blocks_per_epoch").set( blocks_per_epoch )
         self.prometheus_gauges.labels("epochs_until_reset").set( epochs_until_reset )
-=======
-        # === Logs ===
->>>>>>> 4bc9e693
         if self.config.using_wandb:
             wandb.log({'era/batch_size': batch_size, 'era/sequence_length': sequence_length,
                        'era/validation_len': validation_len,
@@ -430,10 +381,7 @@
         # Here we run until blocks_per_epochs have progressed.
         self.metagraph_sync() # Reset metagraph.
         epoch_steps = 0
-<<<<<<< HEAD
         self.prometheus_gauges.labels("epoch_steps").set(0)
-=======
->>>>>>> 4bc9e693
 
         start_block = self.subtensor.block
         while self.subtensor.block < start_block + blocks_per_epoch:
@@ -442,17 +390,8 @@
             # === Forward ===
             # Forwards inputs through the network and returns the loss
             # and endpoint scores using shapely approximation of salience.
-<<<<<<< HEAD
-            loss, stats = self.forward_thread_queue.get()
+            loss, stats = self.nucleus( next(self.dataset) , self.metagraph, self.dendrite )
             self.prometheus_summaries.labels("loss").observe( loss.item() )
-
-            # === Stats update ===
-            # Updates moving averages and history.
-            self.neuron_stats_update(stats)
-
-            # === Step updates ===
-=======
-            loss, stats = self.nucleus( next(self.dataset) , self.metagraph, self.dendrite )
 
             # === Backward ===
             # Backwards gradients through model to train gating and remote endpoints.
@@ -467,7 +406,6 @@
             responsive_uids, queried_uids = self.neuron_stats_update(stats)
 
             # === State update ===
->>>>>>> 4bc9e693
             # Prints step logs to screen.
             epoch_steps += 1
             self.global_step += 1
@@ -476,7 +414,6 @@
             
             # === Block state ===
             current_block = self.subtensor.block
-<<<<<<< HEAD
             self.prometheus_gauges.labels("current_block").set(current_block)
 
             # === Step time ===
@@ -491,43 +428,6 @@
             self.prometheus_gauges.labels("incentive").set( self.metagraph.incentive[self.uid] )
             self.prometheus_gauges.labels("dividends").set( self.metagraph.dividends[self.uid] )
             self.prometheus_gauges.labels("emission").set( self.metagraph.emission[self.uid] )
-            logger.info(f'UID {self.uid}   \t| '
-                        f'Updated {current_block - self.metagraph.last_update[self.uid]} <dim>blocks ago</dim> | '
-                        f'Dividends {self.metagraph.dividends[self.uid]:.5f} | '
-                        f'Stake \u03C4{self.metagraph.stake[self.uid]:.5f} '
-                        f'<dim>(retrieved {current_block - start_block} blocks ago from {self.subtensor.network})</dim>')
-
-            if self.config.logging.debug or self.config.logging.trace:
-                # === Print stats update (table) ===
-                # Prints exponential moving average statistics of valid neurons from latest validator forward
-                stats_table({uid: self.neuron_stats[uid]
-                             for uid, stat in stats.items() if len(set(stat.keys()) & set(self.synapse_keys))},
-                            self.weight_key, self.config.get('width', None),
-                            f'[white] Stats update [/white] | ' + str(self),  # title
-                            f'#{current_block}: '
-                            f'[bold]{current_block - start_block}[/bold]/{blocks_per_epoch} (blocks/epoch) | '
-                            f'Epoch {self.epoch} | '
-                            f'[white] Step {epoch_steps} ({self.global_step} global) \[{step_time:.3g}s] [/white]')  # caption
-
-                # === Calculate neuron weights ===
-                topk_uids, topk_weights = self.calculate_weights()
-                self.weights_table(topk_uids, topk_weights,
-                                   include_uids=list(stats.keys()), num_rows=2 * len(stats))  # print weights table
-
-            # === Logs Wands and stats table logs to Prometheus ===
-            self.stats_table_to_prometheus( self.neuron_stats )
-            if self.config.using_wandb:
-                wandb.log({'epoch/epoch': self.epoch, 'epoch/epoch_steps': epoch_steps,
-                           'epoch/global_steps': self.global_step, 'epoch/loss': loss.item(),
-                           'epoch/time': step_time}, step=current_block)
-                for uid, vals in self.neuron_stats.items():
-                    for key in vals:  # detailed neuron evaluation fields, e.g. loss, shapley_values, synergy
-                        wandb.log({f'stats/{key}_{uid}': vals[key]}, step=current_block)
-
-            # Do the backward request after the a queue of forward requests got finished.  
-            if self.forward_thread_queue.paused() and self.forward_thread_queue.is_empty():
-=======
-            step_time = time.time() - start_time
             
             if epoch_steps % 25 == 1:
                 # validator identifier status console message (every 25 validation steps)
@@ -590,7 +490,6 @@
 
             # Do the backward request after the a queue of forward requests got finished.  
             if epoch_steps % self.config.neuron.forward_num == 1:
->>>>>>> 4bc9e693
                 start_time = time.time()
                 logger.info('Model update \t| Optimizer step')
 
@@ -611,15 +510,12 @@
         if self.config.logging.debug or self.config.logging.trace:
             self.weights_table(topk_uids, topk_weights)  # print weights table
 
-<<<<<<< HEAD
-=======
         # === Calculate neuron weights ===
         topk_uids, topk_weights = self.calculate_weights()
 
         if self.config.logging.debug or self.config.logging.trace:
             self.weights_table(topk_uids, topk_weights)  # print weights table
 
->>>>>>> 4bc9e693
         self.subtensor.set_weights(
             uids = topk_uids.detach().to('cpu'),
             weights = topk_weights.detach().to('cpu'),
@@ -639,13 +535,8 @@
             wandb_data_dend = self.dendrite.to_wandb()
             wandb_weight = {f'stats/weight_{uid}': weight for uid, weight in zip (topk_uids, topk_weights)}
             wandb_data = { 'stake': self.metagraph.S[ self.uid ].item(), 'dividends': self.metagraph.D[ self.uid ].item() } 
-<<<<<<< HEAD
-            wandb.log( { 'stats': wandb.Table( dataframe = df ) }, step = current_block )
-            wandb.log( { **wandb_data, **wandb_data_dend }, step = current_block )
-=======
             wandb.log( { 'stats': wandb.Table( dataframe = df ) }, step = current_block, commit=False)
             wandb.log( { **wandb_data, **wandb_data_dend, **wandb_weight }, step = current_block, commit=True)
->>>>>>> 4bc9e693
 
     def metagraph_sync(self):
         r""" Syncing metagraph together with other metagraph-size related objects
@@ -662,10 +553,7 @@
     def neuron_stats_update(self, neuron_stats: Dict[int, Dict[str, Any]]):
         r""" Updates self.neuron_stats with new individual dictionaries per uid.
         """
-<<<<<<< HEAD
-=======
         responsive_uids = []
->>>>>>> 4bc9e693
         for _uid, _stats in neuron_stats.items():
             stats = self.neuron_stats.setdefault(_uid, {})
 
@@ -692,10 +580,7 @@
                     updates = 'updates_' + key
                     if updates in stats:
                         stats[updates] += 1  # increment number of normal EMA updates made
-<<<<<<< HEAD
-=======
                         responsive_uids += [_uid]
->>>>>>> 4bc9e693
                     else:
                         stats.setdefault(updates, 1)  # add updates fields for new uid entries
 
@@ -707,7 +592,8 @@
                 else:
                     stats.setdefault(key, _stats[key])
 
-<<<<<<< HEAD
+        return responsive_uids, list(neuron_stats.keys())  # responsive_uids, queried_uids
+
     def calculate_weights(self):
         r""" Calculates neuron set-weights from weight_key mapped values. Defines weight_key as the neuron stats key
         used to obtain the mapped stat value (typically a Shapley value) that the final set-weights are calculated from.
@@ -733,35 +619,6 @@
     def weights_table(self, topk_uids, topk_weights, include_uids=None, num_rows: int = None):
         r""" Prints weights table given topk_uids and topk_weights.
         """
-=======
-        return responsive_uids, list(neuron_stats.keys())  # responsive_uids, queried_uids
-
-    def calculate_weights(self):
-        r""" Calculates neuron set-weights from weight_key mapped values. Defines weight_key as the neuron stats key
-        used to obtain the mapped stat value (typically a Shapley value) that the final set-weights are calculated from.
-        """
-
-        weight_key = self.weight_key + '!'  # use zeroing key to penalize non-responsive neurons
-        n_topk_peer_weights = self.subtensor.min_allowed_weights
-        max_allowed_ratio = self.subtensor.max_allowed_min_max_ratio
-
-        # === Calculate neuron weights ===
-        neuron_weights = torch.zeros_like(self.metagraph.S)  # allow unevaluated UIDs to be selected to meet min topk
-
-        for uid in self.neuron_stats:
-            if weight_key in self.neuron_stats[uid]:
-                neuron_weights[uid] = torch.tensor([self.neuron_stats[uid][weight_key]])
-
-        # Find the n_topk_peer_weights peers to set weights to.
-        topk_weights, topk_uids = bittensor.unbiased_topk(neuron_weights, k=n_topk_peer_weights)
-        topk_weights = bittensor.utils.weight_utils.normalize_max_multiple(x=topk_weights,
-                                                                           multiple=max_allowed_ratio)
-        return topk_uids, topk_weights
-
-    def weights_table(self, topk_uids, topk_weights, include_uids=None, num_rows: int = None):
-        r""" Prints weights table given topk_uids and topk_weights.
-        """
->>>>>>> 4bc9e693
         n_topk_peer_weights = self.subtensor.min_allowed_weights
         max_allowed_ratio = self.subtensor.max_allowed_min_max_ratio
 
@@ -775,10 +632,7 @@
                 _neuron_stats[uid]['weight'] = weight
             else:
                 unvalidated += [uid]
-<<<<<<< HEAD
         self.stats_table_to_prometheus( _neuron_stats )
-=======
->>>>>>> 4bc9e693
 
         avail_include_uids = None
         if include_uids is not None and num_rows is not None:
@@ -801,7 +655,6 @@
                     f'({max_allowed_ratio} allowed)',  # caption
                     mark_uids=avail_include_uids)
 
-<<<<<<< HEAD
     def stats_table_to_prometheus( self, stats_table ):
         for uid, vals in stats_table.items():
             for key in vals:
@@ -810,8 +663,6 @@
                     self.prometheus_stats[key] = Summary('validator_stats_{}'.format(safe_promo_key), 'validator_stats_{}'.format(safe_promo_key), ['uid'])
                 self.prometheus_stats[key].labels( str(uid) ).observe( vals[key] )
 
-=======
->>>>>>> 4bc9e693
 
 class nucleus( torch.nn.Module ):
     """ Nucleus class which holds the validator model.
@@ -951,7 +802,6 @@
         # routing_score.shape = [metagraph.n]
         # The gates act over the last embedding of the routing_context.
         routing_score = torch.mean(self.sigmoid(self.gates(routing_context[:, -1, :])), dim=0)
-<<<<<<< HEAD
 
         # Ensure number of queried neurons does not exceed metagraph.n
         num_endpoints = min([self.config.nucleus.topk, metagraph.n])
@@ -960,16 +810,6 @@
         logger.info(f'Dendrite \t| Request {num_endpoints} x {list(inputs_seq.shape)}')
         request_start_time = time.time()
 
-=======
-
-        # Ensure number of queried neurons does not exceed metagraph.n
-        num_endpoints = min([self.config.nucleus.topk, metagraph.n])
-
-        logger.info(f'Forward \t| Routing forward <dim>[{time.time() - start_time:.3g}s]</dim>')
-        logger.info(f'Dendrite \t| Request {num_endpoints} x {list(inputs_seq.shape)}')
-        request_start_time = time.time()
-
->>>>>>> 4bc9e693
         # === Randomly select num_endpoints UIDs ===
         random_uids = torch.randperm(metagraph.n)[:num_endpoints]
 
@@ -995,10 +835,6 @@
         # query_responses.shape = self.config.nucleus.topk * num_synapses * [batch_size, sequence_len, synapse_dim]
         # return_ops: (torch.int64): Return ops.
         # return_ops.shape = self.config.nucleus.topk * [num_synapses]
-<<<<<<< HEAD
-        # TODO: WORK IN PROGRESS, prototype
-=======
->>>>>>> 4bc9e693
         query_responses, return_ops, times = dendrite.text(
             endpoints=random_endpoints,
             inputs=inputs_seq,
