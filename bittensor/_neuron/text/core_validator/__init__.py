--- conflicted
+++ resolved
@@ -157,10 +157,6 @@
                                             block_size=self.subtensor.validator_sequence_length(self.config.netuid) + self.config.neuron.validation_len +  self.subtensor.validator_prune_len(netuid=self.config.netuid))
                             if dataset is None else dataset)
         else:
-<<<<<<< HEAD
-            copy.deepcopy(self.config)
-=======
->>>>>>> 5c39586c
             self.dataset = (bittensor.dataset(config=self.config, batch_size=self.subtensor.validator_batch_size,
                                             block_size=self.subtensor.validator_sequence_length + self.config.neuron.validation_len +  self.subtensor.validator_prune_len)
                             if dataset is None else dataset)
