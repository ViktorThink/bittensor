import argparse
import math
import bittensor
import torch
from torch import nn
import torch.nn.functional as F
from types import SimpleNamespace
from typing import Tuple, Optional
import os
import json
import transformers
from transformers import AutoModel,AutoTokenizer,AutoConfig, AutoModelForCausalLM
from torch.nn.utils.rnn import pad_sequence
from bittensor.utils.tokenizer_utils import prep_tokenizer, get_translation_map, translate_logits_to_probs_std, \
    translate_special_token_text, pad_offsets, topk_token_phrases, compact_topk_token_phrases

from loguru import logger; logger = logger.opt(colors=True)

class server(torch.nn.Module):
    def __init__(self, 
                config: 'bittensor.config' = None,
                pretrained: bool = None,
                model_name: str = None,
                padding: bool =None, 
                interpolate: bool =None,
                inter_degree: str = None,
                model: 'torch.module' = None,
                tokenizer: 'transformers.tokenizer' = None,
                mapping_function: callable = None,
                token_remap: callable = None,
                checking: bool = None,
                device_map: bool = None,
                max_memory: dict = None,
                load_in_8bit: bool  = None,
                ):
        r"""" Creates a server that serves up a pretrained miner on the bittensor network
        Args:
                config (:obj:`bittensor.Config`, `required`): 
                    bittensor.server.config()
                pretrained (:obj:bool , `optional`):
                    if the model should pretrained or not
                model_name (:obj:string , `optional`):
                    name of the pretrained model from huggingface to use
                padding (:obj:bool, `optional`):
                    If the server should pad out to match the hidden units that the bittensor network is using
                    If set to False, it will instead create a mapping layer to do the same thing.
                interpolate (:obj:bool, `optional`):
                    If the server should interpolate between sequence length differences.
                    If set to false, there should be a mapping function that takes care of the differnces
                inter_degree (:obj:str, `optional`):
                    The Interpolate algorithm (nearest | linear | bilinear | bicubic | trilinear | area)
                model (:obj:torch.module, `optional`):
                    Overrides the huggingface pretrained model with your own pretrained model
                tokenizer (:obj:huggingface.tokenizer, `optional`):
                    Overrides the huggingface tokenizer with your tokenizer
                mapping_function (:obj:Callable, `optional`):
                    Custom mapping function that maps between sequence length differences between tokenizers
                token_remap (:obj:Callable, `optional`):
                    Custom function that maps between tokenizers (defaults to self.remapping_token)
                device_map (:obj:bool, `optional`):
                    If the server should map its model across multiple different gpus (multi-gpu serving)
                load_in_8bit (:obj:bool, `optional`):
                    If the server should turn on its LLM.int8 mixed quantilization.
                    Reduces the memory usage by ~3x and increases inference speed
                max_memory (:obj:dict, `optional`):
                    Determines the max memory useage in each gpu, if not set, will be determined from the config
                    
        """
        super(server, self).__init__()
        if config == None: config = server.config()
        self.config = config;print(config)
        self.std_tokenizer = bittensor.tokenizer()
        self.device = config.neuron.device

        #parameters of loading in the model
        self.device_map = device_map if device_map != None else config.neuron.device_map
        self.max_memory = max_memory if max_memory != None else self.load_memory_map(config.neuron.max_memory_path)
        self.load_in_8bit = load_in_8bit if load_in_8bit != None else config.neuron.load_in_8bit

        #setting up pretrained model
        self.model_name = model_name if model_name != None else config.neuron.model_name
        self.pretrained = pretrained if pretrained != None else config.neuron.pretrained
        if self.pretrained == True:
            if model == None:
                model = self.load_pretrained_model()
            self.pre_model = model

            self.tokenizer = tokenizer
            if tokenizer is None:
                try:
                    self.tokenizer = AutoTokenizer.from_pretrained(self.model_name)
                except ValueError:  # when fast not available as in https://github.com/huggingface/tokenizers/pull/1005
                    self.tokenizer = AutoTokenizer.from_pretrained(self.model_name, use_fast=False)

        elif self.pretrained == False:
            model_config = AutoConfig.from_pretrained(self.model_name)
            model_config.vocab_size= bittensor.__vocab_size__
            self.pre_model = model if model != None else AutoModel.from_config(model_config)
            self.tokenizer = bittensor.tokenizer()

        # Define PAD Token = EOS Token (GPT2 generate convention, when PAD Token is None)
        # https://github.com/huggingface/transformers/blob/49c8c67fb815a277405f84dea4a66353e19fb347/tests/models/gpt2/test_modeling_gpt2.py#L532
        if self.pre_model.config.pad_token_id is None and self.pre_model.config.eos_token_id is not None:
            self.pre_model.config.pad_token_id = self.pre_model.config.eos_token_id

        self.tokenizer = prep_tokenizer(self.tokenizer, self.std_tokenizer)
        self.to_translation_map = get_translation_map(self.tokenizer, self.std_tokenizer)
        self.from_translation_map = get_translation_map(self.std_tokenizer, self.tokenizer)
        self.split_map_cache = {}

        if self.config.neuron.local_train or self.config.neuron.remote_train:
            self.pre_model.train()
            self.set_fine_tuning_params()

        else:
            self.pre_model.eval()

        if self.config.neuron.autocast and self.device[:4] == 'cuda':
            self.pre_model.half()

        #parameters of the models
        self.final_dim =  bittensor.__network_dim__
        self.pre_dimension = self.pre_model.config.hidden_size
        self.padding = padding if padding != None else config.neuron.padding
        self.interpolate = interpolate if interpolate != None else config.neuron.interpolate
        self.inter_degree = inter_degree if inter_degree != None else config.neuron.inter_degree
        self.checking = checking if checking != None else config.neuron.checking
        self.mapping_function= mapping_function
        self.token_remap = token_remap if token_remap is not None else self.remapping_token

        if self.config.neuron.padding == False:
            self.mapping = torch.nn.Linear( self.pre_dimension, self.final_dim)

        self.decoder = torch.nn.Linear( self.final_dim, bittensor.__vocab_size__ , bias=False)
        self.loss_fct = torch.nn.CrossEntropyLoss()
        
        self.outputs_cache = None
        self.gradients_cache = None
        self.best_loss = math.inf
        self.best_remote_loss = math.inf

        #checking if the parameters of the server makes sense
        if self.checking and pretrained == True:
            self.check()

        # -- keeps track of gradients applied
        self.backward_gradients_count = 0 
        self.remote_losses = [] 

    def set_fine_tuning_params(self) -> Tuple[bool, str]:
        r''' Set to tune only the parameter of the last layer
            Returns: 
                reached_last_layer (:type:`bool`):
                    If we have set partial of the model to requires grad.
                
                last_layer_name (:type:`string`):
                    The name of the last layer that user specified or we found.
                    None if the user did not specify and we couldnt find it. 
        '''
        def find_last_layer(model: torch.nn.Module) -> Optional[str]:    
            r''' Recursively find the last layer in a nn.ModuleList
                Args:
                    model (:obj:`torch.module`):
                        The model (or sub-model) to fine the last layer from. 
                Returns:
                    name (:type:`str`):
                        The name (or sub-name) of the last layer.
                        None if not found
            '''
            reverted_child_list = [(name, child) for name, child in model.named_children()]
            reverted_child_list.reverse()

            for name, child in reverted_child_list:    
                if isinstance(child, nn.ModuleList):
                    if self.config.neuron.finetune.num_layers > len(child):
                        logger.warning(f'Number of finetune layers was set higher then the layers avaliable {len(child)}')
                        return None
                    return (name + '.' +str(len(child) - self.config.neuron.finetune.num_layers))
                
            for name, child in reverted_child_list:    
                name_ = find_last_layer(child)
                if name_ != None:
                    return (name+'.'+ name_)

            return None     

        if self.config.neuron.finetune.layer_name == None:
            last_layer_name = find_last_layer(self.pre_model)
        else:
            last_layer_name = self.config.neuron.finetune.layer_name

        reached_last_layer = False

        # set the non-last layer parameters not to require grads
        if (self.config.neuron.finetune.all) or (last_layer_name == None):
            return False, last_layer_name

        logger.success(f'Set to finetune layer {last_layer_name} and onwards')
        
        for name, param in self.pre_model.named_parameters():
            if last_layer_name in name or reached_last_layer == True:
                param.requires_grad = True
                reached_last_layer = True
            else:
                param.requires_grad = False

        if reached_last_layer == False:
            if self.config.neuron.finetune.all:
                logger.warning('Set to finetune the whole model, this will significantly increase the memory usage.')
            else:
                logger.warning(f'Cannot identify the last layer of the model with name {last_layer_name}, setting to finetune on all of the parameters.')

        return reached_last_layer, last_layer_name

    def remapping_token(self, token_batch, std_tokenizer=None, return_offsets_mapping=False):
        r""" Tokenizer remapping; decodes the message and then remaps the message using a new tokenizer
            Args:
                token_batch ( :obj:`torch.LongTensor`, `required`):
                    token_batch to be retokenized, [batch_size, sequence_len]
                std_tokenizer ( :obj:`transformers.Tokenizer`, `optional`):
                    The standard tokenizer which was used to tokenize the input.
                return_offsets_mapping ( :obj:`bool`, `required`):
                    Return offsets_mapping in tokenization to delineate token segment positions.
        """
        if std_tokenizer is None:
            std_tokenizer = self.std_tokenizer

        text_batch = std_tokenizer.batch_decode(token_batch)  # decode tokens to original text
        result = translate_special_token_text(text_batch, std_tokenizer, self.tokenizer)  # translate special tokens
        to_text_batch, from_offsets_batch, to_offsets_batch, pad_offsets_batch = result

        tokens = self.tokenizer(to_text_batch, padding=True, truncation=True, max_length=token_batch.size(1), return_tensors='pt',
                                add_special_tokens=False) # assume tokenizer.padding_side = 'left'

        if return_offsets_mapping:  # get offsets_mapping in tokenization to delineate token segment positions
            server_tokens = self.tokenizer(to_text_batch, return_offsets_mapping=True, add_special_tokens=False)
            std_tokens = std_tokenizer(text_batch, return_offsets_mapping=True)  # encode again to get offsets mapping

            # pad offsets so that special token offset widths match for continued correct alignment
            tokens['offset_mapping'] = pad_offsets(server_tokens['offset_mapping'], to_offsets_batch, pad_offsets_batch)
            tokens['offset_mapping_std'] = pad_offsets(std_tokens['offset_mapping'], from_offsets_batch,
                                                       pad_offsets_batch)
        return tokens

    def forward(self, inputs, tokenizer=None):
        """
            Forward pass through the whole server model. Returns the loss and decoded predictions.

            Args:
                inputs ( :obj:`torch.Tensor`, `required`):
                    torch inputs to be forward processed.
                tokenizer (:obj:'huggingface.tokenizer', optional):
                    The tokenizer which was used to tokenize the inputs
             Returns:
                loss (:obj:`torch.FloatTensor`):
                    MLM loss from the inputs
                decoded_targets (:obj:`torch.FloatTensor`):
                    Decoded predictions of the next token in the sentence.

        """
        message, model_output, decoded_targets = self.local_forward(inputs, tokenizer)
        shift_logits = decoded_targets[..., :-1, :].contiguous()
        shift_labels = inputs[..., 1:].contiguous()
        loss = self.loss_fct( shift_logits.view(-1, shift_logits.size(-1)), shift_labels.view(-1) )

        return loss, decoded_targets

    def local_forward(self, token_batch, tokenizer=None, encode_len=bittensor.__network_dim__, model_output = None):
        r""" Forward pass through the pretrained model and possible mappings between hidden units.
             The response tensor should be the hidden units computed using the local context and
             with shape: [batch_size, sequence_len, __vocab_size__].

            Args:
                token_batch ( :obj:`torch.LongTensor`, `required`):
                    torch inputs to be forward processed, [batch_size, sequence_len]
                tokenizer ( huggingface.tokenizer, `optional`):
                    The tokenizer which was used to tokenize the inputs
                encode_len ( :obj:`int`, `optional`):
                    logit encoding length, default bittensor.__network_dim__ length
                model_output (:obj:`transformers.modeling_outputs.BaseModelOutputWithCrossAttentions`, `optional`):
                    The output of huggingface auto model.

            Returns:
                model_outputs (:obj:`transformers.modeling_outputs.BaseModelOutputWithCrossAttentions`, `required`):
                    The output of huggingface auto model.
                
                logits (:obj:`torch.FloatTensor`):
                    The nucleus's logit outputs as a torch tensor of shape [batch_size, sequence_len, __vocab_size__]
        """
        tokens = self.token_remap(token_batch, std_tokenizer=tokenizer, return_offsets_mapping=True)  # remap to server tokenizer
        if model_output == None:
            if self.config.neuron.local_train:
                model_output = self.pre_model(input_ids=tokens['input_ids'],
                                                attention_mask=tokens['attention_mask'],
                                                output_hidden_states=True)
            else:
                with torch.no_grad():
                    model_output = self.pre_model(input_ids=tokens['input_ids'],
                                                    attention_mask=tokens['attention_mask'],
                                                    output_hidden_states=True)

            self.model_output_check(model_output)
        return None, model_output, model_output.logits
    
    def encode_forward(self,inputs,tokenizer=None, model_output = None):
        r""" Forward pass through the pretrained model and possible mappings between hidden units. 
             The response tensor should be the hidden units computed using the local context and with shape: [batch_size, sequence_len, __network_dim__].

            Args:
                inputs ( :obj:`torch.Tensor`, `required`):
                    torch inputs to be forward processed.
                tokenizer ( huggingface.tokenizer, `optional`):
                    The tokenizer which was used to tokenize the inputs
                model_outputs (:obj:`transformers.modeling_outputs.BaseModelOutputWithCrossAttentions`, `optional`):
                    The output of huggingface auto model.

            Returns:
                model_outputs (:obj:`transformers.modeling_outputs.BaseModelOutputWithCrossAttentions`, `required`):
                    The output of huggingface auto model.
                    
                encoded_hidden (:type:`torch.Tensor`, `required`)
                    The hidden layer output as a torch tensor of shape [batch_size, sequence_len, __network_dim__ ]
        """
        transformers.set_seed(0)
        transformers.enable_full_determinism(0)

        sen_len = inputs.size()
        tokens = self.token_remap(inputs, tokenizer)  # remap to server tokenizer

        if model_output == None:
            if self.config.neuron.remote_train:
                model_output = self.pre_model(input_ids=tokens['input_ids'],
                                                attention_mask=tokens['attention_mask'],
                                                output_hidden_states=True)
            else:
                with torch.no_grad():
                    model_output = self.pre_model(input_ids=tokens['input_ids'],
                                                    attention_mask=tokens['attention_mask'],
                                                    output_hidden_states=True)

        self.model_output_check(model_output)
        pre_hidden = model_output.hidden_states[-1]

        if self.interpolate and sen_len[1] != pre_hidden.size()[1]:
            down= F.interpolate(pre_hidden.unsqueeze(1),size=[sen_len[1],pre_hidden.size()[2]],mode=self.inter_degree).squeeze(1)
        elif self.mapping_function:
            down = self.mapping_function(pre_hidden)
        else:
            down = pre_hidden

        if self.padding:
            padding_l = (self.final_dim-self.pre_dimension)//2
            padding_r = (self.final_dim-self.pre_dimension) - padding_l
            encoded_hidden = F.pad(down, (padding_l, padding_r),  "constant", 0)
        else:
            encoded_hidden = self.mapping(down)

        return None, model_output, encoded_hidden

    def encode_forward_causallm(self, token_batch, tokenizer=None, encode_len=bittensor.__network_dim__, model_output=None):
        r""" Forward pass through the pretrained model and possible mappings between hidden units.
             The response tensor should be the hidden units computed using the local context and
             with shape: [batch_size, sequence_len, __vocab_size__].

            Args:
                token_batch ( :obj:`torch.LongTensor`, `required`):
                    torch inputs to be forward processed, [batch_size, sequence_len]
                tokenizer ( huggingface.tokenizer, `optional`):
                    The tokenizer which was used to tokenize the inputs
                encode_len ( :obj:`int`, `optional`):
                    logit encoding length, default bittensor.__network_dim__ length
                model_output (:obj:`transformers.modeling_outputs.BaseModelOutputWithCrossAttentions`, `optional`):
                    The output of huggingface auto model.

            Returns:
                model_outputs (:obj:`transformers.modeling_outputs.BaseModelOutputWithCrossAttentions`, `required`):
                    The output of huggingface auto model.
                
                logits_std (:obj:`torch.FloatTensor`):
                    The nucleus's logit outputs as a torch tensor of shape [batch_size, sequence_len, __vocab_size__]
        """
        transformers.set_seed(0)
        transformers.enable_full_determinism(0)

        tokens = self.token_remap(token_batch, std_tokenizer=tokenizer, return_offsets_mapping=True)  # remap to server tokenizer

        def _forward(_model_output=model_output):
            if _model_output is None:
                # transformer models like gerpt2 typically perform worse with left-side attention mask, so turning it off
                _model_output = self.pre_model(input_ids=tokens['input_ids'],
                                                #attention_mask=tokens['attention_mask'],
                                               output_hidden_states=True)
                self.model_output_check(_model_output)
            pre_logits = _model_output.logits  # [batch_size, sequence_len, self.tokenizer.vocab_len]
            probs_std = translate_logits_to_probs_std(pre_logits,
                                                      tokens['offset_mapping'], tokens['offset_mapping_std'],
                                                      self.tokenizer, self.std_tokenizer,
                                                      self.split_map_cache,
                                                      self.to_translation_map, self.from_translation_map,
                                                      tokens['input_ids'], token_batch)
            probs_std = probs_std.to(self.device)
            logits_std = torch.log(probs_std + 1e-40)
            #removing the loss calculation for stablity testing
            original_loss = self.get_loss_fct(pre_logits, tokens['input_ids']).item()
            translated_loss = self.get_loss_fct(logits_std, token_batch).item()
            message = f'Loss: {original_loss:.2f} → {translated_loss:.2f}'
            
            return message, _model_output, logits_std

        if self.config.neuron.remote_train:
            return _forward()  # track gradients for training

        with torch.no_grad():
            return _forward()  # no gradients

    def encode_forward_causallmnext(self, token_batch, std_tokenizer=None, topk: int = 4096, model_output=None):
        r"""
        Forward pass through the pretrained model and select topk tokenizer logits and retokenize with std_tokenizer,
        then compact new token phrases and probabilities
        into 1-D tensor [ >= batch_size * (2 * topk + 1)] prob + at least 1 token per phrase + floor_prob.
        The floor probability is the mean probability of token phrases not captured in topk, required since
        the server tokenizer vocab_size may not be known to the receiver/validator.

            Args:
                token_batch ( :obj:`torch.LongTensor`, `required`):
                    torch inputs to be forward processed, [batch_size, std_sequence_len].
                std_tokenizer ( :obj:`PreTrainedTokenizerBase`, `optional`):
                    The standard tokenizer which was used to tokenize the inputs.
                topk ( :obj:`int`, `optional`):
                    Amount of std_tokenized server phrases with highest probability to produce.
                model_output (:obj:`transformers.modeling_outputs.BaseModelOutputWithCrossAttentions`, `optional`):
                    The output of transformers AutoModel.

            Returns:
                model_outputs (:obj:`transformers.modeling_outputs.BaseModelOutputWithCrossAttentions`, `required`):
                    The output of transformers AutoModel.
                topk_tensor (:obj:`torch.Tensor`, `required`):
                    [batch_size, (topk + 1), max_len] tensor includes topk token probabilities (prob_k) + floor_prob
                    in first column with gradients attached, with std_tokens in remaining columns with ignore_index padding.
                    Content structure:
                    [[[prob_k=0_b=0, tok_0_k=0_b=0, tok_1_k=0_b=0, ..., ignore_index?],
                      [prob_k=1_b=0, tok_0_k=1_b=0, tok_1_k=1_b=0, ..., ignore_index?],
                      [...],
                      [prob_floor_b=0, ignore_index, ..., ignore_index]],
                     [[prob_k=0_b=1, tok_0_k=0_b=1, tok_1_k=0_b=1, ..., ignore_index?],
                      [prob_k=1_b=1, tok_0_k=1_b=1, tok_1_k=1_b=1, ..., ignore_index?],
                      [...],
                      [prob_floor_b=1, ignore_index, ..., ignore_index]],
                     [...]]
        """
        
        if std_tokenizer is None:
            std_tokenizer = self.std_tokenizer

        def _forward(_model_output=model_output):
            if _model_output is None:
                _model_output = self.pre_model(input_ids=tokens['input_ids'],
                                               attention_mask=tokens['attention_mask'],
                                               output_hidden_states=True)
                self.model_output_check(_model_output)
            # model_output.logits: [batch_size, sequence_len, server_vocab_size]
            last_logits = _model_output.logits[:, -1, :]  # [batch_size] server prediction of continuation, right-aligned

            # Select topk tokenizer logits and retokenize with std_tokenizer,
            # then compact new token phrases and probabilities into 1-D tensor
            topk_tensor = topk_token_phrases(last_logits, self.tokenizer, topk=topk)  # [batch_size, (topk + 1), max_len]

            original_loss = self.get_loss_fct(_model_output.logits, tokens['input_ids']).item()

            message = f'Loss: {original_loss:.2f}'

            _model_output.loss = original_loss
            return message, _model_output, topk_tensor

        if self.config.neuron.remote_train:
            tokens = self.token_remap(token_batch, std_tokenizer)
            return _forward()  # track gradients for training

        with torch.no_grad():
            tokens = self.token_remap(token_batch, std_tokenizer)
            if not self.device_map:
                tokens = tokens.to(self.device)
            return _forward()  # no gradients

    def model_output_check(self, model_output: transformers.modeling_outputs.CausalLMOutputWithPast):
        """
            Verify the model has been ran correctly with valid output.

            Args:
                model_output (:obj:`transformers.modeling_outputs.CausalLMOutputWithPast`, required):
                    The output of transformers AutoModel.

            Returns:
                check_status (:type: `bool`):
                    True if the model_output is valid.
        """
        if hasattr(model_output, 'hidden_states') and model_output.hidden_states[-1].isnan().sum() > 0:
            raise ValueError("Got nan value from model last hidden state. If you are using cuda with autocast, try remove setting --neuron.autocast.")

        if model_output.logits.isnan().sum() > 0:
            raise ValueError("Got nan value from model logits. If you are using cuda with autocast, try remove setting --neuron.autocast.")

        return True

    def get_loss_fct(self, logits: torch.FloatTensor, labels: torch.LongTensor) -> torch.FloatTensor:
        """
        Calculate loss_fct, CausalLM loss, next-token prediction loss.
            Args:
                logits (:obj:`torch.FloatTensor`, `required`):
                    [batch_size, sequence_len, bittensor.__network_dim__]
                labels (:obj:`torch.LongTensor`, `required`):
                    [batch_size, sequence_len]

            Returns:
                loss (:obj:`torch.FloatTensor`):
                    scalar
        """
        shift_logits = logits[..., :-1, :].contiguous()
        shift_labels = labels[..., 1:].contiguous()
        loss = self.loss_fct(shift_logits.view(-1, shift_logits.size(-1)), shift_labels.view(-1))

        return loss

    def check(self):
        r"""Checks the server settings
        """
        assert self.tokenizer.name_or_path == self.pre_model.name_or_path, 'incorrect model ({}) and tokenizer ({})'.format(self.pre_model.name_or_path,self.tokenizer.name_or_path)
        if self.interpolate == False:
            assert self.mapping_function != None, 'Incorrect Settings; needs atleast one mapping function for sequence length changes'

    def save(self, path):
        try:
            state_dict = {
                'model': self.pretrained,
                'pretrained_model': self.pre_model.state_dict(), 
                'decoder': self.decoder.state_dict(),
                'best_loss': self.best_loss,
                'best_remote_loss': self.best_remote_loss,
            }
            if self.padding == False:
                state_dict['mapping'] = self.mapping.state_dict()
            torch.save( state_dict, "{}/model.torch".format( path) )
            bittensor.logging.success(prefix='Saved model', sufix='<blue>{}/model.torch</blue>'.format( path ) )
        except Exception as e:
            logger.exception('Failed to save model with error:{}', e)

    def load(self, path):
        try:
            state_dict=  torch.load("{}/model.torch".format( path ))
            if self.pretrained == state_dict['model']:
                self.pre_model.load_state_dict(state_dict['pretrained_model'], strict=False)
                self.decoder.load_state_dict(state_dict['decoder'])
                if self.padding == False:
                    self.mapping.load_state_dict(state_dict['mapping'])
                self.best_loss = state_dict['best_loss']
                self.best_remote_loss = state_dict['best_remote_loss']
                bittensor.logging.success( prefix = 'Reloaded model', sufix = '<blue>{}/model.torch</blue>'.format( path ))


        except Exception as e:
            logger.warning('No saved model found with error: {}', e)

    @staticmethod
    def config ():
        parser = argparse.ArgumentParser()
        parser.add_argument('--config', type=str, help='If set, defaults are overridden by passed file.')

        # ML model arguements
        parser.add_argument('--neuron.learning_rate', type=float, help='Training initial learning rate.', default=0.01)
        parser.add_argument('--neuron.momentum', type=float, help='optimizer momentum.', default=0.8)
        parser.add_argument('--neuron.clip_gradients', type=float, help='Implement gradient clipping to avoid exploding loss on smaller architectures.', default=1.0)
        parser.add_argument('--neuron.device', type=str, help='miner default training device cpu/cuda', default=("cuda" if torch.cuda.is_available() else "cpu"))
        parser.add_argument('--neuron.model_name', type=str, help='pretrained model from hugging face',default='gpt2')
        parser.add_argument('--neuron.pretrained', action='store_false', help='if the model should be pretrained',default=True)
        parser.add_argument('--neuron.padding', action='store_false', help='To pad out final dimensions',default=True)
        parser.add_argument('--neuron.interpolate', action='store_false', help='To interpolate between sentence length',default=True)
        parser.add_argument('--neuron.inter_degree', type=str, help='Interpolate algorithm (nearest | linear | bilinear | bicubic | trilinear | area)', default='nearest')
        parser.add_argument('--neuron.autocast',  action='store_true', help='(experimental) autocasts the model to float16. Must require cuda', default=False)
        parser.add_argument('--neuron.local_train', action='store_true', help='''If true, allow local training''', default=False)
        parser.add_argument('--neuron.remote_train', action='store_true', help='''If true, allow remote training''', default=False)
        parser.add_argument('--neuron.finetune.all', action='store_true', help='Finetune your whole model instead of only on the last (few) layers', default=False)
        parser.add_argument('--neuron.finetune.num_layers', type=int, help='The number of layers to finetune on your model.', default=1)
        parser.add_argument('--neuron.finetune.layer_name', type=str, help='Specify since which layer to finetune. eg. encoder.layer.11', default=None)
        parser.add_argument('--neuron.device_map',  action='store_true', help='(experimental) automatically maps model across multiple gpus ', default=False)
        parser.add_argument('--neuron.max_memory_path', type=str, help='If set, loads in memory mapping from path')
        parser.add_argument('--neuron.load_in_8bit',  action='store_true', help='(experimental) automatically maps to LLM.int8()', default=False)

        # Miner arguements
        parser.add_argument('--neuron.name', type=str, help='Trials for this miner go in miner.root / (wallet_cold - wallet_hot) / miner.name ', default='core_server')
        parser.add_argument('--neuron.checking', action='store_false', help='To check if server settings are correct',default=True)
        parser.add_argument('--neuron.restart', action='store_true', help='If True, train the neuron from the beginning', default=False)
        parser.add_argument('--neuron.no_set_weights', action='store_true', help='If True, the model does not set weights.', default=False)
        parser.add_argument('--neuron.blacklist.stake', type=float, help='Amount of stake (tao) in order not to get blacklisted', default=10)
        parser.add_argument('--neuron.blocks_per_epoch', type=int, help='Blocks per epoch', default=10)
        parser.add_argument('--neuron.blacklist.time', type=int, help='how often a peer can query you (seconds) ', default=1)
        parser.add_argument('--neuron.blocks_per_set_weights', type=float, help='how often to set weights', default=-1)
        parser.add_argument('--neuron.metagraph_sync', type=float, help='how often to sync the metagraph', default=100000)
        parser.add_argument('--neuron.blacklist_allow_non_registered', action='store_true', help='''If true, allow non-registered peers''', default=False)
        parser.add_argument('--neuron.disable_blacklist', action='store_true', help='Turns off blacklisting', default=False)
        parser.add_argument('--neuron.disable_priority', action='store_true', help='Turns off priority threadpool', default=False)
        parser.add_argument('--neuron.num_remote_loss', type=int, help='Number of past remote loss to keep in stat.', default=20)
        parser.add_argument('--neuron.max_batch_size', type=int, help='The maximum batch size for forward requests.', default=-1)
        parser.add_argument('--neuron.max_sequence_len', type=int, help='The maximum sequence length for forward requests.', default=-1)
        parser.add_argument('--neuron.blacklist.hotkeys', type=str, required=False, nargs='*', action='store', help='To blacklist certain hotkeys', default=[])

        # Synapse Arguements
        parser.add_argument('--neuron.lasthidden', action='store_false', help='To turn off last hidden synapse', default=True)
        parser.add_argument('--neuron.causallm', action='store_false', help='To turn off causallm synapse', default=True)
        parser.add_argument('--neuron.causallmnext', action='store_false', help='To turn off causallmnext synapse', default=True)
        parser.add_argument('--neuron.seq2seq', action='store_false', help='To turn off seq2seq synapse', default=True)
        parser.add_argument('--neuron.lasthidden_stake', type = float, help='the amount of stake to run last hidden synapse',default=0)
        parser.add_argument('--neuron.causallm_stake',  type = float, help='the amount of stake to run causallm synapse',default=0)
        parser.add_argument('--neuron.causallmnext_stake', type=float, help='the amount of stake to run causallmnext synapse', default=0)
        parser.add_argument('--neuron.seq2seq_stake',  type = float, help='the amount of stake to run seq2seq synapse',default=0)

        # Netuid Arg
<<<<<<< HEAD
        parser.add_argument('--netuid', type=int , help='Subnet netuid', default=1)
=======
        parser.add_argument('--netuid', type=int , help='Subnet netuid', default=0)
>>>>>>> bef1b984

        bittensor.wallet.add_args( parser )
        bittensor.axon.add_args( parser )
        bittensor.subtensor.add_args( parser )
        bittensor.logging.add_args( parser )
        bittensor.wandb.add_args(parser)
        bittensor.prioritythreadpool.add_args( parser )
        bittensor.dataset.add_args( parser )
        bittensor.metagraph.add_args( parser )
        bittensor.prometheus.add_args( parser )
        return bittensor.config( parser )

    def load_pretrained_model(self):
        params = {
            'pretrained_model_name_or_path':self.config.neuron.model_name,
            'device_map':'auto' if self.device_map else None,
            'max_memory':self.max_memory,
            'load_in_8bit': True if self.load_in_8bit else False
        }
        model = AutoModelForCausalLM.from_pretrained(**params)

        if not self.device_map: 
            model.to(self.config.neuron.device) 
        return model

    def load_memory_map(self, path):
        if path == None:
            return None

        file_path = str(os.getcwd() + '/' + path)
        with open(file_path, "r") as file:
            saved_mapping = json.load(file)
        memory_map = {}
        for v, i in saved_mapping.items():
            if v != 'cpu':
                memory_map[int(v)]= i
            else:
                memory_map[v] = i 

        return memory_map<|MERGE_RESOLUTION|>--- conflicted
+++ resolved
@@ -6,6 +6,7 @@
 import torch.nn.functional as F
 from types import SimpleNamespace
 from typing import Tuple, Optional
+
 import os
 import json
 import transformers
@@ -75,8 +76,8 @@
         #parameters of loading in the model
         self.device_map = device_map if device_map != None else config.neuron.device_map
         self.max_memory = max_memory if max_memory != None else self.load_memory_map(config.neuron.max_memory_path)
-        self.load_in_8bit = load_in_8bit if load_in_8bit != None else config.neuron.load_in_8bit
-
+        self.load_in_8bit = load_in_8bit if load_in_8bit != None else config.neuron.load_in_8bit        
+        
         #setting up pretrained model
         self.model_name = model_name if model_name != None else config.neuron.model_name
         self.pretrained = pretrained if pretrained != None else config.neuron.pretrained
@@ -321,8 +322,6 @@
                 encoded_hidden (:type:`torch.Tensor`, `required`)
                     The hidden layer output as a torch tensor of shape [batch_size, sequence_len, __network_dim__ ]
         """
-        transformers.set_seed(0)
-        transformers.enable_full_determinism(0)
 
         sen_len = inputs.size()
         tokens = self.token_remap(inputs, tokenizer)  # remap to server tokenizer
@@ -379,8 +378,6 @@
                 logits_std (:obj:`torch.FloatTensor`):
                     The nucleus's logit outputs as a torch tensor of shape [batch_size, sequence_len, __vocab_size__]
         """
-        transformers.set_seed(0)
-        transformers.enable_full_determinism(0)
 
         tokens = self.token_remap(token_batch, std_tokenizer=tokenizer, return_offsets_mapping=True)  # remap to server tokenizer
 
@@ -452,6 +449,9 @@
         if std_tokenizer is None:
             std_tokenizer = self.std_tokenizer
 
+        tokens = self.token_remap(token_batch, std_tokenizer)
+        if not self.device_map:
+            tokens = tokens.to(self.device)
         def _forward(_model_output=model_output):
             if _model_output is None:
                 _model_output = self.pre_model(input_ids=tokens['input_ids'],
@@ -473,13 +473,9 @@
             return message, _model_output, topk_tensor
 
         if self.config.neuron.remote_train:
-            tokens = self.token_remap(token_batch, std_tokenizer)
             return _forward()  # track gradients for training
 
         with torch.no_grad():
-            tokens = self.token_remap(token_batch, std_tokenizer)
-            if not self.device_map:
-                tokens = tokens.to(self.device)
             return _forward()  # no gradients
 
     def model_output_check(self, model_output: transformers.modeling_outputs.CausalLMOutputWithPast):
@@ -614,11 +610,7 @@
         parser.add_argument('--neuron.seq2seq_stake',  type = float, help='the amount of stake to run seq2seq synapse',default=0)
 
         # Netuid Arg
-<<<<<<< HEAD
         parser.add_argument('--netuid', type=int , help='Subnet netuid', default=1)
-=======
-        parser.add_argument('--netuid', type=int , help='Subnet netuid', default=0)
->>>>>>> bef1b984
 
         bittensor.wallet.add_args( parser )
         bittensor.axon.add_args( parser )
