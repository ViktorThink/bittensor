# The MIT License (MIT)
# Copyright © 2021 Yuma Rao

# Permission is hereby granted, free of charge, to any person obtaining a copy of this software and associated 
# documentation files (the “Software”), to deal in the Software without restriction, including without limitation 
# the rights to use, copy, modify, merge, publish, distribute, sublicense, and/or sell copies of the Software, 
# and to permit persons to whom the Software is furnished to do so, subject to the following conditions:

# The above copyright notice and this permission notice shall be included in all copies or substantial portions of 
# the Software.

# THE SOFTWARE IS PROVIDED “AS IS”, WITHOUT WARRANTY OF ANY KIND, EXPRESS OR IMPLIED, INCLUDING BUT NOT LIMITED TO
# THE WARRANTIES OF MERCHANTABILITY, FITNESS FOR A PARTICULAR PURPOSE AND NONINFRINGEMENT. IN NO EVENT SHALL 
# THE AUTHORS OR COPYRIGHT HOLDERS BE LIABLE FOR ANY CLAIM, DAMAGES OR OTHER LIABILITY, WHETHER IN AN ACTION 
# OF CONTRACT, TORT OR OTHERWISE, ARISING FROM, OUT OF OR IN CONNECTION WITH THE SOFTWARE OR THE USE OR OTHER 
# DEALINGS IN THE SOFTWARE.

""" Template server.

Example:
    $ import neurons
    $ neurons.text.core_server.neuron().run()
"""

import bittensor
import os
import sys

from .nucleus_impl import server
from prometheus_client import Counter, Gauge, Histogram, Summary, Info, CollectorRegistry
from threading import Lock
from loguru import logger; logger = logger.opt(colors=True)
import time

from datetime import datetime,timedelta
import wandb
import pandas

# Torch
import torch
import torch.nn.functional as F
from torch.nn.utils.rnn import pad_sequence
from torch.nn.utils import clip_grad_norm_

from rich import print
from rich.console import Console
from rich.style import Style

class neuron:
    r"""
    Creates a bittensor neuron that specializes in the serving. The template server miner
    serves a NLP model from huggingface on the bittensor network. By default, the model does 
    not train itself and thus requires less memory to run. 

    Args: 
            config (:obj:`bittensor.Config`, `optional`): 
                bittensor.server.config()
            subtensor (:obj:bittensor.subtensor , `optional`):
                bittensor subtensor connection
            wallet (:obj:bittensor.wallet, `optional`):
                bittensor wallet object
            axon (:obj:bittensor.axon, `optional`):
                bittensor axon object
            metagraph (:obj:bittensor.metagraph, `optional`):
                bittensor metagraph object
            lasthidden (:obj:bool, `optional`):
                lasthidden synapse control
            causallm (:obj:bool, `optional`):
                causallm synapse control
            causallmnext (:obj:bool, `optional`):
                causallmnext synapse control
            seq2seq (:obj:bittensor.metagraph, `optional`):
                seq2seq synapse control
            synapse_list (:obj:list of int, `optional`):
      

    Examples::
            >>> subtensor = bittensor.subtensor(network='nakamoto')
            >>> server = bittensor.neuron.text.core_server.neuron(subtensor=subtensor)
            >>> server.run()
    """
    def __init__(
        self, 
        config: 'bittensor.config' = None,
        subtensor: 'bittensor.subtensor' = None,
        wallet: 'bittensor.wallet' = None,
        axon: 'bittensor.axon' = None,
        metagraph: 'bittensor.metagraph' = None,
        model: 'bittensor.neurons.text.core_server.server' = None, 
        lasthidden = None,
        causallm = None,
        causallmnext = None,
        seq2seq = None,
        synapse_list = None,
        netuid = None,
        blacklist_hotkeys = [],
    ):
        if config is None:
            config = server.config()

        config = config; 

        config.netuid = netuid if netuid != None else config.netuid

        if synapse_list != None:
            config.neuron.lasthidden = False
            config.neuron.causallm = False
            config.neuron.causallmnext = False
            config.neuron.seq2seq = False

            if bittensor.proto.Synapse.SynapseType.TEXT_LAST_HIDDEN_STATE in synapse_list:
                config.neuron.lasthidden = True
            
            if bittensor.proto.Synapse.SynapseType.TEXT_CAUSAL_LM in synapse_list:
                config.neuron.causallm = True

            if bittensor.proto.Synapse.SynapseType.TEXT_CAUSAL_LM_NEXT in synapse_list:
                config.neuron.causallmnext = True

            if bittensor.proto.Synapse.SynapseType.TEXT_SEQ_2_SEQ in synapse_list:
                config.neuron.seq2seq = True

        config.neuron.lasthidden = lasthidden if lasthidden != None else config.neuron.lasthidden
        config.neuron.causallm = causallm if causallm != None else config.neuron.causallm
        config.neuron.causallmnext = causallmnext if causallmnext is not None else config.neuron.causallmnext
        config.neuron.seq2seq = seq2seq if seq2seq != None else config.neuron.seq2seq
        config.neuron.blacklist.hotkeys = blacklist_hotkeys if blacklist_hotkeys != [] else config.neuron.blacklist.hotkeys

        self.check_config( config )
        self.config = config

        self.config.neuron.max_batch_size = subtensor.validator_batch_size(netuid=self.config.netuid) if self.config.neuron.max_batch_size == -1 else self.config.neuron.max_batch_size
        self.config.neuron.max_sequence_len = subtensor.validator_sequence_length(netuid=self.config.netuid) if self.config.neuron.max_sequence_len == -1 else self.config.neuron.max_sequence_len

        bittensor.logging (
            config = config,
            logging_dir = config.neuron.full_path,
        )

        # Init prometheus.
        # By default we pick the prometheus port to be axon.port - 1000 so that we can match port to server.
        bittensor.prometheus ( 
            config = config,
            port = config.prometheus.port if config.axon.port == bittensor.defaults.axon.port else config.axon.port - 1000
        )
        # --- Setup prometheus summaries.
        # These will not be posted if the user passes --prometheus.level OFF
        registry = CollectorRegistry()
        self.prometheus_counters = Counter('neuron_counters', 'Counter sumamries for the running server-miner.', ['neuron_counters_name'], registry=registry)
        self.prometheus_guages = Gauge('neuron_guages', 'Guage sumamries for the running server-miner.', ['neuron_guages_name'], registry=registry)
        self.prometheus_info = Info('neuron_info', "Info sumamries for the running server-miner.", registry=registry)
        self.config.to_prometheus()

        if self.config.netuid == None and self.config.subtensor.network == 'finney':
            subtensor = bittensor.subtensor(config = config) if subtensor == None else subtensor
            self.config.netuid = subtensor.get_subnets()[0]

        self.mutex = Lock()
        self.model = server(config = config).to(config.neuron.device) if model == None else model
        self.subtensor = bittensor.subtensor(config = config) if subtensor == None else subtensor
        self.wallet = bittensor.wallet( config = config ) if wallet == None else wallet
        self.metagraph = bittensor.metagraph ( config = config, netuid = self.config.netuid) if metagraph == None else metagraph
        self.timecheck_dicts = {bittensor.proto.RequestType.FORWARD:{}, bittensor.proto.RequestType.BACKWARD:{}}
        if axon == None:
            axon = bittensor.axon(
                config = config,
                wallet = wallet,
                netuid = self.config.netuid,
                synapse_checks=self.synapse_check,
                synapse_last_hidden = self.forward_hidden_state if self.model.config.neuron.lasthidden else None,
                synapse_causal_lm = self.forward_casual_lm if self.model.config.neuron.causallm else None,
                synapse_causal_lm_next = self.forward_casual_lm_next if self.model.config.neuron.causallmnext else None,
                synapse_seq_2_seq = self.forward_generate if self.model.config.neuron.seq2seq else None ,
                blacklist = self.blacklist if not self.model.config.neuron.disable_blacklist else None,
                priority = self.priority if not self.model.config.neuron.disable_priority else None,
            )
        self.axon = axon
        self.query_data = {}

        # Verify subnet exists
        if self.config.subtensor.network == 'finney' and not self.subtensor.subnet_exists( netuid = self.config.netuid ):
            bittensor.__console__.print(f"[red]Subnet {self.config.netuid} does not exist[/red]")
            sys.exit(1)

    @classmethod
    def config(cls):
        return server.config()

    @staticmethod
    def check_config( config: 'bittensor.Config' ):
        r""" Checks/validates the config namespace object.
        """
        bittensor.logging.check_config( config )
        bittensor.wallet.check_config( config )
        bittensor.subtensor.check_config( config )
        bittensor.metagraph.check_config( config )
        bittensor.dataset.check_config( config )
        bittensor.axon.check_config( config )
        bittensor.wandb.check_config( config )
        bittensor.prometheus.check_config( config )
        full_path = os.path.expanduser('{}/{}/{}/{}'.format( config.logging.logging_dir, config.wallet.get('name', bittensor.defaults.wallet.name), config.wallet.get('hotkey', bittensor.defaults.wallet.hotkey), config.neuron.name ))
        config.neuron.full_path = os.path.expanduser(full_path)
        if not os.path.exists(config.neuron.full_path):
            os.makedirs(config.neuron.full_path)

    def run(
            self,
        ):
        self.config.to_defaults()

        # Load/Create our bittensor wallet.
        self.wallet.reregister(subtensor=self.subtensor, netuid = self.config.netuid)


        self.metagraph.load().sync(netuid = self.config.netuid, subtensor=self.subtensor).save()

        # Create our optimizer.
        optimizer = torch.optim.SGD(
            [ {"params": self.model.parameters()} ],
            lr = self.config.neuron.learning_rate,
            momentum = self.config.neuron.momentum,
        )

        self.prometheus_guages.labels( 'model_size_params' ).set( sum(p.numel() for p in self.model.parameters()) )
        self.prometheus_guages.labels( 'model_size_bytes' ).set( sum(p.element_size() * p.nelement() for p in self.model.parameters()) )
        self.prometheus_info.info ({
            'type': "core_server",
            'uid': str(self.metagraph.hotkeys.index( self.wallet.hotkey.ss58_address )),
            'netuid': self.config.netuid,
            'network': self.config.subtensor.network,
            'coldkey': str(self.wallet.coldkeypub.ss58_address),
            'hotkey': str(self.wallet.hotkey.ss58_address),
        })

        # Create our axon server and subscribe it to the network.
        self.axon.start().serve(subtensor=self.subtensor)
        self.axon.attach_backward_callback(self.backward_callback)


        # Training Data
        if self.config.neuron.local_train:
            self.dataset = bittensor.dataset(config=self.config)
            self.dataset.set_data_size(10, 64)
            data = next(self.dataset)

        # load our old model
        if not self.config.neuron.restart :
            self.model.load(self.config.neuron.full_path)

        if self.config.wandb.api_key != 'default':
            # --- Init Wandb.
            bittensor.wandb(
                config = self.config,
                cold_pubkey = self.wallet.coldkeypub.ss58_address,
                hot_pubkey = self.wallet.hotkey.ss58_address,
                root_dir = self.config.neuron.full_path
            )

        last_set_block = self.subtensor.get_current_block()
        blocks_per_set_weights = self.get_blocks_per_set_weights()
        epoch_starting_successes = self.axon.stats.total_successes
        epoch_starting_requests = self.axon.stats.total_requests
        # --- Run Forever.
        while True:
            iteration = 0
            local_data = {}
            self.query_data = {}
<<<<<<< HEAD
            
            nn = self.subtensor.get_neuron_for_pubkey_and_subnet(self.wallet.hotkey.ss58_address, netuid = self.config.netuid)
            self.config.neuron.max_batch_size = self.subtensor.validator_batch_size(netuid=self.config.netuid) 
            self.config.neuron.max_sequence_len = self.subtensor.validator_sequence_length(netuid=self.config.netuid) 

=======
            nn = self.get_neuron()
>>>>>>> 70c93e65
            uid = self.metagraph.hotkeys.index( self.wallet.hotkey.ss58_address )
            current_block = self.subtensor.get_current_block()
            end_block = current_block + self.config.neuron.blocks_per_epoch

            if self.config.neuron.local_train:
                # --- Training step.
                while end_block >= current_block:
                    if current_block != self.subtensor.get_current_block() and self.axon.priority_threadpool.is_empty:
                        with self.mutex:
                            logger.info(f'local training\titeration: {iteration}\tstart')
                            loss, _ = self.model( next(self.dataset).to(self.model.device) )
                            if iteration > 0 : 
                                losses += loss
                            else:
                                losses = loss
                            iteration += 1
                            current_block = self.subtensor.get_current_block()
                            logger.info(f'local training\titeration: {iteration}\tloss: {loss}')
                    else:
                        time.sleep(1)
                
                if iteration != 0:
                    (losses/iteration).backward()
            
            else:
                while end_block > current_block:
                    time.sleep(12)
                    current_block = self.subtensor.get_current_block()

            # --- Update parameters
            if (self.config.neuron.local_train and iteration > 0) or (self.config.neuron.remote_train and self.model.backward_gradients_count > 0):
                # Custom learning rate
                if self.model.backward_gradients_count > 0:
                    optimizer.param_groups[0]['lr'] =  0.1/(self.model.backward_gradients_count)
                else:
                    optimizer.param_groups[0]['lr'] =  0.1

                logger.info('Optmization Started')
                with self.mutex:
                    clip_grad_norm_(self.model.parameters(), 1.0)
                    optimizer.step()
                    optimizer.zero_grad()
                logger.info('Optimization Successful: Model updated')

                if (self.config.neuron.local_train and iteration > 0):
                    local_data = {'local/loss': losses.detach().item() / iteration}

                    if local_data['local/loss'] < self.model.best_loss:
                        self.model.best_loss = local_data['local/loss']
                        self.model.save(self.config.neuron.full_path)

                # Save it only when it gives a low average loss over a large sample size (config.neuron.num_remote_loss), default to 20. 
                elif (self.config.neuron.remote_train and len(self.model.remote_losses) >= self.config.neuron.num_remote_loss):
                    local_data = {'local/remote_loss': sum(self.model.remote_losses) / len(self.model.remote_losses)}

                    if local_data['local/remote_loss'] < self.model.best_remote_loss:
                        self.model.best_remote_loss = local_data['local/remote_loss']
                        self.model.save(self.config.neuron.full_path)

                    self.model.remote_losses = []

                self.model.backward_gradients_count = 0
                
            data = {            
                'stake': nn.stake,
                'rank': nn.rank,
                'trust': nn.trust,
                'consensus': nn.consensus,
                'incentive': nn.incentive,
                'emission': nn.emission,
            }
            
            if self.config.wandb.api_key != 'default':

                df = pandas.concat( [
                    bittensor.utils.indexed_values_to_dataframe( prefix = 'w_i_{}'.format(nn.uid), index = self.metagraph.uids, values = self.metagraph.W[:, uid] ),
                    self.axonaxon.to_dataframe( metagraph = self.metagraph ),
                ], axis = 1)
                df['uid'] = df.index
                wandb_info_axon = self.axon.to_wandb()                
                wandb.log( { **data, **wandb_info_axon, **local_data }, step = current_block )
                wandb.log( { 'stats': wandb.Table( dataframe = df ) }, step = current_block )

            # === Prometheus logging.
            self.prometheus_guages.labels("stake").set( nn.stake )
            self.prometheus_guages.labels("rank").set( nn.rank )
            self.prometheus_guages.labels("trust").set( nn.trust )
            self.prometheus_guages.labels("consensus").set( nn.consensus )
            # prometheus_guages.labels("validator_trust").set( nn.validator_trust )
            # prometheus_guages.labels("weight_consensus").set( nn.weight_consensus )
            self.prometheus_guages.labels("incentive").set( nn.incentive )
            self.prometheus_guages.labels("emission").set( nn.emission )

            print(f"[white not bold]{datetime.now():%Y-%m-%d %H:%M:%S}[/white not bold]{' ' * 4} | "
                f"{f'[magenta dim not bold]#{current_block}[/magenta dim not bold]'.center(16 + len('[magenta dim not bold][/magenta dim not bold]'))} | "
                f'[green not bold]{current_block - last_set_block}[/green not bold]/'
                f'[white not bold]{blocks_per_set_weights}[/white not bold] [dim]blocks/epoch[/dim] | '
                f'[bright_green not bold]{self.axon.stats.total_successes - epoch_starting_successes}[/bright_green not bold]'
                f'[white]/{self.axon.stats.total_requests - epoch_starting_requests}[/white] '
                f'[dim]Epoch Success [/dim]|'
                f'[dim][green] {self.axon.stats.total_successes}[/green]'
                f'[white]/{self.axon.stats.total_requests}[/white]'
                f' Total Success [/dim]|'
                f'[dim white not bold][yellow] {self.axon.stats.total_codes[bittensor.proto.ReturnCode.Name(2)]}[/yellow]'
                f'[white]/{self.axon.stats.total_requests}[/white]'
                f' Timeout [/dim white not bold]|'
                f'[dim white not bold][red] {self.axon.stats.total_requests - self.axon.stats.total_successes - self.axon.stats.total_codes[bittensor.proto.ReturnCode.Name(2)]}[/red]'
                f'[white]/{self.axon.stats.total_requests}[/white]'
                f' Error [/dim white not bold]|')


            if current_block - last_set_block > blocks_per_set_weights:
                self.metagraph.sync(netuid=self.config.netuid)
                last_set_block = current_block
                epoch_starting_successes = self.axon.stats.total_successes
                epoch_starting_requests = self.axon.stats.total_requests

                print(f"[white not bold]{datetime.now():%Y-%m-%d %H:%M:%S}[/white not bold]{' ' * 4} | "
                    f"{f'UID [bright_cyan]{uid}[/bright_cyan]'.center(16 + len('[bright_cyan][/bright_cyan]'))} | "
                    f'[dim white not bold] [green]{str(nn.stake):.4}[/green] Stake [/dim white not bold]'
                    f'[dim white not bold]| [yellow]{nn.trust:.3}[/yellow] Trust [/dim white not bold]'
                    f'[dim white not bold]| [green]{nn.incentive:.3}[/green] Incentive [/dim white not bold]')

                if not self.config.neuron.no_set_weights:
                    try: 
                        # Set self weights to maintain activity.
                        # --- query the chain for the most current number of peers on the network
                        chain_weights = torch.zeros(self.get_neuron_num())
                        chain_weights [ uid ] = 1 
                        did_set = self.subtensor.set_weights(
                            uids=torch.arange(0,len(chain_weights)),
                            netuid = self.config.netuid,
                            weights = chain_weights,
                            wait_for_inclusion = False,
                            wallet = self.wallet,
                            version_key =1
                        )
                        if did_set:
                            logger.success('Successfully set weights on the chain')
                        else:
                            logger.error('Failed to set weights on chain. (Timeout)')
                        
                    except Exception as e:
                        logger.error('Failure setting weights on chain with error: {}', e)

    def synapse_check(self, synapse, hotkey, inputs_x=None):
        """
            Custom synapse function to protect certain synapse functions depending on the stake and weight.
            Certain synapses require more compute than others. For instance, TEXT_SEQ_2_SEQ requires a significantly
            more commitment by the server than a requeset for TEXT_CAUSAL_LM_NEXT.

            Args:
                synapse (:obj:`bittensor.proto.SynapseArgs`, `required`): 
                    The proto message that contains additional args for individual synapse functions
                hotkey (:obj:`torch.FloatTensor`, `required`):
                    The hotkey that sent the request

        """
        ## Uid that sent the request
        incoming_uid = self.metagraph.hotkeys.index(hotkey)
        if synapse.synapse_type == bittensor.proto.Synapse.SynapseType.TEXT_LAST_HIDDEN_STATE:
            
            if self.metagraph.S[incoming_uid] < self.config.neuron.lasthidden_stake:
                return False
            
        elif synapse.synapse_type == bittensor.proto.Synapse.SynapseType.TEXT_CAUSAL_LM:
            batch_size, sequence_len  =  inputs_x[0].size()
            if (self.metagraph.S[incoming_uid] < self.config.neuron.causallm_stake) \
                and (batch_size > self.config.neuron.max_batch_size) \
                and (sequence_len > self.config.neuron.max_sequence_len):
                return False

        elif synapse.synapse_type == bittensor.proto.Synapse.SynapseType.TEXT_CAUSAL_LM_NEXT:
            batch_size, sequence_len  =  inputs_x[0].size()
            if (self.metagraph.S[incoming_uid] < self.config.neuron.causallmnext_stake) \
                and (batch_size > self.config.neuron.max_batch_size) \
                and (sequence_len > self.config.neuron.max_sequence_len):
                return False

        elif synapse.synapse_type == bittensor.proto.Synapse.SynapseType.TEXT_SEQ_2_SEQ:
            batch_size, sequence_len  =  inputs_x[0].size()
            if (self.metagraph.S[incoming_uid] < self.config.neuron.seq2seq_stake) \
                and (batch_size > self.config.neuron.max_batch_size) \
                and (sequence_len > self.config.neuron.max_sequence_len) \
                and (self.metagraph.W[incoming_uid,  self.uid]):
                return False     
        else:
            return False

        return True

    def backward_callback(self, inputs_x:torch.FloatTensor, grads_dy:torch.FloatTensor, synapses=[] ):
        """
            The default backward callback when no callback is attached: Is used to call specific synapse functions

            Args:
                inputs_x (:obj:`torch.FloatTensor`, `required`): 
                    The inputs that will be passed to the synapse functions
                grads_dy (:obj:`torch.FloatTensor`, `required`):
                    The gradients that will be passed to the synapse functions
                synapses (:obj: list of bittensor.proto.SynapseArgs, 'Optional')
                    The proto message that contains additional args for individual synapse functions

            Returns:
                response_tensors: (:obj: list of bittensor.proto.Tensor, `required`): 
                    serialized tensor response from the nucleus call or None.
                response_codes: (:obj: list of bittensor.proto.ReturnCode, `required`)
                    return code associated with forward call i.e. Success of Timeout.
                response_messages: (:obj: list of strings, `required`)
                    return message associated with synapse call
        """
        # --- initialize response variables --- 
        response_tensors = []
        response_codes = []
        response_messages = []
        
        if not self.config.neuron.remote_train:
            return response_tensors, response_codes, response_messages

        # --- calling attached synapses ---
        with self.mutex and torch.enable_grad() and torch.autograd.set_detect_anomaly(True):
            for index, synapse in enumerate(synapses):
                try:
                    if synapse.synapse_type in self.axon.synapse_callbacks and self.axon.synapse_callbacks[synapse.synapse_type] != None:
                        message, model_output, response_tensor = self.axon.synapse_callbacks[synapse.synapse_type](inputs_x[index], synapse)
                        grads_dy_norm = grads_dy[index]/(grads_dy[index].sum() + 0.00001)
                        torch.autograd.backward (
                            tensors = [ response_tensor ],
                            grad_tensors = [ grads_dy_norm ],
                            retain_graph=True
                        )
                        # Only consider loss from causal LM next.
                        if synapse.synapse_type == bittensor.proto.Synapse.SynapseType.TEXT_CAUSAL_LM_NEXT:
                            self.model.remote_losses.append(model_output.loss)
                            self.model.remote_losses = self.model.remote_losses[-self.config.neuron.num_remote_loss:] if len(self.model.remote_losses) > self.config.neuron.num_remote_loss else self.model.remote_losses
                        self.model.backward_gradients_count += inputs_x[index].size(0)
                        response_tensors.append(None)
                        response_codes.append(bittensor.proto.ReturnCode.Success)
                        response_messages.append('Success')
                        
                    else:
                        response_tensors.append(None)
                        response_codes.append(bittensor.proto.ReturnCode.NotImplemented)
                        response_messages.append('Not Implemented')
                except Exception as e:
                    # --- Exception Hit in Synapse ---
                    response_tensors.append(None)
                    response_codes.append(bittensor.proto.ReturnCode.UnknownException)
                    response_messages.append(str(e))

        return response_tensors, response_codes, response_messages


    def priority(self, pubkey:str, request_type:bittensor.proto.RequestType, inputs_x) -> float:
        r"""Calculates the priority on requests based on stake and size of input
            Args:
                pubkey ( str, `required`):
                    The public key of the caller.
                inputs_x ( :obj:`torch.Tensor`, `required`):
                    torch inputs to be forward processed.
                request_type ( bittensor.proto.RequestType, `required`):
                    the request type ('FORWARD' or 'BACKWARD').
        """
        try:        
            uid = self.metagraph.hotkeys.index(pubkey)
            priority = self.metagraph.S[uid].item()
        
        except:
            # zero priority for those who are not registered.
            priority =  0

        return priority

    def forward_generate(self, inputs_x:torch.FloatTensor, synapse, model_output = None):
        tokens = self.model.token_remap(inputs_x.to(self.model.device))
        output = self.model.pre_model.generate(
            input_ids=tokens['input_ids'],
            attention_mask=tokens['attention_mask'],
            max_length=max(tokens['input_ids'].shape[1] + 1, synapse.num_to_generate),
            num_beams=synapse.num_beams,
            no_repeat_ngram_size=synapse.no_repeat_ngram_size,
            early_stopping = synapse.early_stopping,
            do_sample=synapse.do_sample,
            top_p=synapse.top_p,
            num_return_sequences=synapse.num_return_sequences,
            temperature = synapse.temperature,
            repetition_penalty = synapse.repetition_penalty,
            length_penalty = synapse.length_penalty,
            max_time = synapse.max_time,
            num_beam_groups = synapse.num_beam_groups,
        )
        raw_texts = [self.model.tokenizer.decode(out) for out in output]
        tokens = [self.model.std_tokenizer.encode(raw_text, return_tensors="pt")[:,:synapse.num_to_generate].view(-1) for raw_text in raw_texts]
        bittensor_output = pad_sequence(tokens, batch_first=True)
        return None, model_output, bittensor_output

    def forward_hidden_state(self, inputs_x:torch.FloatTensor, synapse, model_output = None):
        with self.mutex:
            message, model_output, hidden = self.model.encode_forward(inputs_x.to(self.model.device), model_output=model_output)
        return message, model_output, hidden

    def forward_casual_lm(self, inputs_x:torch.FloatTensor, synapse, model_output = None):
        with self.mutex:
            message, model_output, logits = self.model.encode_forward_causallm(inputs_x.to(self.model.device), model_output=model_output)
        return message, model_output, logits

    def forward_casual_lm_next(self,inputs_x: torch.FloatTensor, synapse, model_output=None):
        with self.mutex:
            message, model_output, topk_token_phrases = self.model.encode_forward_causallmnext(inputs_x.to(self.model.device),
                                                                                        topk=synapse.topk,
                                                                                        model_output=model_output)
        # topk_token_phrases: [sum_b(sum_k(len(phrase_k) + 1)_b)] contains topk token phrases and probabilities
        #   Compacted 1-D tensor >= batch_size * (2 * topk + 1)
        return message, model_output, topk_token_phrases


    def blacklist(self, pubkey:str, request_type:bittensor.proto.RequestType) -> bool:
        r"""Axon security blacklisting, used to blacklist message from low stake members
            Args:
                pubkey ( str, `required`):
                    The public key of the caller.
                request_type ( bittensor.proto.RequestType, `required`):
                    the request type ('FORWARD' or 'BACKWARD').
        """
        # Check for registrations
        def registration_check():
            # If we allow non-registered requests return False = not blacklisted.
            is_registered = pubkey in self.metagraph.hotkeys
            if not is_registered:
                if self.config.neuron.blacklist_allow_non_registered:
                    return False

                self.prometheus_counters.labels("blacklisted.registration").inc()

                raise Exception('Registration blacklist')

        # Check for stake
        def stake_check() -> bool:
            # Check stake.
            uid = self.metagraph.hotkeys.index(pubkey)
            if self.metagraph.S[uid].item() < self.config.neuron.blacklist.stake:
                self.prometheus_counters.labels("blacklisted.stake").inc()

                raise Exception('Stake blacklist')
            return False

        # Check for time
        def time_check():
            current_time = datetime.now()
            # Only check if the request are forward requests
            timecheck = self.timecheck_dicts[request_type]
            if pubkey in timecheck.keys():
                prev_time = timecheck[pubkey]
                if current_time - prev_time >= timedelta(seconds=self.config.neuron.blacklist.time):
                    timecheck[pubkey] = current_time
                else:
                    timecheck[pubkey] = current_time
                    self.prometheus_counters.labels("blacklisted.time").inc()

                    raise Exception('Time blacklist')
            else:
                timecheck[pubkey] = current_time
        
            return False

        # Check for hotkeys
        def hotkey_check():
            # Only check if the request are forward requests
            if (pubkey in self.config.neuron.blacklist.hotkeys):
                raise Exception('Hotkey blacklist')
            return False
        
        # Black list or not
        try:
            registration_check()
            time_check()
            stake_check()      
            hotkey_check()      
            return False
        except Exception as e:
            self.prometheus_counters.labels("blacklisted").inc()
            return True

    def get_neuron(self):
        if self.subtensor.network == 'finney':
            nn = self.subtensor.get_neuron_for_pubkey_and_subnet(self.wallet.hotkey.ss58_address, netuid = self.config.netuid)
        elif self.subtensor.network == 'nakamoto':
            nn = self.subtensor.neuron_for_pubkey(self.wallet.hotkey.ss58_address)
        return nn

    def get_neuron_num(self):
        if self.subtensor.network == 'finney':
            n = self.subtensor.subnetwork_n( netuid = self.config.netuid)
        elif self.subtensor.network == 'nakamoto':
            n = self.subtensor.n()
        return n
    
    def get_blocks_per_set_weights(self):
        blocks_per_set_weights = self.config.neuron.blocks_per_set_weights
        if blocks_per_set_weights == -1:
            if self.subtensor.network == 'finney':
                blocks_per_set_weights = self.subtensor.validator_epoch_length(self.config.netuid)
            elif self.subtensor.network == 'nakamoto':
                blocks_per_set_weights = self.subtensor.validator_epoch_length
        
        return blocks_per_set_weights<|MERGE_RESOLUTION|>--- conflicted
+++ resolved
@@ -265,15 +265,7 @@
             iteration = 0
             local_data = {}
             self.query_data = {}
-<<<<<<< HEAD
-            
-            nn = self.subtensor.get_neuron_for_pubkey_and_subnet(self.wallet.hotkey.ss58_address, netuid = self.config.netuid)
-            self.config.neuron.max_batch_size = self.subtensor.validator_batch_size(netuid=self.config.netuid) 
-            self.config.neuron.max_sequence_len = self.subtensor.validator_sequence_length(netuid=self.config.netuid) 
-
-=======
             nn = self.get_neuron()
->>>>>>> 70c93e65
             uid = self.metagraph.hotkeys.index( self.wallet.hotkey.ss58_address )
             current_block = self.subtensor.get_current_block()
             end_block = current_block + self.config.neuron.blocks_per_epoch
