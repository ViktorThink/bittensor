#!/bin/python3
# The MIT License (MIT)
# Copyright © 2021 Yuma Rao

# Permission is hereby granted, free of charge, to any person obtaining a copy of this software and associated
# documentation files (the “Software”), to deal in the Software without restriction, including without limitation
# the rights to use, copy, modify, merge, publish, distribute, sublicense, and/or sell copies of the Software,
# and to permit persons to whom the Software is furnished to do so, subject to the following conditions:

# The above copyright notice and this permission notice shall be included in all copies or substantial portions of
# the Software.

# THE SOFTWARE IS PROVIDED “AS IS”, WITHOUT WARRANTY OF ANY KIND, EXPRESS OR IMPLIED, INCLUDING BUT NOT LIMITED TO
# THE WARRANTIES OF MERCHANTABILITY, FITNESS FOR A PARTICULAR PURPOSE AND NONINFRINGEMENT. IN NO EVENT SHALL
# THE AUTHORS OR COPYRIGHT HOLDERS BE LIABLE FOR ANY CLAIM, DAMAGES OR OTHER LIABILITY, WHETHER IN AN ACTION
# OF CONTRACT, TORT OR OTHERWISE, ARISING FROM, OUT OF OR IN CONNECTION WITH THE SOFTWARE OR THE USE OR OTHER
# DEALINGS IN THE SOFTWARE.
""" Base neuron version 1.

Example:
    $ import neurons
    $ neurons.text.base_neuron_v1().run()

"""
import os
import pandas
from pandas.core.frame import DataFrame
import bittensor
import math
import torch
import torch.multiprocessing as mp
from torch.nn.parallel import DistributedDataParallel as DDP
import torch.distributed as dist
import traceback
import sys
import wandb
from termcolor import colored
from qqdm import qqdm, format_str
from loguru import logger

from bittensor._metagraph import metagraph
logger = logger.opt(colors=True)

from types import SimpleNamespace
from torch.nn.utils import clip_grad_norm_
import torch.nn as nn
from functools import partial

import torch.nn.functional as F
# from torch.multiprocessing import Manager


class Neuron:

    def __init__( self, config: 'bittensor.config', nucleus: 'Nucleus'):
        r""" Initializes the neuron with the passed config.
        """
        self.config = config
        self.world_size = config.neuron.world_size# torch.cuda.device_count()
        self.wallet = bittensor.wallet ( config = self.config )
        self.nucleus_base = nucleus
        self.stats = SimpleNamespace(
            global_step = 0,
            last_sync_block = 0,
            epoch_data_size = 0,
            epoch_sync_count = 0,
            local_target_epoch_loss = math.inf,
            distillation_epoch_loss = math.inf,
            remote_target_epoch_loss = math.inf,
            local_epoch_acc = 0,
            best_epoch_loss = math.inf,
            scores = {},
            ema_scores = torch.nn.Parameter(torch.zeros(0), requires_grad = False)
        )
        # # ---- Decay factor for fisher ema score 
        self.fisher_ema_decay = 0.995

    def __enter__(self):
        self.wallet.create()

    def __exit__ ( self, exc_type, exc_value, exc_traceback ):
        del self.dendrite
        self.dataset.close()
        self.axon.stop()   
        print(exc_type, exc_value, exc_traceback)
    
    def init_process(self, rank):
        os.environ['MASTER_ADDR'] = 'localhost'
        os.environ['MASTER_PORT'] = '8865'
        if 'cuda' in self.config.neuron.device:
            backend = 'nccl'
        else:
            backend = 'gloo'

        dist.init_process_group(backend, rank=rank, world_size=self.world_size)
    
    def cleanup(self):
        dist.destroy_process_group()

    def run_parallel( self ):
        # with Manager() as manager:
        mp.spawn(self.run,
            args=(self.world_size,),
            nprocs=self.world_size,
            join=True
        )

    def init_bit(self, rank = 0):
        if self.config.neuron.multiprocessing and self.config.neuron.device == 'cuda':
            self.device = torch.device( device = f'cuda:{rank}' )
        else:
            self.device = torch.device( device = self.config.neuron.device )
        
        self.subtensor = bittensor.subtensor ( config = self.config )
        self.metagraph = bittensor.metagraph ( config = self.config, subtensor = self.subtensor )
        self.dendrite = bittensor.dendrite ( config = self.config, wallet = self.wallet )
        self.dataset = bittensor.dataset ( config = self.config, world_size = self.world_size, rank = rank)
        self.axon = bittensor.axon (
            config = self.config,
            wallet = self.wallet,
            forward_text = self.forward_text,
            backward_text = self.backward_text,
            blacklist = self.blacklist,
        )
        self.stats.ema_scores.to(self.device)
        
        if rank == 0 :
            self.subtensor.register( self.wallet )
            # self.axon.start().serve (
            #     use_upnpc = self.config.neuron.use_upnpc, 
            #     subtensor = self.subtensor
            # )
            bittensor.logging.success( prefix = f'got axon running ', sufix = f'Rank {rank}')

    def run( self, rank = 0, world_size = 0):
        r""" Miner main loop.
        """
        self.init_bit(rank)
        bittensor.logging.success( prefix = f'Finished initialization', sufix = f'Rank {rank}')

        # ---- Build Bittensor neuron ----
        with self:
            if self.config.neuron.use_wandb:
                bittensor.wandb(
                    config = self.config,
                    cold_pubkey = self.wallet.coldkeypub.ss58_address,
                    hot_pubkey = self.wallet.hotkey.ss58_address,
                    root_dir = self.config.neuron.full_path
                )

            # ---- Init run state ----
            self.epoch = 0   

            # ---- reloads previous run if not restart ----
            if self.config.neuron.no_restart:
                self.save()

            try:
                self.reload(rank)
                self.axon.check()
            except Exception as e:
                logger.error("Error when trying to reload model: {}".format(e))
                self.save()
                self.reload(rank)
                self.axon.check()
        
            if self.config.neuron.multiprocessing:
                self.init_process(rank)
                bittensor.logging.success( prefix = 'Inited process group', sufix = '<blue>Rank: {}</blue>'.format( rank ))
                if 'cuda' in self.config.neuron.device:
                    self.nucleus.to(rank)
                    self.nucleus = DDP(self.nucleus,  device_ids=[rank])
                else:
                    self.nucleus = DDP(self.nucleus)
                    
                
                bittensor.logging.success( prefix = 'Enabled DDP', sufix = '<blue>Rank: {}</blue>'.format( rank ))

            self.nucleus.metagraph = self.metagraph
            self.nucleus.dendrite = self.dendrite
            bittensor.logging.success( prefix = f'finished setting ddp dend and meta', sufix = f'Rank {rank}')

            optimizer = torch.optim.SGD(
                # [ {'params': nucleus_ddp.peer_weights, 'lr': self.config.neuron.learning_rate_chain} ],
                [ {'params': self.nucleus.parameters(), 'lr': self.config.neuron.learning_rate_chain} ],
                lr = self.config.neuron.learning_rate,
                momentum = self.config.neuron.momentum,
            )

            bittensor.logging.success( prefix = f'Initialized', sufix = f'Rank {rank}')
            
            self.stats.ema_scores = torch.nn.Parameter(torch.ones(self.metagraph.n.item()).to(self.device) * (1 / self.metagraph.n.item()), requires_grad = False)

            # --- Run until n_epochs ----
            while self.epoch < self.config.neuron.n_epochs:
                try:
                    # --- Init epoch stat----
                    self.stats.epoch_data_size = 0
                    self.stats.epoch_sync_count = 0
                    total_local_target_epoch_loss = 0
                    total_distillation_epoch_loss = 0
                    total_remote_target_epoch_loss = 0
                    total_local_epoch_acc = 0
                    batches_count = 0
                    bittensor.logging.success( prefix = f'reseting stats to zeros', sufix = f'batches_count {batches_count}, Rank {rank}')

                    # ---- Run epoch ----
                    start_block = self.subtensor.get_current_block() + 1
                    end_block = start_block + self.config.neuron.epoch_length
                    block_steps = [ block_delta for block_delta in range(start_block, end_block)]
                    progress_bar = qqdm( block_steps, total=len(block_steps), desc=format_str('blue', f'Epoch:'))
                    progress_bar.set_bar = partial(progress_bar.set_bar,  element='#')
                    for block in progress_bar:
                        # --- Iterate over batches until the end of the block.
                        current_block = self.subtensor.get_current_block()
                        while block >= current_block:
                            # ---- Forward pass ----
                            inputs = next( self.dataset )
                            output = self.nucleus.forward(
                                inputs = inputs.to( self.device ),
                                training = True,
                            )
                            bittensor.logging.success( prefix = f'Forward pass', sufix = f'batches_count {batches_count}, Rank {rank}')

                            # ---- Backward pass ----
                            output.loss = output.local_target_loss + output.distillation_loss + output.remote_target_loss
<<<<<<< HEAD
                            dist.barrier()
                            output.loss.backward(retain_graph = True) # Accumulates gradients on the nucleus.
                            bittensor.logging.success( prefix = f'Backward pass', sufix = f'batches_count {batches_count}, Rank {rank}')
=======
                            scores = torch.nn.functional.normalize ( torch.relu( self.nucleus.compute_scores(output.remote_target_loss) ), p=1, dim = 0 )
                            scores[output.query_uids] += 1e-6

                            output.loss.backward() # Accumulates gradients on the nucleus.
>>>>>>> c042cc02
                            clip_grad_norm_(self.nucleus.parameters(), self.config.neuron.clip_gradients)
                            
                            # ---- Apply and zero accumulated gradients.
                            dist.barrier()
                            optimizer.step() 
                            optimizer.zero_grad()
                            bittensor.logging.success( prefix = f'Optimizer pass', sufix = f'batches_count {batches_count}, Rank {rank}')
                            current_block = self.subtensor.get_current_block()

                            # ---- Aggrigate outputs and losses 
                            total_local_target_epoch_loss += output.local_target_loss.item()
                            total_distillation_epoch_loss += output.distillation_loss.item()
                            total_remote_target_epoch_loss += output.remote_target_loss.item()
                            total_local_epoch_acc += output.local_accuracy
                            self.stats.epoch_data_size += inputs.nelement()
                            batches_count += 1
                            
                            bittensor.logging.success( prefix = f'adding to local target epoch loss', sufix = f' {output.local_target_loss.item(), total_local_target_epoch_loss}, Rank {rank}')
                            bittensor.logging.success( prefix = f'adding to distillation epoch loss', sufix = f' {output.distillation_loss.item(), total_distillation_epoch_loss}, Rank {rank}')
                            bittensor.logging.success( prefix = f'adding to remote target epoch loss', sufix = f' {output.remote_target_loss.item(), total_remote_target_epoch_loss}, Rank {rank}')
                            bittensor.logging.success( prefix = f'adding to local accuracy', sufix = f' {output.local_accuracy, total_local_epoch_acc}, Rank {rank}')
                            
                            # ---- Expand ema_scores tensor if the chain grew and aggrigate the score
                            output.scores = output.scores.detach()
                            output.scores.requires_grad = False
                            self.stats.scores[rank] = output.scores
                            print(rank, output.scores, self.stats.scores)
                            dist.barrier()          
                                              
                            chain_growth = max(output.scores.shape[0] - self.stats.ema_scores.shape[0], 0)
                            if chain_growth > 0:
                                self.stats.ema_scores = torch.nn.Parameter(torch.cat( [self.stats.ema_scores, torch.zeros([chain_growth], dtype=torch.float32, device = self.device)]), requires_grad=False)
                            
                            scores_avg =  sum(self.stats.scores.values())/len(self.stats.scores)
                            print("avg", scores_avg[:20])
                            self.stats.ema_scores = self.fisher_ema_decay * self.stats.ema_scores + (1 - self.fisher_ema_decay) * scores_avg
                            
                        # ---- Update the epoch loss if iVt is the last iteration within epoch
                        if block+1 == end_block :
                            self.stats.local_target_epoch_loss = total_local_target_epoch_loss / (batches_count) 
                            self.stats.distillation_epoch_loss = total_distillation_epoch_loss / (batches_count)
                            self.stats.remote_target_epoch_loss = total_remote_target_epoch_loss / (batches_count)
                            self.stats.local_epoch_acc = total_local_epoch_acc / (batches_count)
                            bittensor.logging.success( prefix = f'getting avg of local target epoch loss', sufix = f' {self.stats.local_target_epoch_loss, total_local_target_epoch_loss, batches_count, self.world_size}, Rank {rank}')
                            bittensor.logging.success( prefix = f'getting avg of distillation epoch loss', sufix = f' {self.stats.distillation_epoch_loss, total_distillation_epoch_loss, batches_count, self.world_size}, Rank {rank}')
                            bittensor.logging.success( prefix = f'getting avg of remote_target epoch loss', sufix = f' {self.stats.remote_target_epoch_loss, total_remote_target_epoch_loss, batches_count, self.world_size}, Rank {rank}')
                            bittensor.logging.success( prefix = f'getting avg of local epoch acc', sufix = f' {self.stats.local_epoch_acc, total_local_epoch_acc, batches_count, self.world_size}, Rank {rank}')

                        if rank == 0:
                            # ---- Sync with metagraph if the current block >= last synced block + sync block time 
                            current_block = self.subtensor.get_current_block()
                            block_diff = current_block - self.stats.last_sync_block
                            if block_diff >= self.config.neuron.sync_block_time:
                                self.sync(current_block)                                                                                                                
                                self.stats.last_sync_block = current_block
                                self.stats.epoch_sync_count += 1
                                

                            # ---- Block logs.

                            bittensor.logging.success( prefix = f'local target epoch loss', sufix = f' {self.stats.local_target_epoch_loss}, Rank {rank}')
                            bittensor.logging.success( prefix = f'distillation epoch loss', sufix = f' {self.stats.distillation_epoch_loss}, Rank {rank}')
                            bittensor.logging.success( prefix = f'remote target epoch loss', sufix = f' {self.stats.remote_target_epoch_loss}, Rank {rank}')
                            bittensor.logging.success( prefix = f'local epoch accuracy', sufix = f' {self.stats.local_epoch_acc}, Rank {rank}')
                            bittensor.logging.success( prefix = f'', sufix = f' Rank {rank}')
                            bittensor.logging.success( prefix = f'', sufix = f' Rank {rank}')
                            bittensor.logging.success( prefix = f'', sufix = f' Rank {rank}')
                            bittensor.logging.success( prefix = f'', sufix = f' Rank {rank}')
                            bittensor.logging.success( prefix = f'', sufix = f' Rank {rank}')
                            self.logs (
                                progress_bar,
                                iteration = block-start_block,
                                output = output,
                            )
                            self.stats.global_step += 1

                    if rank == 0:
                        # ---- Checkpoint state ----
                        self.checkpoint()

                    # ---- Update params ----
                    self.epoch += 1

                except KeyboardInterrupt:
                    # --- User ended session ----
                    self.cleanup()
                    break

                except Exception as e:
                    # --- Unknown error ----
                    logger.exception('Unknown exception: {} with traceback {}', e, traceback.format_exc())
                    if self.config.neuron.restart_on_failure == True:
                        logger.info('Restarting from last saved state.')
                        self.reload()
                    else:
                        break

    # ---- Axon Forward call ----
    def forward_text ( self, inputs_x: torch.FloatTensor) -> torch.FloatTensor:
        r""" Subscribed to an axon servicing endpoint: processes forward messages from the wire.
            The arguments reflect an RPC request from another miner in the network, the response tensor
            should be the hidden units computed using the local context and with shape: [batch_size, sequence_len, __network_dim__].

            Args:
                inputs_x ( :obj:`torch.Tensor`, `required`):
                    torch inputs to be forward processed.

            Returns:
                outputs (:obj:`torch.FloatTensor`):
                    The nucleus's outputs as a torch tensor of shape [batch_size, sequence_len, __network_dim__]
        """
        output = self.nucleus.forward (
            forward_type = 'local',
            inputs = inputs_x.to( self.device )
        )
        return output.local_hidden

    # ---- Axon Backward call ----
    def backward_text ( self, inputs_x:torch.FloatTensor, grads_dy:torch.FloatTensor ):
        r""" Subscribed to an axon servicing endpoint: Processes backward messages from the wire.
            Arguments reflect an RPC backward request from another miner in the network. No response
            needed for tokenized text inputs (uint64s have no gradient).

            Args:
                inputs_x ( :obj:`torch.Tensor`, `required`):
                    torch inputs from previous forward call.
                grads_dy ( :obj:`torch.Tensor`, `required`):
                    torch grads of forward output.                    
        """
        if self.config.neuron.accumulate_remote_gradients:
            with torch.enable_grad():
                # ---- Set up inputs for gradient computations.
                outputs_y = self.nucleus.forward(
                    forward_type = 'local',
                    inputs = inputs_x.to( self.device ) ).local_context.to( self.device )
                # ---- The backward call will accumulate gradients on our parameters.
                torch.autograd.backward (
                    tensors = [outputs_y],
                    grad_tensors = [grads_dy.to( self.device )]
                )
    
    def priority(self, pubkey:str, request_type:bittensor.proto.RequestType, inputs_x: torch.FloatTensor) -> float:
        r"""Return the request priority based on stake and size of input. 
            Used by the Axon to order requests.
            Args:
                pubkey ( str, `required`):
                    The public ss58 address of the caller.
                inputs_x ( :obj:`torch.Tensor`, `required`):
                    torch inputs to be forward processed.
                request_type ( bittensor.proto.RequestType, `required`):
                    the request type ('FORWARD' or 'BACKWARD').
        """        
        # Priority = stake / request_size 
        priority = self.metagraph.S[ self.metagraph.hotkeys.index(pubkey) ] / sys.getsizeof(inputs_x)
        return priority

    def blacklist(self, pubkey:str, request_type:bittensor.proto.RequestType) -> bool:
        r"""Axon security blacklisting, used to blacklist message from low stake members
            Currently, this is not turned on.
            Args:
                pubkey ( str, `required`):
                    The public key of the caller.
                request_type ( bittensor.proto.RequestType, `required`):
                    the request type ('FORWARD' or 'BACKWARD').
        """
        # Blacklist requests from peers who are not subscribed or have stake less that black_list
        is_registered = pubkey in self.metagraph.hotkeys

        # If we allow non-registered requests return False = not blacklisted.
        if not is_registered:
            if self.config.neuron.blacklist_allow_non_registered:
                return False
            else:
                return True
        else:
            # Else, get stake and check is above blacklist stake min.
            uid = self.metagraph.hotkeys.index( pubkey )
            if self.metagraph.S[uid].item() >= self.config.neuron.blacklist:
                return False
            else:
                return True

    def checkpoint( self ):
        r""" Optionally Saves, updates and then reloads the miner training state.
        """
        last_saved = self.get_saved_state()
        if last_saved == None or last_saved['epoch_loss'] >= self.stats.local_target_epoch_loss:
            self.stats.best_epoch_loss = self.stats.local_target_epoch_loss
            self.save()

        # Checks if epochs managed to diverage
        if not math.isfinite(self.stats.local_target_epoch_loss):
            logger.error('Incorrect epoch loss detected, reloading to previous saved state')
            self.reload()

    def get_saved_state( self ):
        r""" Returns a saved state dict or none.
        """
        try:
            return torch.load("{}/model.torch".format( self.config.neuron.full_path ))
        except Exception as e:
            logger.warning('No saved model found with error: {}', e)
            logger.info('Initalizing with new model')
            return None

    def reload( self, rank = 0 ):
        r""" Reloads/updates the training state from the disk.
        """
        # --- Load prev state.
        state_dict = self.get_saved_state()
        self.nucleus = self.nucleus_base.to(self.device)
        
        # --- Loads and syncs metagraph.
        try:
            self.metagraph.sync().save()
            self.stats.last_sync_block= self.subtensor.get_current_block()
        except Exception as e:
            logger.error('Error in loading metagraph: {}'.format(e))
            self.metagraph.sync().save()

        # ---- Load training state.
        self.epoch = state_dict['epoch']
        self.stats.local_target_epoch_loss = state_dict['epoch_loss']
        self.stats.best_epoch_loss = state_dict['epoch_loss']
        self.stats.global_step = state_dict['global_step']


        try:
            self.nucleus.load_state_dict( state_dict['nucleus_state'], strict=False )
        except Exception as e:
            logger.exception('Failed to load nucleus state with error, updating the current state')
            state_dict['nucleus_state'] = self.nucleus.state_dict()
            torch.save( state_dict, "{}/model.torch".format( self.config.neuron.full_path ) )

        self.nucleus.to( self.device ) # Load nucleus
        self.nucleus.device = self.device 
        self.nucleus.dendrite = self.dendrite # Set local dendrite.
        self.nucleus.metagraph = self.metagraph_callback # Set local metagraph.
        if 'optimizer_state' in state_dict.keys():
            self.optimizer = torch.optim.SGD(
                [{"params": self.nucleus.parameters()}],
                lr = state_dict['optimizer_state']['param_groups'][0]['lr'],
                momentum = state_dict['optimizer_state']['param_groups'][0]['momentum'],
            )
        else:
            self.optimizer = torch.optim.SGD(
                [{"params": self.nucleus.parameters()}],
                lr = self.config.neuron.learning_rate,
                momentum = self.config.neuron.momentum,
            )

            

        bittensor.logging.success( prefix = 'Reloaded model', sufix = '<blue>{}/model.torch</blue>'.format( self.config.neuron.full_path ))

    def sync (self, current_block ):
        """ Miner sync with metagraph and update chain weight
        """
        # ---- Set weights on chain ----
        bittensor.logging.success( 'Start syncing metagraph:', 'Block: {}'.format(current_block))
        self.set_peer_weights()

        # ---- Sync with metagraph ----
        self.metagraph.sync().save()
        chain_growth = max(self.metagraph.n.item()- self.stats.ema_scores.shape[0], 0)
        self.stats.ema_scores = torch.nn.Parameter(torch.cat( [self.stats.ema_scores, torch.zeros([chain_growth], dtype=torch.float32, requires_grad=False).to(self.device)]))
        bittensor.logging.success( 'Synced metagraph:', 'Block: {}'.format(current_block))

    def save( self ):
        r""" Saves the training state to disk.
        """
        try:
            state_dict = {
                'epoch': self.epoch,
                'epoch_loss': self.stats.local_target_epoch_loss,
                'global_step': self.stats.global_step,
                'nucleus_state': self.nucleus.state_dict(), # Save nucleus state.
                'network': self.subtensor.network # Save Network
            }
            if hasattr(self, 'optimizer'):
                state_dict['optimizer_state']= self.optimizer.state_dict() # Save optimizer.
            torch.save( state_dict, "{}/model.torch".format( self.config.neuron.full_path ) )
            bittensor.logging.success(prefix='Saved model', sufix='<blue>{}/model.torch</blue>'.format( self.config.neuron.full_path ) )
        except Exception as e:
            logger.exception('Failed to save model with error:{}', e)

    def set_peer_weights( self ):
        r""" Sets the fisher ema score to peers.
        """

        try:
            k = min( self.config.neuron.n_topk_peer_weights, self.metagraph.n.item() )
            inactive_uids = torch.where(self.metagraph.active == 0)[0]
            self.stats.ema_scores[inactive_uids] = 0
            topk_scores, topk_uids = bittensor.unbiased_topk( self.stats.ema_scores , k = k )
            topk_uids = topk_uids.detach().to('cpu')
            topk_scores = topk_scores.detach().to('cpu')
            self.subtensor.set_weights(
                uids = topk_uids,
                weights = topk_scores,
                wait_for_inclusion = False,
                wallet = self.wallet,
            )

        except Exception as e:
            logger.error('Failure setting weights on chain with error: {}', e)

    def metagraph_callback(self):
        return self.metagraph

    # ---- Training logs ----
    def logs( self, progress_bar, iteration:int, output: SimpleNamespace ):
        r""" Called after every training step. Displays miner state to screen.
        """
        self_neuron = self.subtensor.neuron_for_pubkey( self.wallet.hotkey.ss58_address )
        self_uid = self_neuron.uid
        stake = self_neuron.stake
        rank = self_neuron.rank
        incentive = self_neuron.incentive
        normalized_peer_weights = F.softmax (self.nucleus.state_dict()['module.peer_weights'], dim=0)
        current_block = self.subtensor.get_current_block()

        # ---- Progress bar log
        info = {
            'Step': colored('{}'.format(self.stats.global_step), 'red'),
            'Epoch': colored('{}'.format(self.epoch+1), 'yellow'),
            'Best-loss': colored('{:.4f}'.format(self.stats.best_epoch_loss), 'green'),          
            'L-loss': colored('{:.4f}'.format(output.local_target_loss.item()), 'blue'),
            'R-loss': colored('{:.4f}'.format(output.remote_target_loss.item()), 'red'),
            'D-loss': colored('{:.4f}'.format(output.distillation_loss.item()), 'yellow'),
            'L-acc': colored('{:.4f}'.format(output.local_accuracy), 'green'),
            'nPeers': colored(self.metagraph.n.item(), 'blue'),
            'Stake(\u03C4)': colored('{:.3f}'.format(stake), 'red'),
            'Rank(\u03C4)': colored('{:.3f}'.format(rank), 'yellow'),
            'Incentive(\u03C4/block)': colored('{:.6f}'.format(incentive), 'green'),
            'Current Block': colored('{}'.format(current_block), 'blue'),
            'Synced Block': colored('{}'.format(self.stats.last_sync_block), 'yellow'),
        }
        # ---- Miner summary per peer for progress bar
        k = min( self.config.neuron.n_topk_peer_weights, self.metagraph.n.item() )
        topk_scores, topk_uids = bittensor.unbiased_topk( self.stats.ema_scores, k, dim=0 )

        progress_bar.set_infos( info )

        # ---- wandb log if it is the end of epoch 
        if self.config.neuron.use_wandb and ((iteration + 1) % (self.config.neuron.epoch_length ) == 0):
            # ---- Miner summary for wandb
            wandb_info = {
                'neuron/stake':stake,
                'neuron/rank':rank,
                'neuron/incentive':incentive,
                'neuron/num_peers':self.metagraph.n.item(),
                'nucleus/remote_target_epoch_loss': self.stats.remote_target_epoch_loss,
                'nucleus/distillation_epoch_loss': self.stats.distillation_epoch_loss,
                'nucleus/local_target_epoch_loss': self.stats.local_target_epoch_loss,
                'nucleus/local_epoch_acc': self.stats.local_epoch_acc,
                'neuron/num_sync_metagraph': self.stats.epoch_sync_count,
                'neuron/data_size': self.stats.epoch_data_size,
            }

            # Build stats dataframe.
            df = pandas.concat( [
                bittensor.utils.indexed_values_to_dataframe( prefix = 'fisher_ema_score', index = topk_uids, values = self.stats.ema_scores, filter_zeros = True),
                bittensor.utils.indexed_values_to_dataframe( prefix = 'raw_peer_weight', index = topk_uids, values = self.nucleus.state_dict()['module.peer_weights'], filter_zeros = True),
                bittensor.utils.indexed_values_to_dataframe( prefix = 'normalized_peer_weight', index = topk_uids, values = normalized_peer_weights, filter_zeros = True),
                bittensor.utils.indexed_values_to_dataframe( prefix = 'w_{}_i'.format(self_uid), index = topk_uids, values = self.metagraph.W[ self_uid, : ], filter_zeros = True),
                bittensor.utils.indexed_values_to_dataframe( prefix = 'w_i_{}'.format(self_uid), index = topk_uids, values = self.metagraph.W[ :, self_uid ], filter_zeros = True),
                self.axon.to_dataframe( metagraph = self.metagraph ),
                self.dendrite.to_dataframe( metagraph = self.metagraph )
            ], axis = 1)
            df['uid'] = df.index
            stats_data_table = wandb.Table( dataframe = df)

            wandb_info_axon = self.axon.to_wandb()
            wandb_info_dend = self.dendrite.to_wandb()
            wandb.log( { **wandb_info, **wandb_info_axon, **wandb_info_dend }, step = current_block)
            wandb.log( { 'stats': stats_data_table}, step = current_block)
            wandb.log( { 'axon_query_times': wandb.plot.scatter( stats_data_table, "uid", "axon_query_time", title="Axon Query time vs UID") } )
            wandb.log( { 'dendrite_query_times': wandb.plot.scatter( stats_data_table, "uid", "dendrite_query_time", title="Dendrite Query time vs UID") } )<|MERGE_RESOLUTION|>--- conflicted
+++ resolved
@@ -224,16 +224,9 @@
 
                             # ---- Backward pass ----
                             output.loss = output.local_target_loss + output.distillation_loss + output.remote_target_loss
-<<<<<<< HEAD
                             dist.barrier()
                             output.loss.backward(retain_graph = True) # Accumulates gradients on the nucleus.
                             bittensor.logging.success( prefix = f'Backward pass', sufix = f'batches_count {batches_count}, Rank {rank}')
-=======
-                            scores = torch.nn.functional.normalize ( torch.relu( self.nucleus.compute_scores(output.remote_target_loss) ), p=1, dim = 0 )
-                            scores[output.query_uids] += 1e-6
-
-                            output.loss.backward() # Accumulates gradients on the nucleus.
->>>>>>> c042cc02
                             clip_grad_norm_(self.nucleus.parameters(), self.config.neuron.clip_gradients)
                             
                             # ---- Apply and zero accumulated gradients.
