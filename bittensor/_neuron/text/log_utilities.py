import math
import time
import torch
from rich import print as rich_print
from rich.table import Table
from rich.errors import MarkupError
from rich.style import Style
from typing import List, Tuple, Callable, Dict, Any, Union, Set
import datetime
from prometheus_client import Counter, Gauge, Histogram, Summary, Info
import bittensor

class ValidatorLogger:
    r"""
    Logger object for handling all logging function specific to validator.
    Including console log styling, console table print and prometheus. 
    
    Args: 
            config (:obj:`bittensor.Config`, `optional`): 
                bittensor.server.config()
    """
    def __init__(self, config = None):
        # Neuron stats recorded by validator neuron/nucleus
        #   [Column_name, key_name, format_string, rich_style]  # description
        self.config = config
        self.neuron_stats_columns = [
            ['UID', 'uid', '{:.0f}', 'cyan'],  # neuron UID
            ['Upd!', 'updates!', '{}', 'bright_yellow'],  # number of exponential moving average updates with zeroing on
            ['nUpd', 'updates_shapley_values_nxt', '{}', 'bright_yellow'],  # number of exponential moving average updates to nShap
            ['mUpd', 'updates_shapley_values_min', '{}', 'bright_yellow'],  # number of exponential moving average updates to mShap
            ['nTime', 'response_time_nxt', '{:.2f}', 'yellow'],  # response time to TextCausalLMNext forward requests [TextCausalLMNext]
            ['sTime', 'response_time', '{:.2f}', 'yellow'],  # response time to TextCausalLM forward requests
            ['Route', 'routing_score', '{:.3f}', 'grey30'],  # validator routing score (higher preferred)
            ['Weight', 'weight', '{:.5f}', 'green'],  # weight set on substrate (each epoch)
            ['nShap!', 'shapley_values_nxt!', '{:.0f}', 'magenta'],  # Shapley value (=vBase+vSyn) for phrase validation (zeroing) [TextCausalLMNext]
            ['nShap', 'shapley_values_nxt', '{:.0f}', 'magenta'],  # Shapley value (=vBase+vSyn) for phrase validation [TextCausalLMNext]
            ['mShap!', 'shapley_values_min!', '{:.0f}', 'bright_magenta'],  # min(Shap, vShap) of sequence and validation Shapley (zeroing)
            ['mShap', 'shapley_values_min', '{:.0f}', 'bright_magenta'],  # min(Shap, vShap) of sequence and validation Shapley
            ['sLoss', 'loss', '{:.2f}', 'bright_cyan'],  # next token prediction loss average over sequence
            ['vLoss', 'loss_val', '{:.2f}', 'bright_cyan'],  # next token prediction loss for validation task
            ['nvLoss', 'loss_val_nxt', '{:.2f}', 'bright_cyan'],  # next token prediction loss for validation task [TextCausalLMNext]
            ['nLoss', 'loss_nxt', '{:.2f}', 'bright_cyan'],  # next token phrase prediction loss for phrase validation task [TextCausalLMNext]
            ['RLoss', 'routing_loss', '{:.3f}', 'grey30'],  # MSE between routing_score and conditioned loss
            ['nRLoss', 'routing_loss_nxt', '{:.3f}', 'grey30'],  # MSE between routing_score_nxt and conditioned loss [TextCausalLMNext]
            ['sShap', 'shapley_values', '{:.0f}', 'magenta'],  # Shapley value (=Base+Syn) over sequence
            ['vShap', 'shapley_values_val', '{:.0f}', 'magenta'],  # Shapley value (=vBase+vSyn) for validation
            ['sBase', 'base_params', '{:.0f}', ''],  # parameter count estimate via adjusted scaling law
            ['vBase', 'base_params_val', '{:.0f}', ''],  # square root parameter count estimate for validation task
            ['nBase', 'base_params_nxt', '{:.0f}', ''],  # square root parameter count estimate for phrase validation task [TextCausalLMNext]
            ['nParam~', 'est_params_nxt', '{:.2g}', 'magenta'],  # parameter count estimate for phrase validation task [TextCausalLMNext]
            ['nDiv', 'logits_divergence_nxt', '{:.2g}', ''],  # logits divergence avg compared to network prob dist [TextCausalLMNext]
            ['nExc', 'logits_excess_nxt', '{:.2f}', ''],  # logits divergence excess avg above network avg + std [TextCausalLMNext]
            ['sSyn', 'synergy', '{:.0f}', 'white'],  # Shapley pairwise synergy over sequence loss (parameter count estimate)
            ['vSyn', 'synergy_val', '{:.0f}', 'white'],  # Shapley pairwise synergy over validation loss (count estimate)
            ['nSyn', 'synergy_nxt', '{:.0f}', 'white'],  # Shapley pairwise synergy over phrase validation loss (count estimate) [TextCausalLMNext]
            ['sSynD', 'synergy_loss_diff', '{:.2f}', 'bright_blue'],  # Shapley pairwise synergy over sequence loss (loss difference)
            ['vSynD', 'synergy_loss_diff_val', '{:.2f}', 'bright_blue'],  # Shapley pairwise synergy over validation loss (loss difference)
            ['nSynD', 'synergy_loss_diff_nxt', '{:.2f}', 'bright_blue'],  # Shapley pairwise synergy over phrase validation loss (loss difference) [TextCausalLMNext]
        ]
        # console_width (:obj:`int`, `required`):
        #     Config console width for table print.
        self.console_width = self.config.get('width', None) if self.config else None
        self.prometheus = ValidatorPrometheus(config)

    def print_response_table(
        self, 
        batch_predictions: List, 
        stats: Dict, 
        sort_col: str, 
        task_repeat: int = 4, 
        tasks_per_server: int = 3
    ):
        r""" 
        Prints the query response table: top prediction probabilities and texts for batch tasks.
        
            Args:
                batch_predictions (:obj:`List[Union[str, Dict{torch.Tensor, str}]]`, `required`):
                    Predictions in string per task per uid. In the format of [(task, {uid, "prob: phrase" })] of length batch size.
                stats (:obj:`Dict{Dict}`, `required`):
                    Statistics per endpoint for this batch. In the format of {uid, {statistics}}.
                sort_col (:type:`str`, `required`):
                    Column name used for sorting. Options from self.neuron_stats_columns[:, 1].
                task_repeat (:type:`int`, `required`):
                    The number of servers to compare against under the same set of task.
                tasks_per_server (:type:`int`, `required`):
                    How many tasks to show for each server.
        """
        # === Batch permutation ===
        batch_size = len(batch_predictions)
        if batch_size == 0:
            return
        batch_perm = torch.randperm(batch_size)  # avoid restricting observation to predictable subsets

        # === Column selection ===
        columns = [c[:] for c in self.neuron_stats_columns if c[1] in ['uid', sort_col, 'loss_nxt', 'synergy_nxt', 'logits_excess_nxt']]
        col_keys = [c[1] for c in columns]

        # === Sort rows ===
        sort = sorted([(uid, s[sort_col]) for uid, s in stats.items() if sort_col in s],
                    reverse='loss' not in sort_col, key=lambda _row: _row[1])
        if sort_col in col_keys:
            sort_idx = col_keys.index(sort_col)  # sort column with key of sort_col
            columns[sort_idx][0] += '\u2193'  # ↓ downwards arrow (sort)

        for i, (uid, val) in enumerate(sort):
            # === New table section ===
            if i % task_repeat == 0:
                table = Table(width=self.console_width, box=None)
                if i == 0:
                    table.title = f"[white bold] Query responses [/white bold] | " \
                                f"[white]context[/white][bold]continuation[/bold] | .prob: 'prediction'"

                for col, _, _, stl in columns:  # [Column_name, key_name, format_string, rich_style]
                    table.add_column(col, style=stl, justify='right')

            # === Last table section ===
            if i == len(sort) - 1:
                table.caption = f'[bold]{len(sort)}[/bold]/{len(stats)} (respond/topk) | ' \
                                f'[bold]{tasks_per_server}[/bold] tasks per server | ' \
                                f'repeat tasks over [bold]{task_repeat}[/bold] servers ' \
                                f'[white]\[{math.ceil(1. * len(sort) / task_repeat) * tasks_per_server}/' \
                                f'{batch_size} batch tasks][/white]'

            # === Row addition ===
            row = [txt.format(stats[uid][key]) for _, key, txt, _ in columns]
            for j in range(tasks_per_server):
                batch_item = ((i // task_repeat) * tasks_per_server + j) % batch_size  # repeat task over servers, do not exceed batch_size
                task, predictions = batch_predictions[batch_perm[batch_item]]
                row += [predictions[uid]]

                if i % task_repeat == 0:
                    table.add_column(task, header_style='not bold', style='', justify='left')

            table.add_row(*row)

            # === Table print ===
            if (i == len(sort) - 1) or (i % task_repeat == task_repeat - 1):
                try:
                    rich_print(table)
                except MarkupError as e:
                    print(e)
                else:
                    if i == len(sort) - 1:
                        print()

    def print_synergy_table(
        self, 
        stats: Dict, 
        syn_loss_diff: Dict ,
        sort_col: str, 
    ):
        r""" 
        Prints the synergy loss diff matrix with pairwise loss reduction due to synergy (original loss on diagonal).
            
            Args:
                stats (:obj:`Dict{Dict}`, `required`):
                    Statistics per endpoint for this batch. In the format of {uid, {statistics}}.
                syn_loss_diff (:obj:`Dict`, `required`):
                    Dictionary table of pairwise synergies as loss reductions, with direct loss on diagonal.
                sort_col (:type:`str`, `required`):
                    Column name used for sorting. Options from self.neuron_stats_columns[:, 1]. 
        """
        sort = sorted([(uid, s[sort_col]) for uid, s in stats.items() if sort_col in s],
                    reverse='loss' not in sort_col, key=lambda _row: _row[1])
        uid_col = self.neuron_stats_columns[0]  # [Column_name, key_name, format_string, rich_style]
        columns = [uid_col] + [[f'{s[0]}', '', '{:.2f}', ''] for s in sort]
        rows = [[uid_col[2].format(s[0])] +
                [('[bright_cyan]{:.2f}[/bright_cyan]' if t == s else
                '[magenta]{:.3f}[/magenta]' if syn_loss_diff[s[0]][t[0]] > 0 else
                '[dim]{:.0f}[/dim]').format(syn_loss_diff[s[0]][t[0]]).replace('0.', '.') for t in sort] for s in sort]

        # === Synergy table ===
        table = Table(width=self.console_width, box=None)
        table.title = f'[white] Synergy table [/white] | Pairwise synergy'
        table.caption = f'loss decrease'

        for col, _, _, stl in columns:  # [Column_name, key_name, format_string, rich_style]
            table.add_column(col, style=stl, justify='right')
        for row in rows:
            table.add_row(*row)

        if len(rows):
            rich_print(table)
            print()

    def print_stats_table(
        self, 
        stats: Dict, 
        sort_col: str, 
        title: str, 
        caption: str, 
        mark_uids=None
    ):
        r""" 
        Gathers data and constructs neuron statistics table and prints it.

            Args: 
                stats (:obj:`Dict{Dict}`, `required`):
                    Statistics per endpoint for this batch. In the format of {uid, {statistics}}.
                sort_col (:type:`str`, `required`):
                    Column name used for sorting. Options from self.neuron_stats_columns[:, 1].
                title (:type:`str`, `required`):
                    Title of the table.
                caption (:type:`str`, `required`):
                    Caption shown at the end of table.
        """
        # === Gather columns and rows ===
        if mark_uids is None:
            mark_uids = list()
        stats_keys = [set(k for k in stat)
                    for stat in stats.values() if sort_col in stat]  # all available stats keys with sort_col

        if len(stats_keys) == 0:
            return  # nothing to print

        stats_keys = set.union(*stats_keys)
        columns = [c[:] for c in self.neuron_stats_columns if c[1] in stats_keys]  # available columns intersecting with stats_keys
        rows = [[('', 0) if key not in stat
                else (('* ' if key == 'uid' and mark_uids and uid in mark_uids else '') + txt.format(stat[key]), stat[key])
                for _, key, txt, _ in columns]
                for uid, stat in stats.items() if sort_col in stat]  # only keep rows with at least one non-empty cell

        if len(columns) == 0 or len(rows) == 0:
            return  # nothing to print

        # === Sort rows ===
        col_keys = [c[1] for c in columns]
        if sort_col in col_keys:
            sort_idx = col_keys.index(sort_col)  # sort column with key of sort_col
            columns[sort_idx][0] += '\u2193'  # ↓ downwards arrow (sort)
            rows = sorted(rows, reverse='loss' not in sort_col, key=lambda _row: _row[sort_idx][1])  # sort according to sortcol

        # === Instantiate stats table ===
        table = Table(width=self.console_width, box=None, row_styles=[Style(bgcolor='grey15'), ""])
        table.title = title
        table.caption = caption

        for col, _, _, stl in columns:  # [Column_name, key_name, format_string, rich_style]
            table.add_column(col, style=stl, justify='right')
        for row in rows:
            table.add_row(*[txt for txt, val in row])

        # === Print table ===
        rich_print(table)

    def print_synapse_table(
        self, 
        name: str, 
        stats: Dict, 
        sort_col: str, 
        start_time: time.time
    ):
        r""" 
        Prints the evaluation of the neuron responses to the validator request
            
            Args: 
                stats (:obj:`Dict{Dict}`, `required`):
                    Statistics per endpoint for this batch. In the format of {uid, {statistics}}.
                sort_col (:type:`str`, `required`):
                    Column name used for sorting. Options from self.neuron_stats_columns[:, 1].
                name (:obj:`str`, `required`):
                    Name of synapse for the title of the table.
                start_time (:obj:`time.time`, `required`):
                    Starting time for shapley calculation.

        """
        self.print_stats_table(stats, sort_col,
                    f'[white] \[{name}] responses [/white] | Validator forward',  # title
                    f'[bold]{len([s for s in stats.values() if len(s) and sort_col in s])}[/bold]/'
                    f'{len(stats)} (respond/topk) | '
                    f'[bold]Synapse[/bold] | [white]\[{time.time() - start_time:.3g}s][/white]'  # caption
                    )

    def print_weights_table(
            self,
            min_allowed_weights: int,
            max_weight_limit: int,
            neuron_stats: Dict,
            title: str,
            metagraph_n: int, 
            sample_uids: torch.Tensor, 
            sample_weights: torch.Tensor, 
            include_uids: List = None, 
            num_rows: int = None
        ):
        r""" 
        Prints weights table given sample_uids and sample_weights.
        
            Args:
                min_allowed_weights (:type:`int`, `required`):
                    subtensor minimum allowed weight to set.
                max_weight_limit (:type:`int`, `required`):
                    subtensor maximum allowed weight to set.
                neuron_stats (:obj:`Dict{Dict}`, `required`):
                    Statistics per endpoint for this batch. In the format of {uid, {statistics}}.
                title (:type:`str`, `required`):
                    Title of the table.
                metagraph_n (:type:`int`, `required`):
                    Total number of uids in the metagraph.
                sample_uids (:obj:`torch.Tensor`, `required`):
                    Uids to set weight for. 
                sample_weights (:obj:`torch.Tensor`, `required`):
                    Weights to set uids for. 
                include_uids (:type:`list`, `optional`): 
                    Set of uids to inculde in the table.
                num_rows (:type:`int`, `optional`): 
                    Total number of uids to print in total.
        """
        # === Weight table ===
        # Prints exponential moving average statistics of valid neurons and latest weights
        _neuron_stats = {}
        uid_weights = []  # (uid, weight) tuples for sorting to find top/bottom weights
        unvalidated = []

        if len(sample_weights) == 0:
            return 

        for uid, weight in zip(sample_uids.tolist(), sample_weights.tolist()):
            if uid in neuron_stats:
                _neuron_stats[uid] = {k: v for k, v in neuron_stats[uid].items()}
                _neuron_stats[uid]['weight'] = weight
                uid_weights += [(uid, weight)]
            else:
                unvalidated += [uid]

        if include_uids is not None and num_rows is not None:
            sorted_uids = sorted(uid_weights, key=lambda tup: tup[1])
            top_bottom_uids = [_uid for _uid, _ in sorted_uids[:5] + sorted_uids[-10:]]
            _include_uids = set(include_uids) | set(top_bottom_uids)
            avail_include_uids = list(set(_neuron_stats.keys()) & _include_uids)  # exclude include_uids with no stats
            if len(_neuron_stats) > num_rows:  # limit table to included_uids and remaining sample up to num_rows
                remaining_uids = set(_neuron_stats.keys()) - _include_uids  # find sample remaining, loses sample ordering
                remaining_uids = [uid for uid in _neuron_stats if uid in remaining_uids]  # recover sample ordering
                limited_uids = avail_include_uids + remaining_uids[:num_rows - len(_include_uids)]
                _neuron_stats = {uid: stats for uid, stats in _neuron_stats.items() if uid in limited_uids}

        print()
        self.print_stats_table(_neuron_stats, 'weight',
                    f'[white] Neuron weights [/white] | ' + title,  # title
                    f'Validated {min_allowed_weights}/'
                    f'[bold]{len(neuron_stats)}[/bold]/{metagraph_n} (min/[bold]valid[/bold]/total) | '
                    f'sum:{sample_weights.sum().item():.2g} '
                    f'[white] max:[bold]{sample_weights.max().item():.4g}[/bold] / '
                    f'min:[bold]{sample_weights.min().item():.4g}[/bold] [/white] '
                    f'\[{max_weight_limit:.4g} allowed]',  # caption
                    mark_uids=include_uids)

    def print_console_validator_identifier(
        self, 
        uid: int, 
        wallet: 'bittensor.Wallet', 
        external_ip: str,
    ):  
        r""" Console print for validator identifier.
        """

        # validator identifier status console message (every 25 validation steps)
        rich_print(f"[white not bold]{datetime.datetime.now():%Y-%m-%d %H:%M:%S}[/white not bold]{' ' * 4} | "
        f"{f'[bright_white]core_validator[/bright_white]'.center(16 + len('[bright_white][/bright_white]'))} | "
        f"UID [cyan]{uid}[/cyan] "
        f"[dim white not bold][{external_ip}][/dim white not bold] "
        f"[white not bold]cold:[bold]{wallet.name}[/bold]:"
        f"[bright_white not bold]{wallet.coldkeypub.ss58_address}[/bright_white not bold] "
        f"[dim white]/[/dim white] "
        f"hot:[bold]{wallet.hotkey_str}[/bold]:"
        f"[bright_white not bold]{wallet.hotkey.ss58_address}[/bright_white not bold][/white not bold]")

    def print_console_metagraph_status(
        self, 
        uid: int, 
        metagraph: 'bittensor.Metagraph', 
        current_block: int, 
        start_block: int, 
        network: str,
        netuid: int
    ):
        r""" Console print for current validator's metagraph status. 
        """
        # validator update status console message
        rich_print(f"[white not bold]{datetime.datetime.now():%Y-%m-%d %H:%M:%S}[/white not bold]{' ' * 4} | "
        f"{f'UID [bright_cyan]{uid}[/bright_cyan]'.center(16 + len('[bright_cyan][/bright_cyan]'))} | "
        f'Updated [yellow]{current_block - metagraph.last_update[uid]}[/yellow] [dim]blocks ago[/dim] | '
        f'Dividends [green not bold]{metagraph.dividends[uid]:.5f}[/green not bold] | '
<<<<<<< HEAD
        f'Stake \u03C4[magenta not bold]{metagraph.stake[uid]:.5f}[/magenta not bold] '
        f'[dim](retrieved [yellow]{current_block - start_block}[/yellow] blocks ago from {network}:{netuid})[/dim]')
=======
        f'Stake \u03C4[magenta not bold]{metagraph.total_stake[uid]:.5f}[/magenta not bold] '
        f'[dim](retrieved [yellow]{current_block - start_block}[/yellow] blocks ago from {network})[/dim]')
>>>>>>> b4390b96

    def print_console_query_summary(
        self, 
        current_block: int, 
        start_block: int,
        blocks_per_epoch: int, 
        epoch_steps: int, 
        epoch: int,
        responsive_uids: List, 
        queried_uids: List, 
        step_time: float, 
        epoch_responsive_uids: Set, 
        epoch_queried_uids: Set
    ):
        r""" Console print for query summary.
        """
        rich_print(f"[white not bold]{datetime.datetime.now():%Y-%m-%d %H:%M:%S}[/white not bold]{' ' * 4} | "
        f"{f'[magenta dim not bold]#{current_block}[/magenta dim not bold]'.center(16 + len('[magenta dim not bold][/magenta dim not bold]'))} | "
        f'[green not bold]{current_block - start_block}[/green not bold]/'
        f'[white not bold]{blocks_per_epoch}[/white not bold] [dim]blocks/epoch[/dim] | '
        f'[white not bold]Step {epoch_steps}[white not bold] '
        f'[dim] Epoch {epoch}[/dim] | '
        f'[bright_green not bold]{len(responsive_uids)}[/bright_green not bold]/'
        f'[white]{len(queried_uids)}[/white] '
        f'[[yellow]{step_time:.3g}[/yellow]s] '
        f'[dim white not bold][green]{len(epoch_responsive_uids)}[/green]/'
        f'{len(epoch_queried_uids)}[/dim white not bold]')

    def print_console_subtensor_weight(
        self,
        sample_weights: torch.Tensor,
        epoch_responsive_uids: Set, 
        epoch_queried_uids: Set, 
        max_weight_limit: float, 
        epoch_start_time: time.time,
    ):
        r""" Console print for weight setting to subtensor.
        """

        rich_print(f"[white not bold]{datetime.datetime.now():%Y-%m-%d %H:%M:%S}[/white not bold]{' ' * 4} | "
        f"{f'[bright_white]Set weights[/bright_white]'.center(16 + len('[bright_white][/bright_white]'))} | "
        f'[bright_green not bold]{len(sample_weights)}[/bright_green not bold] [dim]weights set[/dim] | '
        f'[bright_green not bold]{len(epoch_responsive_uids)}[/bright_green not bold]/'
        f'[white]{len(epoch_queried_uids)}[/white] '
        f'[dim white not bold][green]responsive[/green]/queried[/dim white not bold] '
        f'[[yellow]{time.time() - epoch_start_time:.0f}[/yellow]s] | '
        f'[dim]weights[/dim] sum:{sample_weights.sum().item():.2g} '
        f'[white] max:[bold]{sample_weights.max().item():.4g}[/bold] / '
        f'min:[bold]{sample_weights.min().item():.4g}[/bold] [/white] '
        f'\[{max_weight_limit:.4g} allowed]')

class ValidatorPrometheus:
    r"""
    Prometheis logging object for validator.
        Args: 
            config (:obj:`bittensor.Config`, `optional`): 
                bittensor.server.config()
    """ 
    def __init__(self, config):
        self.config = config
        self.info = Info("neuron_info", "Info sumamries for the running server-miner.")
        self.gauges = Gauge('validator_gauges', 'Gauges for the running validator.', ['validator_gauges_name'])
        self.counters = Counter('validator_counters', 'Counters for the running validator.', ['validator_counters_name'])
        self.step_time = Histogram('validator_step_time', 'Validator step time histogram.', buckets=list(range(0, 2 * bittensor.__blocktime__, 1)))

    def log_run_info(
        self, 
        parameters: torch.nn.parameter.Parameter, 
        uid: int, 
        network: str, 
        wallet: 'bittensor.Wallet'
    ):
        r""" Set up prometheus running info. 
        """

        self.gauges.labels( "model_size_params" ).set( sum(p.numel() for p in parameters) )
        self.gauges.labels( "model_size_bytes" ).set( sum(p.element_size() * p.nelement() for p in parameters) )
        self.info.info({
            'type': "core_validator",
            'uid': str(uid),
            'network': network,
            'coldkey': str(wallet.coldkeypub.ss58_address),
            'hotkey': str(wallet.hotkey.ss58_address),
        })

    def log_epoch_start(
        self, 
        current_block: int, 
        batch_size: int, 
        sequence_length: int, 
        validation_len: int, 
        min_allowed_weights: int, 
        blocks_per_epoch: int, 
        epochs_until_reset: int
    ):
        r""" All prometheus logging at the start of epoch. 
        """
        self.gauges.labels("current_block").set( current_block )
        self.gauges.labels("batch_size").set( batch_size )
        self.gauges.labels("sequence_length").set( sequence_length )
        self.gauges.labels("validation_len").set( validation_len )
        self.gauges.labels("min_allowed_weights").set( min_allowed_weights )
        self.gauges.labels("blocks_per_epoch").set( blocks_per_epoch )
        self.gauges.labels("epochs_until_reset").set( epochs_until_reset )
        self.gauges.labels("scaling_law_power").set( self.config.nucleus.scaling_law_power )
        self.gauges.labels("synergy_scaling_law_power").set( self.config.nucleus.synergy_scaling_law_power )
        self.gauges.labels("epoch_steps").set(0)
    
    def log_step(
        self,
        current_block: int,
        last_update: int,
        step_time: int,
        loss: int
    ):
        r""" All prometheus logging at the each validation step. 
        """
        self.gauges.labels("global_step").inc()
        self.gauges.labels("epoch_steps").inc()
        self.gauges.labels("current_block").set(current_block)
        self.gauges.labels("last_updated").set( current_block - last_update )
        self.step_time.observe( step_time )
        self.gauges.labels('step_time').set( step_time )
        self.gauges.labels("loss").set( loss )

    def log_epoch_end(
        self,
        uid: int,
        metagraph: 'bittensor.Metagraph'
    ):
        r""" All prometheus logging at the end of epoch. 
        """
        self.gauges.labels("epoch").inc()
        self.gauges.labels("set_weights").inc()
        self.gauges.labels("stake").set( metagraph.total_stake[uid] )
        self.gauges.labels("rank").set( metagraph.ranks[uid] )
        self.gauges.labels("trust").set( metagraph.trust[uid] )
        self.gauges.labels("incentive").set( metagraph.incentive[uid] )
        self.gauges.labels("dividends").set( metagraph.dividends[uid] )
        self.gauges.labels("emission").set( metagraph.emission[uid] )
<|MERGE_RESOLUTION|>--- conflicted
+++ resolved
@@ -381,13 +381,8 @@
         f"{f'UID [bright_cyan]{uid}[/bright_cyan]'.center(16 + len('[bright_cyan][/bright_cyan]'))} | "
         f'Updated [yellow]{current_block - metagraph.last_update[uid]}[/yellow] [dim]blocks ago[/dim] | '
         f'Dividends [green not bold]{metagraph.dividends[uid]:.5f}[/green not bold] | '
-<<<<<<< HEAD
-        f'Stake \u03C4[magenta not bold]{metagraph.stake[uid]:.5f}[/magenta not bold] '
-        f'[dim](retrieved [yellow]{current_block - start_block}[/yellow] blocks ago from {network}:{netuid})[/dim]')
-=======
         f'Stake \u03C4[magenta not bold]{metagraph.total_stake[uid]:.5f}[/magenta not bold] '
         f'[dim](retrieved [yellow]{current_block - start_block}[/yellow] blocks ago from {network})[/dim]')
->>>>>>> b4390b96
 
     def print_console_query_summary(
         self, 
