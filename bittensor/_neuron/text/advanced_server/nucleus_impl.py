--- conflicted
+++ resolved
@@ -217,10 +217,7 @@
         parser.add_argument('--neuron.no_restart', action='store_true', help='if the model should restart', default=False)
         parser.add_argument('--neuron.blacklist.stake.forward', type=float, help='Amount of stake (tao) in order not to get blacklisted for forward requests', default=10)
         parser.add_argument('--neuron.blacklist.stake.backward', type=float, help='Amount of stake (tao) in order not to get blacklisted for backward requests', default=100)
-<<<<<<< HEAD
-=======
         parser.add_argument('--neuron.blacklist_allow_non_registered', action='store_true', help='''If true, black lists non-registered peers''', default=True)
->>>>>>> ecee06a8
         parser.add_argument('--neuron.metagraph_sync', type=float, help='how often to sync the metagraph', default=100000)
         parser.add_argument('--neuron.blocks_per_set_weights', type=float, help='how often to sync set weights', default=100)
         parser.add_argument('--neuron.blocks_per_epoch', type=int, help='Blocks per epoch', default=2)
