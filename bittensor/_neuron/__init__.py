# The MIT License (MIT)
# Copyright © 2021 Yuma Rao

# Permission is hereby granted, free of charge, to any person obtaining a copy of this software and associated 
# documentation files (the “Software”), to deal in the Software without restriction, including without limitation 
# the rights to use, copy, modify, merge, publish, distribute, sublicense, and/or sell copies of the Software, 
# and to permit persons to whom the Software is furnished to do so, subject to the following conditions:

# The above copyright notice and this permission notice shall be included in all copies or substantial portions of 
# the Software.

# THE SOFTWARE IS PROVIDED “AS IS”, WITHOUT WARRANTY OF ANY KIND, EXPRESS OR IMPLIED, INCLUDING BUT NOT LIMITED TO
# THE WARRANTIES OF MERCHANTABILITY, FITNESS FOR A PARTICULAR PURPOSE AND NONINFRINGEMENT. IN NO EVENT SHALL 
# THE AUTHORS OR COPYRIGHT HOLDERS BE LIABLE FOR ANY CLAIM, DAMAGES OR OTHER LIABILITY, WHETHER IN AN ACTION 
# OF CONTRACT, TORT OR OTHERWISE, ARISING FROM, OUT OF OR IN CONNECTION WITH THE SOFTWARE OR THE USE OR OTHER 
# DEALINGS IN THE SOFTWARE.

# Bittensor neurons
__version__ = '0.0.0'
version_split = __version__.split(".")
__version_as_int__ = (100 * int(version_split[0])) + (10 * int(version_split[1])) + (1 * int(version_split[2]))

<<<<<<< HEAD
from .text import template_miner, template_server, advanced_server, template_validator, sgmoe_validator, multitron_server, multitron_validator
=======
from .text import template_miner, template_server, advanced_server, template_validator, sgmoe_validator, multitron_validator, multitron_server

>>>>>>> d683f0b2

__all_neurons__ =  { 'text_template_miner': template_miner.neuron, 
                     'text_template_validator': template_validator.neuron,
                     'text_template_server':template_server.neuron,
                     'text_advanced_server':advanced_server.neuron,
                     'sgmoe_validator':sgmoe_validator.neuron,
<<<<<<< HEAD
                     'multitron_validator': multitron_validator.neuron,
                     'multitron_server': multitron_server
                     }
=======
                     'multitron_validator': multitron_validator.neuron
                     }
                     'multitron_server': multitron_server}
>>>>>>> d683f0b2
__text_neurons__ =  { 'template_miner': template_miner.neuron, 
                     'template_validator': template_validator.neuron,
                     'template_server':template_server.neuron,
                     'advanced_server':advanced_server.neuron,
                     'sgmoe_validator':sgmoe_validator.neuron,
                     'multitron_validator': multitron_validator.neuron,
                     'multitron_server': multitron_server
                     }<|MERGE_RESOLUTION|>--- conflicted
+++ resolved
@@ -20,32 +20,22 @@
 version_split = __version__.split(".")
 __version_as_int__ = (100 * int(version_split[0])) + (10 * int(version_split[1])) + (1 * int(version_split[2]))
 
-<<<<<<< HEAD
-from .text import template_miner, template_server, advanced_server, template_validator, sgmoe_validator, multitron_server, multitron_validator
-=======
 from .text import template_miner, template_server, advanced_server, template_validator, sgmoe_validator, multitron_validator, multitron_server
 
->>>>>>> d683f0b2
 
 __all_neurons__ =  { 'text_template_miner': template_miner.neuron, 
                      'text_template_validator': template_validator.neuron,
                      'text_template_server':template_server.neuron,
                      'text_advanced_server':advanced_server.neuron,
                      'sgmoe_validator':sgmoe_validator.neuron,
-<<<<<<< HEAD
                      'multitron_validator': multitron_validator.neuron,
-                     'multitron_server': multitron_server
-                     }
-=======
-                     'multitron_validator': multitron_validator.neuron
-                     }
-                     'multitron_server': multitron_server}
->>>>>>> d683f0b2
+                     'multitron_server': multitron_server.neuron}
+
 __text_neurons__ =  { 'template_miner': template_miner.neuron, 
                      'template_validator': template_validator.neuron,
                      'template_server':template_server.neuron,
                      'advanced_server':advanced_server.neuron,
                      'sgmoe_validator':sgmoe_validator.neuron,
                      'multitron_validator': multitron_validator.neuron,
-                     'multitron_server': multitron_server
+                     'multitron_server': multitron_server.neuron
                      }