""" Maintains chain state as a torch.nn.Module.
"""
# The MIT License (MIT)
# Copyright © 2021 Yuma Rao

# Permission is hereby granted, free of charge, to any person obtaining a copy of this software and associated 
# documentation files (the “Software”), to deal in the Software without restriction, including without limitation 
# the rights to use, copy, modify, merge, publish, distribute, sublicense, and/or sell copies of the Software, 
# and to permit persons to whom the Software is furnished to do so, subject to the following conditions:

# The above copyright notice and this permission notice shall be included in all copies or substantial portions of 
# the Software.

# THE SOFTWARE IS PROVIDED “AS IS”, WITHOUT WARRANTY OF ANY KIND, EXPRESS OR IMPLIED, INCLUDING BUT NOT LIMITED TO
# THE WARRANTIES OF MERCHANTABILITY, FITNESS FOR A PARTICULAR PURPOSE AND NONINFRINGEMENT. IN NO EVENT SHALL 
# THE AUTHORS OR COPYRIGHT HOLDERS BE LIABLE FOR ANY CLAIM, DAMAGES OR OTHER LIABILITY, WHETHER IN AN ACTION 
# OF CONTRACT, TORT OR OTHERWISE, ARISING FROM, OUT OF OR IN CONNECTION WITH THE SOFTWARE OR THE USE OR OTHER 
# DEALINGS IN THE SOFTWARE.

import os

from typing import List
from loguru import logger

import wandb
import matplotlib.pyplot as plt
import torch.nn.functional as f
import torch

import bittensor
import bittensor.utils.networking as net
import bittensor.utils.weight_utils as weight_utils

RAOPERTAO = 1000000000
U64MAX = 18446744073709551615

class Metagraph( torch.nn.Module ):
    r""" Maintains chain state as a torch.nn.Module.

        Interface:
            tau (:obj:`torch.FloatTensor` of shape :obj:`(1)`): 
                Current, per block, token emission rate.

            block (:obj:`torch.LongTensor` of shape :obj:`(1)`):
                State block number.

            uids (:obj:`torch.LongTensor` of shape :obj:`(metagraph.n)`):
                UIDs for each neuron.
            
            stake (:obj:`torch.LongTensor` of shape :obj:`(metagraph.n)`):
                Stake balance for each neuron ordered by uid.
                
            last_update (:obj:`torch.LongTensor` of shape :obj:`(metagraph.n)`):
                Last emission call for each neuron ordered by uid.

            weights (:obj:`torch.FloatTensor` of shape :obj:`(metagraph.n, metagraph.n)`):
                Full weight matrix on chain ordered by uid.

            neurons (:obj:`torch.LongTensor` of shape :obj:`(metagraph.n, -1)`) 
                Tokenized endpoint information.

    """
    def __init__( self, subtensor ):
        r""" Initializes a new Metagraph torch chain interface object.
        """
        super(Metagraph, self).__init__()
        self.subtensor = subtensor
        self.clear()

    def clear( self ) -> 'Metagraph':
        r""" Erases Metagraph state.
        """
        self.version = torch.nn.Parameter( torch.tensor( [ bittensor.__version_as_int__ ], dtype=torch.int64), requires_grad=False )
        self.n = torch.nn.Parameter( torch.tensor( [0], dtype=torch.int64), requires_grad = False )
        self.tau = torch.nn.Parameter( torch.tensor( [1], dtype=torch.float32), requires_grad = False )
        self.block = torch.nn.Parameter( torch.tensor( [0], dtype=torch.int64), requires_grad = False )
        self.stake = torch.nn.Parameter(  torch.tensor( [], dtype=torch.float32), requires_grad=False )
        self.ranks = torch.nn.Parameter(  torch.tensor( [], dtype=torch.float32), requires_grad=False )
        self.trust = torch.nn.Parameter(  torch.tensor( [], dtype=torch.float32), requires_grad=False )
        self.consensus = torch.nn.Parameter(  torch.tensor( [], dtype=torch.float32), requires_grad=False )
        self.incentive = torch.nn.Parameter(  torch.tensor( [], dtype=torch.float32), requires_grad=False )
        self.emission = torch.nn.Parameter(  torch.tensor( [], dtype=torch.float32), requires_grad=False )
        self.dividends = torch.nn.Parameter(  torch.tensor( [], dtype=torch.float32), requires_grad=False )
        self.active = torch.nn.Parameter(  torch.tensor( [], dtype=torch.int64), requires_grad=False )
        self.last_update = torch.nn.Parameter(  torch.tensor( [], dtype=torch.int64), requires_grad=False )
        self.weights = torch.nn.Parameter(  torch.tensor( [], dtype=torch.float32), requires_grad=False )
        self.bonds = torch.nn.Parameter(  torch.tensor( [], dtype=torch.int64), requires_grad=False )
        self.endpoints = torch.nn.Parameter( torch.tensor( [], dtype=torch.int64), requires_grad=False )
        self.uids = torch.nn.Parameter( torch.tensor([], dtype = torch.int64),requires_grad=False )
        self._endpoint_objs = None
        return self

    def forward (
        self, 
        uid: int, 
        row_weight: torch.FloatTensor 
    ) -> torch.FloatTensor:
        """
        Returns a dividend vector for a change in weights by computing the full incenvite function.
            Args:
                uid (int):
                    uid to set weights.
                row_weights: (torch.FloatTensor, shape =(n)):
                    normalized row to replace at uid.
            Returns:
                dividends (torch.FloatTensor):
                    Dividends for the entire network.
        """

        # Return if there are no neurons.
        if self.n.item() == 0:
            return torch.tensor([], dtype=torch.float32)

        # Raise if the passed weights are badly shaped.
        if torch.numel( row_weight ) != self.n.item():
            raise ValueError('Passed weight update must have the dimension of a row in W. Got {}, expected {}', row_weight.size(), self.n.item())

        # Reshape to fit weights.
        row_weight = row_weight.view( self.n )

        # Normalize row.
        if torch.abs( torch.sum( row_weight ) - 1 ) > 0.0001:
            row_weight = f.normalize(row_weight, p=1, dim=0)
        
        # Raise if the passed weights are badly shaped.
        if uid >= self.n.item():
            raise ValueError('Passed uid does not exist in the graph. Got {} > {}', uid, self.n.item())

        weight = self.W.detach().clone()
        weight[uid,:] = row_weight
        
        # Compute ranks.
        S = self.S.view(self.n, 1)
        Wt = torch.transpose(weight, 0, 1)
        R = torch.matmul(Wt, S).view(self.n)

        # Compute trust.
        T  = torch.matmul((Wt != 0).float(), S).view(self.n)

        # Compute consensus.
        rho = 10
        kappa = 0.5
        # Return if there is no stake.
        if torch.sum( self.S )  == 0:
            C = torch.sigmoid( rho * (T - kappa) ).view(self.n)
        else:
            C = torch.sigmoid( rho * (T / torch.sum(S) - kappa) ).view(self.n)

        # Compute incentive.
        Incentive = (R * C).view(self.n)
        print (Incentive)

        # Compute emission.
        if torch.sum(Incentive) == 0:
            Inflation = torch.zeros( (self.n.item()), dtype=torch.float32 ).view(self.n)
        else:
            Inflation = (self.tau * Incentive).view(self.n)
        print (Inflation)

        # Compute bonds.
        B = self.B.detach().clone().float()
        B_norm = f.normalize(B, p=1, dim=1)
        print (B_norm)

        # Dividends
        D = torch.matmul( B_norm.view(self.n, self.n), Inflation.view(self.n, 1) ).view(self.n) + 0.5 * Inflation.view(self.n)
        print (D)

        # Return dividends.
        return D.view(self.n)

    @property
    def S(self) -> torch.FloatTensor:
        """ Stake
        """
        return self.stake

    @property
    def R(self) -> torch.FloatTensor:
        """ Rank
        """
        return self.ranks

    @property
    def I(self) -> torch.FloatTensor:
        """ Incentive
        """
        return self.incentive

    @property
    def E(self) -> torch.FloatTensor:
        """ Emission
        """
        return self.emission

    @property
    def C(self) -> torch.FloatTensor:
        """ Consensus
        """
        return self.consensus

    @property
    def T(self) -> torch.FloatTensor:
        """ Trust
        """
        return self.trust

    @property
    def D(self) -> torch.FloatTensor:
        """ Dividends
        """
        return self.dividends

    @property
    def B(self) -> torch.FloatTensor:
        """ Bonds
        """
        return self.bonds
    
    @property
    def W(self) -> torch.FloatTensor:
        """ Weights
        """
        return self.weights

    @property
    def hotkeys( self ) -> List[str]:
        r""" Returns hotkeys for each neuron.
            Returns:
                hotkeys (:obj:`List[str] of shape :obj:`(metagraph.n)`):
                    Neuron hotkeys.
        """
        if self.n.item() == 0:
            return []
        return [ neuron.hotkey if neuron != bittensor.endpoint.dummy() else '' for neuron in self.endpoint_objs ]

    @property
    def coldkeys( self ) -> List[str]:
        r""" Returns coldkeys for each neuron.
            Returns:
                coldkeys (:obj:`List[str] of shape :obj:`(metagraph.n)`):
                    Neuron coldkeys.
        """
        if self.n.item() == 0:
            return []
        return [ neuron.coldkey if neuron != bittensor.endpoint.dummy() else '' for neuron in self.endpoint_objs ]

    @property
    def modalities( self ) -> List[str]:
        r""" Returns the modality for each neuron.
            Returns:
                coldkeys (:obj:`List[str] of shape :obj:`(metagraph.n)`):
                    Neuron coldkeys.
        """
        if self.n.item() == 0:
            return []
        return [ neuron.modality if neuron != bittensor.endpoint.dummy() else '' for neuron in self.endpoint_objs ]

    @property
    def addresses( self ) -> List[str]:
        r""" Returns ip addresses for each neuron.
            Returns:
                coldkeys (:obj:`List[str] of shape :obj:`(metagraph.n)`):
                    Neuron address.
        """
        if self.n.item() == 0:
            return []
        return [ net.ip__str__( neuron.ip_type, neuron.ip, neuron.port ) if neuron != bittensor.endpoint.dummy() else '' for neuron in self.endpoint_objs ]

    @property
    def endpoint_objs( self ) -> List['bittensor.Endpoint']:
        r""" Returns endpoints as objects.
            Returns:
                endpoint_obj (:obj:`List[bittensor.Endpoint] of shape :obj:`(metagraph.n)`):
                    Endpoints as objects.
        """
        if self.n.item() == 0:
            return []
        elif self._endpoint_objs != None:
            return self._endpoint_objs
        else:
            self._endpoint_objs = []
            for tensor in self.endpoints:
                obj = bittensor.endpoint.from_tensor( tensor )
                self._endpoint_objs.append( obj )
            return self._endpoint_objs

    def hotkey_to_uid( self, hotkey:str ) -> int:
        r""" Fetch uid according to hotkey. 
            Args: 
                hotkey: (`str`, required):
                    Hotkey to fetch the uid for.
            
            Return:
                uid: (`int`):
                    The uid for specified hotkey, -1 if hotkey does not exist.
        """ 
        if hotkey in self.hotkeys:
            return self.hotkeys.index(hotkey) 
        else:
            return -1

    def load( self, network:str = None  ) -> 'Metagraph':
        r""" Loads this metagraph object's state_dict from bittensor root dir.
            Args: 
                network: (:obj:`str`, required):
                    Name of state_dict to load, defaults to kusanagi
        """
        try:
            if network == None:
                network = self.subtensor.network
            metagraph_path = '~/.bittensor/' + str(network) + '.pt'
            metagraph_path = os.path.expanduser(metagraph_path)
            if os.path.isfile(metagraph_path):
                self.load_from_path( path = metagraph_path )
            else:
                logger.warning('Did not load metagraph from path: {}, file does not exist. Run metagraph.save() first.', metagraph_path)
        except Exception as e:
            logger.exception(e)
        return self

    def save( self, network:str = None ) -> 'Metagraph':
        r""" Saves this metagraph object's state_dict under bittensor root dir.
            Args: 
                network: (:obj:`str`, required):
                    Name of state_dict, defaults to kusanagi
        """
        if network == None:
            network = self.subtensor.network
        return self.save_to_path( path = '~/.bittensor/', filename = str(network) + '.pt')

    def load_from_path(self, path:str ) -> 'Metagraph':
        r""" Loads this metagraph object with state_dict under the specified path.
            Args: 
                path: (:obj:`str`, required):
                    Path to load state_dict.
        """
        full_path = os.path.expanduser(path)
        metastate = torch.load( full_path )
        return self.load_from_state_dict( metastate )

    def save_to_path(self, path:str, filename:str ) -> 'Metagraph':
        r""" Saves this metagraph object's state_dict to the specified path.
            Args: 
                path: (:obj:`str`, required):
                    Path to save state_dict.
        """
        full_path = os.path.expanduser(path)
        os.makedirs(full_path, exist_ok=True)
        metastate = self.state_dict()
        torch.save(metastate, full_path + '/' + filename)
        return self

    def load_from_state_dict(self, state_dict:dict ) -> 'Metagraph':
        r""" Loads this metagraph object from passed state_dict.
            Args: 
                state_dict: (:obj:`dict`, required):
                    Metagraph state_dict. Must be same as that created by save_to_path.
        """
        self.version = torch.nn.Parameter( state_dict['version'], requires_grad=False )
        self.n = torch.nn.Parameter( state_dict['n'], requires_grad=False )
        self.tau = torch.nn.Parameter( state_dict['tau'], requires_grad=False )
        self.block = torch.nn.Parameter( state_dict['block'], requires_grad=False )
        self.uids = torch.nn.Parameter( state_dict['uids'], requires_grad=False )
        self.stake = torch.nn.Parameter( state_dict['stake'], requires_grad=False )
        self.ranks = torch.nn.Parameter( state_dict['ranks'], requires_grad=False )
        self.trust = torch.nn.Parameter( state_dict['trust'], requires_grad=False )
        self.consensus = torch.nn.Parameter( state_dict['consensus'], requires_grad=False )
        self.incentive = torch.nn.Parameter( state_dict['incentive'], requires_grad=False )
        self.emission = torch.nn.Parameter( state_dict['emission'], requires_grad=False )
        self.dividends = torch.nn.Parameter( state_dict['dividends'], requires_grad=False )
        self.active = torch.nn.Parameter( state_dict['active'], requires_grad=False )
        self.last_update = torch.nn.Parameter( state_dict['last_update'], requires_grad=False )
        self.weights = torch.nn.Parameter( state_dict['weights'], requires_grad=False )
        self.bonds = torch.nn.Parameter( state_dict['bonds'], requires_grad=False )
        self.endpoints = torch.nn.Parameter( state_dict['endpoints'], requires_grad=False )
        self._endpoint_objs = None
        return self

    def sync ( self, block: int = None ) -> 'Metagraph':
        r""" Synchronizes this metagraph with the chain state.
        """
        if block == None:
            block = self.subtensor.get_current_block()
            n_total = self.subtensor.get_n( block = block )
            neurons = self.subtensor.neurons( block = block )
        else:
            n_total = self.subtensor.get_n( block = block )
            neurons = self.subtensor.neurons( block = block )

        # Fill arrays.
        uids = [ i for i in range(n_total) ]
        active = [ 0 for _ in range(n_total) ]
        stake = [ 0 for _ in range(n_total) ]
        ranks = [ 0 for _ in range(n_total) ]
        trust = [ 0 for _ in range(n_total) ]
        consensus = [ 0 for _ in range(n_total) ]
        incentive = [ 0 for _ in range(n_total) ]
        emission = [ 0 for _ in range(n_total) ]
        dividends = [ 0 for _ in range(n_total) ]
        last_updates = [ -1 for _ in range(n_total) ]
        endpoints = [ [-1 for _ in range(250) ]  for _ in range(n_total) ]
        weights = [ [ 0 for _ in range(n_total) ] for _ in range(n_total) ]
        bonds = [ [0 for _ in range(n_total) ] for _ in range(n_total) ]
        self._endpoint_objs = [ bittensor.endpoint.dummy() for _ in range(n_total) ]
        for n in neurons:
            uids[n.uid] = n.uid 
            active[n.uid] = n.active
            stake[n.uid] = n.stake 
            ranks[n.uid] = n.rank
            trust[n.uid] = n.trust
            consensus[n.uid] = n.consensus
            incentive[n.uid] = n.incentive
            dividends[n.uid] = n.dividends
            emission[n.uid] = n.emission
            last_updates[n.uid] = n.last_update
            endpoint =  bittensor.endpoint(
                version = int(n.version),
                uid = int(n.uid), 
                hotkey = str(n.hotkey), 
                ip_type = int(n.ip_type), 
                ip = str(n.ip), 
                port = int(n.port), 
                modality = int(n.modality), 
                coldkey = str(n.coldkey) 
            )
            self._endpoint_objs[n.uid] = endpoint 
            endpoints[n.uid] = endpoint.to_tensor().tolist()
            if len(n.weights) > 0:
                w_uids, w_weights = zip(*n.weights)
                weights[n.uid] = weight_utils.convert_weight_uids_and_vals_to_tensor( n_total, w_uids, w_weights ).tolist()
            else:
                weights[n.uid] = [0] * n_total
            if len(n.bonds) > 0:
                b_uids, b_bonds = zip(*n.bonds)
                bonds[n.uid] = weight_utils.convert_bond_uids_and_vals_to_tensor( n_total, b_uids, b_bonds ).tolist()
            else:
                bonds[n.uid] = [0] * n_total

        # Set tensors.
        tn = torch.tensor( n_total, dtype=torch.int64 )
        tblock = torch.tensor( block, dtype=torch.int64 )
        tuids = torch.tensor( uids, dtype=torch.int64 )
        tactive = torch.tensor( active, dtype=torch.int64 )
        tstake = torch.tensor( stake, dtype=torch.float32 )
        tranks = torch.tensor( ranks, dtype=torch.float32 )
        ttrust = torch.tensor( trust, dtype=torch.float32 )
        tconsensus = torch.tensor( consensus, dtype=torch.float32 )
        tincentive = torch.tensor( incentive, dtype=torch.float32 )
        temission = torch.tensor( emission, dtype=torch.float32 )
        tdividends = torch.tensor( dividends, dtype=torch.float32 )
        tlast_update = torch.tensor( last_updates, dtype=torch.int64 )
        tbonds = torch.tensor( bonds, dtype=torch.int64 )
        tweights = torch.tensor( weights, dtype=torch.float32 )
        tendpoints = torch.tensor( endpoints, dtype=torch.int64 )

        # Normalize bond ownership.
        tbonds = torch.nn.functional.normalize( tbonds.float(), p=1, dim=0, eps=1e-12 ) * 0.5 + torch.eye( tn ) * 0.5

        # Set params.
        self.n = torch.nn.Parameter( tn, requires_grad=False )
        self.block = torch.nn.Parameter( tblock, requires_grad=False )
        self.uids = torch.nn.Parameter( tuids, requires_grad=False )
        self.stake = torch.nn.Parameter( tstake, requires_grad=False )
        self.ranks = torch.nn.Parameter( tranks, requires_grad=False )
        self.trust = torch.nn.Parameter( ttrust, requires_grad=False )
        self.consensus = torch.nn.Parameter( tconsensus, requires_grad=False )
        self.incentive = torch.nn.Parameter( tincentive, requires_grad=False )
        self.emission = torch.nn.Parameter( temission, requires_grad=False )
        self.dividends = torch.nn.Parameter( tdividends, requires_grad=False )
        self.active = torch.nn.Parameter( tactive, requires_grad=False )
        self.last_update = torch.nn.Parameter( tlast_update, requires_grad=False )
        self.weights = torch.nn.Parameter( tweights, requires_grad=False )
        self.bonds = torch.nn.Parameter( tbonds, requires_grad=False )
        self.endpoints = torch.nn.Parameter( tendpoints, requires_grad=False )
            
        # For contructor.
        return self

    def to_wandb(self):
        wandb_info = {
            'metagraph_n': self.n.item(),
            'metagraph_tau': self.tau.item(),
            'metagraph_block': self.block.item(),
        }
<<<<<<< HEAD
        _ = plt.figure()
        axS = plt.axes()

        _ = plt.figure()
        axR = plt.axes()

        figS = plt.figure()
        axT = plt.axes()

        figS = plt.figure()
        axC = plt.axes()

        figS = plt.figure()
        axD = plt.axes()

        figS = plt.figure()
        axI = plt.axes()

        figS = plt.figure()
        axE = plt.axes()

        axS.plot( self.S.tolist() )
        axS.set_title('Stake')
        axS.set_xlabel('uid')
        axS.set_ylabel('stake')
        wandb_data['stake'] = axS

        axR.plot( self.R.tolist() )
        axR.set_title('Ranks')
        axR.set_xlabel('uid')
        axR.set_ylabel('ranks')
        wandb_data['ranks'] = axR

        axT.plot( self.T.tolist() )
        axT.set_title('Trust')
        axT.set_xlabel('uid')
        axT.set_ylabel('trust')
        wandb_data['trust'] = axT

        axC.plot( self.C.tolist() )
        axC.set_title('Consensus')
        axC.set_xlabel('uid')
        axC.set_ylabel('consensus')
        wandb_data['consensus'] = axC

        axI.plot( self.I.tolist() )
        axI.set_title('Incentive')
        axI.set_xlabel('uid')
        axI.set_ylabel('incentive')
        wandb_data['incentive'] = axI

        axD.plot( self.D.tolist() )
        axD.set_title('Dividends')
        axD.set_xlabel('uid')
        axD.set_ylabel('dividends')
        wandb_data['dividends'] = axD

        axE.plot( self.E.tolist() )
        axE.set_title('Emission')
        axE.set_xlabel('uid')
        axE.set_ylabel('emission')
        wandb_data['emission'] = axE

        return wandb_data
    
=======
        table_data = []
        endpoints = self.endpoint_objs
        for uid in self.uids.tolist():
            row = [
                endpoints[uid].hotkey,
                uid,
                self.active[uid],
                self.stake[uid],
                self.ranks[uid],
                self.trust[uid],
                self.consensus[uid],
                self.incentive[uid],
                self.dividends[uid],
                self.emission[uid],
                endpoints[uid].ip_str(),
                endpoints[uid].coldkey,
            ]
            table_data.append( row )
        wandb_info['metagraph_data'] = wandb.Table( 
            data = table_data, 
            columns=[ 'pubkey', 'uid', 'active', 'stake', 'rank', 'trust', 'consensus', 'incentive', 'dividends', 'emission', 'endpoint', 'coldkey']
        )
        return wandb_info
            
>>>>>>> 532588a0
    def __str__(self):
        return "Metagraph({}, {}, {})".format(self.n.item(), self.block.item(), self.subtensor.network)
        
    def __repr__(self):
        return self.__str__()<|MERGE_RESOLUTION|>--- conflicted
+++ resolved
@@ -23,7 +23,6 @@
 from loguru import logger
 
 import wandb
-import matplotlib.pyplot as plt
 import torch.nn.functional as f
 import torch
 
@@ -483,73 +482,6 @@
             'metagraph_tau': self.tau.item(),
             'metagraph_block': self.block.item(),
         }
-<<<<<<< HEAD
-        _ = plt.figure()
-        axS = plt.axes()
-
-        _ = plt.figure()
-        axR = plt.axes()
-
-        figS = plt.figure()
-        axT = plt.axes()
-
-        figS = plt.figure()
-        axC = plt.axes()
-
-        figS = plt.figure()
-        axD = plt.axes()
-
-        figS = plt.figure()
-        axI = plt.axes()
-
-        figS = plt.figure()
-        axE = plt.axes()
-
-        axS.plot( self.S.tolist() )
-        axS.set_title('Stake')
-        axS.set_xlabel('uid')
-        axS.set_ylabel('stake')
-        wandb_data['stake'] = axS
-
-        axR.plot( self.R.tolist() )
-        axR.set_title('Ranks')
-        axR.set_xlabel('uid')
-        axR.set_ylabel('ranks')
-        wandb_data['ranks'] = axR
-
-        axT.plot( self.T.tolist() )
-        axT.set_title('Trust')
-        axT.set_xlabel('uid')
-        axT.set_ylabel('trust')
-        wandb_data['trust'] = axT
-
-        axC.plot( self.C.tolist() )
-        axC.set_title('Consensus')
-        axC.set_xlabel('uid')
-        axC.set_ylabel('consensus')
-        wandb_data['consensus'] = axC
-
-        axI.plot( self.I.tolist() )
-        axI.set_title('Incentive')
-        axI.set_xlabel('uid')
-        axI.set_ylabel('incentive')
-        wandb_data['incentive'] = axI
-
-        axD.plot( self.D.tolist() )
-        axD.set_title('Dividends')
-        axD.set_xlabel('uid')
-        axD.set_ylabel('dividends')
-        wandb_data['dividends'] = axD
-
-        axE.plot( self.E.tolist() )
-        axE.set_title('Emission')
-        axE.set_xlabel('uid')
-        axE.set_ylabel('emission')
-        wandb_data['emission'] = axE
-
-        return wandb_data
-    
-=======
         table_data = []
         endpoints = self.endpoint_objs
         for uid in self.uids.tolist():
@@ -574,7 +506,6 @@
         )
         return wandb_info
             
->>>>>>> 532588a0
     def __str__(self):
         return "Metagraph({}, {}, {})".format(self.n.item(), self.block.item(), self.subtensor.network)
         
