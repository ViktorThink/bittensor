--- conflicted
+++ resolved
@@ -195,7 +195,6 @@
         elif self._endpoint_objs != None:
             return self._endpoint_objs
         else:
-<<<<<<< HEAD
             self._endpoint_objs = [ bittensor.endpoint.from_tensor( tensor ) for tensor in self.endpoints ]
             return self._endpoint_objs
 
@@ -213,18 +212,6 @@
         self.balances = torch.nn.Parameter( torch.tensor( [], dtype=torch.float32), requires_grad=False )
         self._endpoint_objs = None
         return self
-=======
-            self.cached_endpoints = []
-            for idx, neuron_tensor in enumerate(self.neurons):
-                try:
-                    # This would only be false if we are the only miner in the network.
-                    neuron_endpoint = bittensor.endpoint.from_tensor( neuron_tensor )
-                    self.cached_endpoints.append ( neuron_endpoint )
-                except Exception as e:
-                    self.cached_endpoints.append ( None )
-                    logger.exception('Faulty endpoint tensor: {} got error while trying to serialize as endpoint: {} ', neuron_tensor, e)
-            return self.cached_endpoints
->>>>>>> 1d103a9e
 
     def load( self, network:str = None  ) -> 'Metagraph':
         r""" Loads this metagraph object's state_dict from bittensor root dir.
@@ -274,17 +261,12 @@
         torch.save(metastate, full_path + '/' + filename)
         return self
 
-<<<<<<< HEAD
-    def load_from_state_dict( self, state_dict:dict ) -> 'Metagraph':
-=======
     def load_from_state_dict(self, state_dict:dict ) -> 'Metagraph':
->>>>>>> 1d103a9e
         r""" Loads this metagraph object from passed state_dict.
             Args: 
                 state_dict: (:obj:`dict`, required):
                     Metagraph state_dict. Must be same as that created by save_to_path.
         """
-<<<<<<< HEAD
         self.version = torch.nn.Parameter( state_dict['version'], requires_grad=False )
         self.n = torch.nn.Parameter( state_dict['n'], requires_grad=False )
         self.tau = torch.nn.Parameter( state_dict['tau'], requires_grad=False )
@@ -299,26 +281,6 @@
         return self
 
     def sync ( self, block: int = None ) -> 'Metagraph':
-=======
-        if 'version' in state_dict:
-            self.version = torch.nn.Parameter( state_dict['version'], requires_grad=False )
-            self.n = torch.nn.Parameter( state_dict['n'], requires_grad=False )
-            self.tau = torch.nn.Parameter( state_dict['tau'], requires_grad=False )
-            self.block = torch.nn.Parameter( state_dict['block'], requires_grad=False )
-            self.uids = torch.nn.Parameter( state_dict['uids'], requires_grad=False )
-            self.stake = torch.nn.Parameter( state_dict['stake'], requires_grad=False )
-            self.lastemit = torch.nn.Parameter( state_dict['lastemit'], requires_grad=False )
-            self.weights = torch.nn.ParameterList([torch.nn.Parameter( state_dict['weights.' + str(i)], requires_grad=False )  for i in range(self.n.item()) ])
-            self.neurons = torch.nn.ParameterList([torch.nn.Parameter( state_dict['neurons.' + str(i)], requires_grad=False )  for i in range(self.n.item()) ])
-        else:
-            # Dont load because we need to force a new reload.
-            pass
-
-        self.cached_endpoints = None
-        return self
-
-    def sync(self, force: bool = False ) -> 'Metagraph':
->>>>>>> 1d103a9e
         r""" Synchronizes this metagraph with the chain state.
         """
 
@@ -378,18 +340,11 @@
             except:
                 pass
             
-<<<<<<< HEAD
         # For contructor.
         return self
     
     def __str__(self):
         return "Metagraph ({},{},{})".format(self.n.item(), self.block.item(), self.subtensor.network)
-=======
-        self.cached_endpoints = None
-
-        # For contructor.
-        return self
->>>>>>> 1d103a9e
         
     def __repr__(self):
         return self.__str__()
