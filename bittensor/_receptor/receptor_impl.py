""" Encapsulates a grpc connection to an axon endpoint as a standard auto-grad torch.nn.Module.
"""
# The MIT License (MIT)
# Copyright © 2021 Yuma Rao

# Permission is hereby granted, free of charge, to any person obtaining a copy of this software and associated 
# documentation files (the “Software”), to deal in the Software without restriction, including without limitation 
# the rights to use, copy, modify, merge, publish, distribute, sublicense, and/or sell copies of the Software, 
# and to permit persons to whom the Software is furnished to do so, subject to the following conditions:

# The above copyright notice and this permission notice shall be included in all copies or substantial portions of 
# the Software.

# THE SOFTWARE IS PROVIDED “AS IS”, WITHOUT WARRANTY OF ANY KIND, EXPRESS OR IMPLIED, INCLUDING BUT NOT LIMITED TO
# THE WARRANTIES OF MERCHANTABILITY, FITNESS FOR A PARTICULAR PURPOSE AND NONINFRINGEMENT. IN NO EVENT SHALL 
# THE AUTHORS OR COPYRIGHT HOLDERS BE LIABLE FOR ANY CLAIM, DAMAGES OR OTHER LIABILITY, WHETHER IN AN ACTION 
# OF CONTRACT, TORT OR OTHERWISE, ARISING FROM, OUT OF OR IN CONNECTION WITH THE SOFTWARE OR THE USE OR OTHER 
# DEALINGS IN THE SOFTWARE.
import traceback

import bittensor
from bittensor._synapse import synapse
import bittensor.utils.stats as stat_utils

import torch
import asyncio
import threading
import uuid
import sys
import torch.nn as nn
import grpc
import time as clock

from types import SimpleNamespace
from typing import Tuple, List, Union
from loguru import logger
from grpc import _common



class Receptor(nn.Module):

    def __init__(
            self, 
            wallet: 'bittensor.wallet',
            endpoint: 'bittensor.Endpoint', 
            channel: 'grpc._Channel',
            stub: 'bittensor.grpc.BittensorStub',
            max_processes: int,
        ):
        r""" Initializes a receptor grpc connection.

            Args:
                wallet (:obj:`bittensor.Wallet`, `required`):
                    bittensor wallet with hotkey and coldkeypub.
                endpoint (:obj:`bittensor.Endpoint`, `required`):
                    neuron endpoint descriptor proto.
                channel (:obj:`grpc._Channel`, `required`):
                    grpc TCP channel.
                endpoint (:obj:`bittensor.grpc.BittensorStub`, `required`):
                    bittensor protocol stub created from channel.
        """
        super().__init__()
        self.wallet = wallet # Keypair information
        self.endpoint = endpoint # Endpoint information.
        self.channel = channel
        self.stub = stub
        self.receptor_uid = str(uuid.uuid1())
        self.semaphore = threading.Semaphore(max_processes)
        self.state_dict = _common.CYGRPC_CONNECTIVITY_STATE_TO_CHANNEL_CONNECTIVITY
        self.stats = SimpleNamespace(
            forward_qps = stat_utils.timed_rolling_avg(0.0, 0.01),
            backward_qps = stat_utils.timed_rolling_avg(0.0, 0.01),
            forward_elapsed_time = stat_utils.timed_rolling_avg(0.0, 0.01),
            forward_bytes_out = stat_utils.timed_rolling_avg(0.0, 0.01),
            forward_bytes_in = stat_utils.timed_rolling_avg(0.0, 0.01),
            backward_bytes_out = stat_utils.timed_rolling_avg(0.0, 0.01),
            backward_bytes_in = stat_utils.timed_rolling_avg(0.0, 0.01),
            codes = {
                bittensor.proto.ReturnCode.NoReturn: 0,
                bittensor.proto.ReturnCode.Success: 0,
                bittensor.proto.ReturnCode.Timeout: 0,
                bittensor.proto.ReturnCode.Backoff: 0,
                bittensor.proto.ReturnCode.Unavailable: 0,
                bittensor.proto.ReturnCode.NotImplemented: 0,
                bittensor.proto.ReturnCode.EmptyRequest: 0,
                bittensor.proto.ReturnCode.EmptyResponse: 0,
                bittensor.proto.ReturnCode.InvalidResponse: 0,
                bittensor.proto.ReturnCode.InvalidRequest: 0,
                bittensor.proto.ReturnCode.RequestShapeException: 0,
                bittensor.proto.ReturnCode.ResponseShapeException: 0,
                bittensor.proto.ReturnCode.RequestSerializationException: 0,
                bittensor.proto.ReturnCode.ResponseSerializationException: 0,
                bittensor.proto.ReturnCode.RequestDeserializationException: 0,
                bittensor.proto.ReturnCode.ResponseDeserializationException: 0,
                bittensor.proto.ReturnCode.NotServingNucleus: 0,
                bittensor.proto.ReturnCode.NucleusTimeout: 0,
                bittensor.proto.ReturnCode.NucleusFull: 0,
                bittensor.proto.ReturnCode.RequestIncompatibleVersion: 0,
                bittensor.proto.ReturnCode.ResponseIncompatibleVersion: 0,
                bittensor.proto.ReturnCode.SenderUnknown: 0,
                bittensor.proto.ReturnCode.UnknownException: 0,
                bittensor.proto.ReturnCode.Unauthenticated: 0,
                bittensor.proto.ReturnCode.BadEndpoint: 0,
            }
        )

    def __str__ ( self ):
        return "Receptor({})".format(self.endpoint) 

    def __repr__ ( self ):
        return self.__str__()

    def __del__ ( self ):
        try:
            result = self.channel._channel.check_connectivity_state(True)
            if self.state_dict[result] != self.state_dict[result].SHUTDOWN: 
                loop = asyncio.get_event_loop()
                loop.run_until_complete ( self.channel.close() )
        except:
            pass
    
    def __exit__ ( self ):
        self.__del__()

    def sign ( self ):
        r""" Uses the wallet pubkey to sign a message containing the pubkey and the time
        """
        nounce = self.nounce()
        message  = str(nounce) + str(self.wallet.hotkey.ss58_address) + str(self.receptor_uid)
        spliter = 'bitxx'
        signature = spliter.join([ str(nounce), str(self.wallet.hotkey.ss58_address), "0x" + self.wallet.hotkey.sign(message).hex(), str(self.receptor_uid) ])
        return signature
    
    def nounce ( self ):
        r"""creates a string representation of the time
        """
        nounce = int(clock.time() * 1000)
        return nounce
        
    def state ( self ):
        try: 
            return self.state_dict[self.channel._channel.check_connectivity_state(True)]
        except ValueError:
            return "Channel closed"

    def close ( self ):
        self.__exit__()

    def forward (
        self, 
        synapses: List[ 'bittensor.Synapse' ],
        inputs: torch.Tensor, 
        timeout: int,
    ) -> Tuple[ List[ torch.FloatTensor ], List['bittensor.proto.ReturnCode'], List[float] ]:
        r""" Triggers the grpc call to the remote endpoint.
            This triggers the synapse calls with arguments.
            Call returns a list of output tensors one per synapse with corresponding time and bittensor.proto.ReturnCode.

            Args:
                synapses (:obj:`List[ 'bittensor.Synapse' ]` of shape :obj:`(num_synapses)`, `required`):
                    Bittensor synapse objects with arguments. Each corresponds to a synapse function on the axon.
                    Responses are packed in this ordering. 

                inputs (:obj:`torch.Tensor` of shape :obj:`(shape)`, `required`):
                    Single torch tensor to be sent to the remote endpoint.
                    TODO(const): Make this a multi-forward tensor.

                timeout (:obj:`int`, `required`):
                    Request max timeout
            Returns:
                outputs (:obj:`List[ Union[torch.FloatTensor, torch.LongTensor] ]`, `required`):
                    outputs.shape = [batch_size, synapse_length, response] 
                    List of result tensors from the forward call each corresponding to a passed synapse enum.

                codes (:obj:`bittensor.proto.ReturnCode`, `required`):
                    List of return codes associated with each passed synapse enum.
                    Connection failures return all the same code, otherwise a unique code per synapse. 

                times (:obj:`float`, `required`):
                    List of times for each call associated with each passed synapse enum. 
                    Success responses all get the same time.

        """
        loop = asyncio.get_event_loop()
        return loop.run_until_complete( self.async_forward ( synapses = synapses,inputs = inputs, timeout = timeout ) )


    def backward (
        self, 
        synapses: List[ 'bittensor.Synapse' ],
        inputs: torch.Tensor, 
        grads: List[torch.Tensor], 
        timeout: int
    ) -> Tuple[ List[ torch.FloatTensor ], List['bittensor.proto.ReturnCode'], List[float] ]:
        r""" Triggers the grpc backward call to the remote endpoint.
            This triggers the synapse's backward calls with arguments.
            Call returns a list of output gradient tensors one per synapse with corresponding time and bittensor.proto.ReturnCode.

            Args:
                synapses (:obj:`List[ 'bittensor.Synapse' ]` of shape :obj:`(num_synapses)`, `required`):
                    Bittensor synapse objects with arguments. Each corresponds to a synapse function on the axon.
                    Responses are packed in this ordering. 

                inputs (:obj:`torch.Tensor` of shape :obj:`(shape)`, `required`):
                    Single torch tensor input corresponding to the linked forward call.
                    TODO(const): Make this multi-forward tensor.

                grads (:obj:`List[torch.FloatTensor]` of shape :obj:`num_synapses * (shape_of_synapse_output_i)`, `required`):
                    List of torch tensor gradients associated with each synapse.
             
                timeout (:obj:`int`, `required`):
                    Request max timeout
            Returns:
                output (:obj:`torch.FloatTensor`, `required`):
                    Result tensors (likely zero) from the backward call each corresponding to a single forward input.
                    NOTE(const) Always zeros because responses are not waited.
                    TODO(const): Make this multi-forward tensor.

                codes (:obj:`bittensor.proto.ReturnCode`, `required`):
                    List of return codes associated with each passed synapse enum.
                    Connection failures return all the same code, otherwise a unique code per synapse. 

                times (:obj:`float`, `required`):
                    List of times for each call associated with each passed synapse enum. 
                    Success responses all get the same time.
        """
        loop = asyncio.get_event_loop()
        return loop.run_until_complete ( self.async_backward ( synapses = synapses, inputs = inputs, grads = grads, timeout = timeout ) )

    async def async_forward (
        self, 
        synapses: List[ 'bittensor.Synapse' ],
        inputs: torch.Tensor, 
        timeout: int,
    ) -> Tuple[ List[ torch.FloatTensor ], List['bittensor.proto.ReturnCode'], List[float] ]:
        r""" Triggers the grpc call to the remote endpoint.
            This triggers the synapse calls with arguments.
            Call returns a list of output tensors one per synapse with corresponding time and bittensor.proto.ReturnCode.

            Args:
                synapses (:obj:`List[ 'bittensor.Synapse' ]` of shape :obj:`(num_synapses)`, `required`):
                    Bittensor synapse objects with arguments. Each corresponds to a synapse function on the axon.
                    Responses are packed in this ordering. 

                inputs (:obj:`torch.Tensor` of shape :obj:`(shape)`, `required`):
                    Single torch tensor to be sent to the remote endpoint.
                    TODO(const): Make this a multi-forward tensor.

                timeout (:obj:`int`, `required`):
                    Request max timeout
            Returns:
                outputs (:obj:`List[ Union[torch.FloatTensor, torch.LongTensor] ]`, `required`):
                    outputs.shape = [batch_size, synapse_length, response] 
                    List of result tensors from the forward call each corresponding to a passed synapse enum.

                codes (:obj:`bittensor.proto.ReturnCode`, `required`):
                    List of return codes associated with each passed synapse enum.
                    Connection failures return all the same code, otherwise a unique code per synapse. 

                times (:obj:`float`, `required`):
                    List of times for each call associated with each passed synapse enum. 
                    Success responses all get the same time.

        """
        # =====================
        # ==== Init params ====        
        # =====================
        # These items are filled through the call and the function returns 
        # when all codes are non-success or the function finishes completely.
        start_time = clock.time()
        timestamp = [clock.asctime(), (clock.time(), 0)]
        synapse_messages = [ "Success" for _ in synapses ]
        synapse_codes = [ bittensor.proto.ReturnCode.Success for _ in synapses ]
        synapse_responses = [ synapse.nill_forward_response_tensor( inputs ) for synapse in synapses ]
        synapse_is_response = [ False for _ in synapses ]
        synapse_call_times = [ 0 for _ in synapses ]

        # ==================================================================
        # ==== Function which returns true if all codes are non success ====
        # ==================================================================
        def check_if_should_return() -> bool:
            for code in synapse_codes:
                if code == bittensor.proto.ReturnCode.Success:
                    return False
            return True

        # ==============================================================
        # ==== Function which prints all log statements per synapse ====
        # ==============================================================
        def finalize_stats_and_logs():
            self.stats.forward_elapsed_time.update( clock.time() - start_time )
            for index, synapse in enumerate( synapses ):
                self.stats.codes[ synapse_codes[ index ] ] += 1
                bittensor.logging.rpc_log ( 
                    axon = False, 
                    forward = True, 
                    is_response = synapse_is_response [index], 
                    code = synapse_codes[ index ], 
                    call_time = synapse_call_times[ index ], 
                    pubkey = self.endpoint.hotkey, 
                    uid = self.endpoint.uid, 
                    inputs = list(inputs.shape), 
                    outputs = None if synapse_codes[ index ] != bittensor.proto.ReturnCode.Success else list( synapse_responses[index].shape ), 
                    message = synapse_messages[ index ],
                    synapse = synapse.synapse_type
                )

        # ===========================
        # ==== Check inputs size ====
        # ===========================
        if torch.numel(inputs) == 0:
            # Inputs are nill.
            code = bittensor.proto.ReturnCode.EmptyRequest
            call_time = clock.time() - start_time
            message = "Empty Request"
            synapse_codes = [ code for _ in synapses ]
            synapse_call_times = [ call_time for _ in synapses ]
            synapse_messages = [ message for _ in synapses ]
            finalize_stats_and_logs()
            return synapse_responses, synapse_codes, synapse_call_times
        
        # ========================
        # ==== Check endpoint ====
        # ========================
        if self.endpoint.hotkey  == 'XXXXXXXXXXXXXXXXXXXXXXXXXXXXXXXXXXXXXXXXXXXXXXXX':
            # Endpoint is dummy.
            code = bittensor.proto.ReturnCode.BadEndpoint
            call_time = clock.time() - start_time
            message =  "Bad endpoint."
            synapse_call_times = [ call_time for _ in synapses ]
            synapse_codes = [ code for _ in synapses ]
            synapse_messages = [ message for _ in synapses ]
            finalize_stats_and_logs()
            return synapse_responses, synapse_codes, synapse_call_times

        # ==========================
        # ==== Serialize inputs ====
        # ==========================
        serialized_forward_tensors = []
        serialized_synapses = []
        for index, synapse in enumerate( synapses ):
            try:
                serialized_forward_tensors.append( synapse.serialize_forward_request_tensor ( inputs ))
                serialized_synapses.append(synapse.serialize_to_wire_proto())
            except Exception as e:
                synapse_codes [index] = bittensor.proto.ReturnCode.RequestSerializationException
                synapse_call_times [index] = clock.time() - start_time
                synapse_messages [index] = 'Input serialization exception with error:{}'.format(str(e))
        # Check if the call can stop here.
        if check_if_should_return():
            finalize_stats_and_logs()
            return synapse_responses, synapse_codes, synapse_call_times
            
        # ============================
        # ==== Build proto request ====
        # ============================
        try: 
            grpc_request = bittensor.proto.TensorMessage (
                version = bittensor.__version_as_int__,
                hotkey = self.wallet.hotkey.ss58_address,
                tensors = serialized_forward_tensors,
                synapses = serialized_synapses,
                requires_grad = True,
            )
        except Exception as e:
            # Synapse request creation failed.
            code = bittensor.proto.ReturnCode.UnknownException
            call_time = clock.time() - start_time
            message = 'Request proto creation failed with error:{}'.format(str(e)) 
            synapse_codes = [code for _ in synapses ]
            synapse_call_times = [call_time for _ in synapses ]
            synapse_messages = [ message for _ in synapses ]
            finalize_stats_and_logs()
            return synapse_responses, synapse_codes, synapse_call_times


        # ===============================
        # ==== Fire Asyncio RPC Call ====
        # ===============================
        try:
            self.stats.forward_qps.update(1)
            self.stats.forward_bytes_out.update( sys.getsizeof( grpc_request ) )
            finalize_stats_and_logs()
            asyncio_future = self.stub.Forward (
                request = grpc_request, 
                timeout = timeout,
                metadata = (
                    ('rpc-auth-header','Bittensor'),
                    ('bittensor-signature',self.sign()),
                    ('bittensor-version',str(bittensor.__version_as_int__)),
                    ('request_type', str(bittensor.proto.RequestType.FORWARD)),
                ))
<<<<<<< HEAD
            timestamp += [( clock.time(), 'fired', clock.time() - timestamp[-1][0])]
            grpc_response = await asyncio.wait_for(asyncio_future, timeout=timeout)
            timestamp += [( clock.time(), 'collected', clock.time() - timestamp[-1][0])]
            self.stats.forward_bytes_in.update( grpc_response.ByteSize() )
            synapse_is_response = [ True for _ in synapses ]
        
=======
            grpc_response = await asyncio.wait_for(asyncio_future, timeout=timeout)
            self.stats.forward_bytes_in.update( grpc_response.ByteSize() )
            synapse_is_response = [ True for _ in synapses ]

>>>>>>> 5bd09f05
        # ====================================
        # ==== Handle GRPC Errors ====
        # ====================================
        except grpc.RpcError as rpc_error_call:
            # Request failed with GRPC code.
            call_time = clock.time() - start_time
            grpc_code = rpc_error_call.code()
            if grpc_code == grpc.StatusCode.DEADLINE_EXCEEDED:
                code = bittensor.proto.ReturnCode.Timeout
                message = 'grpc.StatusCode.DEADLINE_EXCEEDED'+': '+ rpc_error_call.details()
            elif grpc_code == grpc.StatusCode.UNAVAILABLE:
                code = bittensor.proto.ReturnCode.Unavailable
                message = 'grpc.StatusCode.UNAVAILABLE'+': '+ rpc_error_call.details()
            elif grpc_code == grpc.StatusCode.UNAUTHENTICATED:
                code = bittensor.proto.ReturnCode.Unauthenticated
                message = 'grpc.StatusCode.UNAUTHENTICATED'+': '+ rpc_error_call.details()
            else:
                code = bittensor.proto.ReturnCode.UnknownException
                message = 'GRPC error code: {}, details: {}'.format( grpc_code, str(rpc_error_call.details()) )
            synapse_codes = [code for _ in synapses ]
            synapse_call_times = [call_time for _ in synapses ]
            synapse_messages = [ message for _ in synapses ]
            finalize_stats_and_logs()
            return synapse_responses, synapse_codes, synapse_call_times

        except asyncio.TimeoutError:
            code = bittensor.proto.ReturnCode.Timeout
            call_time = clock.time() - start_time
<<<<<<< HEAD
            timestamp += [( clock.time(), 'timeout', clock.time() - timestamp[-1][0])]
            message = 'GRPC request timeout after: {}s'.format(timeout) + str(timestamp)
=======
            message = 'GRPC request timeout after: {}s'.format(timeout)
>>>>>>> 5bd09f05
            synapse_codes = [code for _ in synapses ]
            synapse_call_times = [call_time for _ in synapses ]
            synapse_messages = [ message for _ in synapses ]
            finalize_stats_and_logs()
            return synapse_responses, synapse_codes, synapse_call_times

        # ====================================
        # ==== Handle GRPC Unknown Errors ====
        # ====================================
        except Exception as e:
            # Request failed with unknown exception.
            code = bittensor.proto.ReturnCode.UnknownException
            call_time = clock.time() - start_time
            message = 'GRPC request failed with unknown exception:{}'.format(str(e))
            synapse_codes = [code for _ in synapses ]
            synapse_call_times = [call_time for _ in synapses ]
            synapse_messages = [ message for _ in synapses ]
            finalize_stats_and_logs()
            return synapse_responses, synapse_codes, synapse_call_times


        # ==========================================
        # ==== Handle Non Success GRPC Response ====
        # ==========================================
        if grpc_response.return_code != bittensor.proto.ReturnCode.Success:
            # Request failed with unknown exception.
            call_time = clock.time() - start_time
            synapse_call_times = [call_time for _ in synapses ]
            if len(grpc_response.synapses) == len(synapses):
                synapse_codes = [synapse.return_code for synapse in grpc_response.synapses ]
                synapse_messages = ['Remote Server Failure: '+ synapse.message for synapse in grpc_response.synapses ]
            finalize_stats_and_logs()
            return synapse_responses, synapse_codes, synapse_call_times



        # ======================================
        # ==== Check response length ====
        # ======================================
        if ( len(grpc_response.tensors) != len(grpc_response.synapses) ) or ( len(grpc_response.tensors) != len(synapses) ):
            # Not enough responses per request.
            code = bittensor.proto.ReturnCode.ResponseShapeException
            call_time = clock.time() - start_time
            message = "Responses dont match synape length"
            synapse_codes = [code for _ in synapses ]
            synapse_call_times = [call_time for _ in synapses ]
            synapse_messages = [ message for _ in synapses ]
            finalize_stats_and_logs()
            return synapse_responses, synapse_codes, synapse_call_times

        # ======================================
        # ==== Check for non success response codes ====
        # ======================================
        for index, wire_synapse in enumerate( grpc_response.synapses ):
            if wire_synapse.return_code != bittensor.proto.ReturnCode.Success: 
                synapse_codes[index] = wire_synapse.return_code
                synapse_messages[index] = wire_synapse.message
                synapse_call_times[index] = clock.time() - start_time

        # Check if the call can stop here.
        if check_if_should_return():
            finalize_stats_and_logs()
            return synapse_responses, synapse_codes, synapse_call_times

        # ======================================
        # ==== Deserialize synapse responses ====
        # ======================================
        for index, response_proto in enumerate(grpc_response.tensors):
            try:
                synapse = synapses[index]
                if synapse_codes[index] == bittensor.proto.ReturnCode.Success:
                    synapse_responses[index] = synapse.deserialize_forward_response_proto ( inputs, response_proto ) 
            except Exception as e:
                # Input Serialization failed.
                synapse_codes[index] = bittensor.proto.ReturnCode.ResponseDeserializationException
                synapse_call_times[index] = clock.time() - start_time
                synapse_messages[index] = 'Response deserialization exception with error:{}'.format(str(e))


        # ======================================
        # ==== Finalize forward call times ====
        # ======================================
        for index, _ in enumerate( synapses ):
            if synapse_codes[index] == bittensor.proto.ReturnCode.Success:
                synapse_call_times[index] = clock.time() - start_time
        timestamp += [( clock.time(), 'deserialized',clock.time() - timestamp[-1][0])]
        synapse_messages = [ s + str(timestamp)for s in synapse_messages]
        finalize_stats_and_logs()
        return synapse_responses, synapse_codes, synapse_call_times  

    async def async_backward (
        self, 
        synapses: List[ 'bittensor.Synapse' ],
        inputs: torch.Tensor, 
        grads: List[torch.Tensor], 
        timeout: int
    ) -> Tuple[ List[ torch.FloatTensor ], List['bittensor.proto.ReturnCode'], List[float] ]:
        r""" Triggers the grpc backward call to the remote endpoint.
            This triggers the synapse's backward calls with arguments.
            Call returns a list of output gradient tensors one per synapse with corresponding time and bittensor.proto.ReturnCode.

            Args:
                synapses (:obj:`List[ 'bittensor.Synapse' ]` of shape :obj:`(num_synapses)`, `required`):
                    Bittensor synapse objects with arguments. Each corresponds to a synapse function on the axon.
                    Responses are packed in this ordering. 

                inputs (:obj:`torch.Tensor` of shape :obj:`(shape)`, `required`):
                    Single torch tensor input corresponding to the linked forward call.
                    TODO(const): Make this multi-forward tensor.

                grads (:obj:`List[torch.FloatTensor]` of shape :obj:`num_synapses * (shape_of_synapse_output_i)`, `required`):
                    List of torch tensor gradients associated with each synapse.
             
                timeout (:obj:`int`, `required`):
                    Request max timeout
            Returns:
                output (:obj:`torch.FloatTensor`, `required`):
                    Result tensors (likely zero) from the backward call each corresponding to a single forward input.
                    NOTE(const) Always zeros because responses are not waited.
                    TODO(const): Make this multi-forward tensor.

                codes (:obj:`bittensor.proto.ReturnCode`, `required`):
                    List of return codes associated with each passed synapse enum.
                    Connection failures return all the same code, otherwise a unique code per synapse. 

                times (:obj:`float`, `required`):
                    List of times for each call associated with each passed synapse enum. 
                    Success responses all get the same time.
        """
        # =====================
        # ==== Init params ====        
        # =====================
        # These items are filled through the call and the function returns 
        # when all codes are non-success or the function finishes completely.
        synapse_messages = [ "Success" for _ in synapses ]
        synapse_codes = [ bittensor.proto.ReturnCode.Success for _ in synapses ]
        synapse_responses = [ synapse.nill_backward_response_tensor ( inputs ) for synapse in synapses ]
        synapse_is_response = [ False for _ in synapses ]
        synapse_call_times = [ 0 for _ in synapses ]
        start_time = clock.time()

        # ==================================================================
        # ==== Function which returns true if all codes are non success ====
        # ==================================================================
        def check_if_should_return() -> bool:
            for code in synapse_codes:
                if code == bittensor.proto.ReturnCode.Success:
                    return False
            return True

        # ==============================================================
        # ==== Function which prints all log statements per synapse ====
        # ==============================================================
        def finalize_stats_and_logs():
            for index, synapse in enumerate( synapses ):
                self.stats.codes[ synapse_codes[ index ] ] += 1
                bittensor.logging.rpc_log ( 
                    axon = False, 
                    forward = False, 
                    is_response = synapse_is_response [index], 
                    code = synapse_codes[ index ], 
                    call_time = synapse_call_times[ index ], 
                    pubkey = self.endpoint.hotkey, 
                    uid = self.endpoint.uid, 
                    inputs = list(grads[index].shape), 
                    outputs = None, 
                    message = synapse_messages[ index ],
                    synapse = synapse.synapse_type
                )

        # ========================
        # ==== Check endpoint ====
        # ========================
        if self.endpoint.hotkey  == 'XXXXXXXXXXXXXXXXXXXXXXXXXXXXXXXXXXXXXXXXXXXXXXXX':
            # Endpoint is dummy.
            code = bittensor.proto.ReturnCode.BadEndpoint
            call_time = clock.time() - start_time
            message =  "Bad endpoint."
            synapse_call_times = [ call_time for _ in synapses ]
            synapse_codes = [ code for _ in synapses ]
            synapse_messages = [ message for _ in synapses ]
            finalize_stats_and_logs()
            return synapse_responses, synapse_codes, synapse_call_times

        # ==================================
        # ==== Serialize inputs & grads ====
        # ==================================
        serialized_forward_tensors = []
        serialized_backward_grads = []
        serialized_synapses = []
        for index, synapse in enumerate( synapses ):
            try:
                serialized_forward_tensors.append(synapse.serialize_forward_request_tensor( inputs ))
                serialized_backward_grads.append(synapse.serialize_backward_request_gradient (inputs, grads[index] ))
                serialized_synapses.append(synapse.serialize_to_wire_proto())
            except Exception as e:
                # Input Serialization failed.
                synapse_codes [index] = bittensor.proto.ReturnCode.RequestSerializationException
                synapse_call_times [index] = clock.time() - start_time
                synapse_messages [index] = 'Input serialization exception with error:{}'.format(str(e))
        # Check if the call can stop here.
        if check_if_should_return():
            finalize_stats_and_logs()
            return synapse_responses, synapse_codes, synapse_call_times


        # =============================
        # ==== Build proto request ====
        # =============================
        try: 
            grpc_request = bittensor.proto.TensorMessage (
                version = bittensor.__version_as_int__,
                hotkey = self.wallet.hotkey.ss58_address,
                tensors = serialized_forward_tensors + serialized_backward_grads,
                synapses = serialized_synapses,
                requires_grad = True,
            )

        except Exception as e:
            # Synapse request creation failed.
            code = bittensor.proto.ReturnCode.UnknownException
            call_time = clock.time() - start_time
            message = 'Request proto creation failed with error:{}'.format(str(e)) 
            synapse_codes = [code for _ in synapses ]
            synapse_call_times = [call_time for _ in synapses ]
            synapse_messages = [ message for _ in synapses ]
            finalize_stats_and_logs()
            return synapse_responses, synapse_codes, synapse_call_times

        # =======================
        # ==== Make RPC Call ====
        # =======================
        try:
            self.stats.backward_qps.update(1)
            self.stats.backward_bytes_out.update(sys.getsizeof(grpc_request))
            # Fire and forget.
            asyncio_future = self.stub.Backward(
                request = grpc_request, 
                timeout = timeout,
                metadata = (
                    ('rpc-auth-header','Bittensor'),
                    ('bittensor-signature',self.sign()),
                    ('bittensor-version',str(bittensor.__version_as_int__)),
                    ('request_type', str(bittensor.proto.RequestType.BACKWARD)),
                ))
<<<<<<< HEAD
            # Wait for essentially no time this allows us to get UnAuth errors to pass through.
            await asyncio.wait_for( asyncio_future, timeout = 0.1 )

=======
            asyncio_future.cancel()
>>>>>>> 5bd09f05

        # ====================================
        # ==== Handle GRPC Errors ====
        # ====================================
        except grpc.RpcError as rpc_error_call:

            # Request failed with GRPC code.
            call_time = clock.time() - start_time
            grpc_code = rpc_error_call.code()
            if grpc_code == grpc.StatusCode.DEADLINE_EXCEEDED:
                code = bittensor.proto.ReturnCode.Timeout
                message = 'grpc.StatusCode.DEADLINE_EXCEEDED'+': '+ rpc_error_call.details()
            elif grpc_code == grpc.StatusCode.UNAVAILABLE:
                code = bittensor.proto.ReturnCode.Unavailable
                message = 'grpc.StatusCode.UNAVAILABLE'+': '+ rpc_error_call.details()
            elif grpc_code == grpc.StatusCode.UNAUTHENTICATED:
                code = bittensor.proto.ReturnCode.Unauthenticated
                message = 'grpc.StatusCode.UNAUTHENTICATED'+': '+ rpc_error_call.details()
            else:
                code = bittensor.proto.ReturnCode.UnknownException
                message = 'GRPC error code: {}, details: {}'.format( grpc_code, str(rpc_error_call.details()) )
            synapse_codes = [code for _ in synapses ]
            synapse_call_times = [call_time for _ in synapses ]
            synapse_messages = [ message for _ in synapses ]
            finalize_stats_and_logs()
            return synapse_responses, synapse_codes, synapse_call_times


        # =======================
        # ==== Timeout Error ====
        # =======================
        except asyncio.TimeoutError:
            code = bittensor.proto.ReturnCode.Timeout
            call_time = clock.time() - start_time
            message = 'GRPC request timeout after: {}s'.format(timeout)
            synapse_codes = [code for _ in synapses ]
            synapse_call_times = [call_time for _ in synapses ]
            synapse_messages = [ message for _ in synapses ]
            finalize_stats_and_logs()
            return synapse_responses, synapse_codes, synapse_call_times

        # ====================================
        # ==== Handle GRPC Unknown Errors ====
        # ====================================
        except Exception as e:

            # Request failed with unknown exception.
            code = bittensor.proto.ReturnCode.UnknownException
            call_time = clock.time() - start_time
            message = 'GRPC request failed with unknown exception:{}'.format(str(e))
            synapse_codes = [code for _ in synapses ]
            synapse_call_times = [call_time for _ in synapses ]
            synapse_messages = [ message for _ in synapses ]

        # ======================================
        # ==== Finalize backward call times ====
        # ======================================
        for index, _ in enumerate( synapses ):
            if synapse_codes[index] == bittensor.proto.ReturnCode.Success:
                synapse_call_times[index] = clock.time() - start_time
        finalize_stats_and_logs()
        return synapse_responses, synapse_codes, synapse_call_times            
            

        



        <|MERGE_RESOLUTION|>--- conflicted
+++ resolved
@@ -268,13 +268,12 @@
         # =====================
         # These items are filled through the call and the function returns 
         # when all codes are non-success or the function finishes completely.
-        start_time = clock.time()
-        timestamp = [clock.asctime(), (clock.time(), 0)]
         synapse_messages = [ "Success" for _ in synapses ]
         synapse_codes = [ bittensor.proto.ReturnCode.Success for _ in synapses ]
         synapse_responses = [ synapse.nill_forward_response_tensor( inputs ) for synapse in synapses ]
         synapse_is_response = [ False for _ in synapses ]
         synapse_call_times = [ 0 for _ in synapses ]
+        start_time = clock.time()
 
         # ==================================================================
         # ==== Function which returns true if all codes are non success ====
@@ -391,19 +390,10 @@
                     ('bittensor-version',str(bittensor.__version_as_int__)),
                     ('request_type', str(bittensor.proto.RequestType.FORWARD)),
                 ))
-<<<<<<< HEAD
-            timestamp += [( clock.time(), 'fired', clock.time() - timestamp[-1][0])]
-            grpc_response = await asyncio.wait_for(asyncio_future, timeout=timeout)
-            timestamp += [( clock.time(), 'collected', clock.time() - timestamp[-1][0])]
-            self.stats.forward_bytes_in.update( grpc_response.ByteSize() )
-            synapse_is_response = [ True for _ in synapses ]
-        
-=======
             grpc_response = await asyncio.wait_for(asyncio_future, timeout=timeout)
             self.stats.forward_bytes_in.update( grpc_response.ByteSize() )
             synapse_is_response = [ True for _ in synapses ]
 
->>>>>>> 5bd09f05
         # ====================================
         # ==== Handle GRPC Errors ====
         # ====================================
@@ -432,12 +422,7 @@
         except asyncio.TimeoutError:
             code = bittensor.proto.ReturnCode.Timeout
             call_time = clock.time() - start_time
-<<<<<<< HEAD
-            timestamp += [( clock.time(), 'timeout', clock.time() - timestamp[-1][0])]
-            message = 'GRPC request timeout after: {}s'.format(timeout) + str(timestamp)
-=======
             message = 'GRPC request timeout after: {}s'.format(timeout)
->>>>>>> 5bd09f05
             synapse_codes = [code for _ in synapses ]
             synapse_call_times = [call_time for _ in synapses ]
             synapse_messages = [ message for _ in synapses ]
@@ -523,8 +508,6 @@
         for index, _ in enumerate( synapses ):
             if synapse_codes[index] == bittensor.proto.ReturnCode.Success:
                 synapse_call_times[index] = clock.time() - start_time
-        timestamp += [( clock.time(), 'deserialized',clock.time() - timestamp[-1][0])]
-        synapse_messages = [ s + str(timestamp)for s in synapse_messages]
         finalize_stats_and_logs()
         return synapse_responses, synapse_codes, synapse_call_times  
 
@@ -683,13 +666,7 @@
                     ('bittensor-version',str(bittensor.__version_as_int__)),
                     ('request_type', str(bittensor.proto.RequestType.BACKWARD)),
                 ))
-<<<<<<< HEAD
-            # Wait for essentially no time this allows us to get UnAuth errors to pass through.
-            await asyncio.wait_for( asyncio_future, timeout = 0.1 )
-
-=======
             asyncio_future.cancel()
->>>>>>> 5bd09f05
 
         # ====================================
         # ==== Handle GRPC Errors ====
