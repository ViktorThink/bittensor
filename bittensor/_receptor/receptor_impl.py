""" Encapsulates a grpc connection to an axon endpoint as a standard auto-grad torch.nn.Module.
"""
# The MIT License (MIT)
# Copyright © 2021 Yuma Rao

# Permission is hereby granted, free of charge, to any person obtaining a copy of this software and associated 
# documentation files (the “Software”), to deal in the Software without restriction, including without limitation 
# the rights to use, copy, modify, merge, publish, distribute, sublicense, and/or sell copies of the Software, 
# and to permit persons to whom the Software is furnished to do so, subject to the following conditions:

# The above copyright notice and this permission notice shall be included in all copies or substantial portions of 
# the Software.

# THE SOFTWARE IS PROVIDED “AS IS”, WITHOUT WARRANTY OF ANY KIND, EXPRESS OR IMPLIED, INCLUDING BUT NOT LIMITED TO
# THE WARRANTIES OF MERCHANTABILITY, FITNESS FOR A PARTICULAR PURPOSE AND NONINFRINGEMENT. IN NO EVENT SHALL 
# THE AUTHORS OR COPYRIGHT HOLDERS BE LIABLE FOR ANY CLAIM, DAMAGES OR OTHER LIABILITY, WHETHER IN AN ACTION 
# OF CONTRACT, TORT OR OTHERWISE, ARISING FROM, OUT OF OR IN CONNECTION WITH THE SOFTWARE OR THE USE OR OTHER 
# DEALINGS IN THE SOFTWARE.

import bittensor
from bittensor._synapse import synapse
import bittensor.utils.stats as stat_utils

import torch
import threading
import uuid
import sys
import torch.nn as nn
import grpc
import time as clock

from types import SimpleNamespace
from typing import Tuple, List, Union
from loguru import logger
from grpc import _common



class Receptor(nn.Module):

    def __init__(
            self, 
            wallet: 'bittensor.wallet',
            endpoint: 'bittensor.Endpoint', 
            channel: 'grpc._Channel',
            stub: 'bittensor.grpc.BittensorStub',
            max_processes: int,
        ):
        r""" Initializes a receptor grpc connection.

            Args:
                wallet (:obj:`bittensor.Wallet`, `required`):
                    bittensor wallet with hotkey and coldkeypub.
                endpoint (:obj:`bittensor.Endpoint`, `required`):
                    neuron endpoint descriptor proto.
                channel (:obj:`grpc._Channel`, `required`):
                    grpc TCP channel.
                endpoint (:obj:`bittensor.grpc.BittensorStub`, `required`):
                    bittensor protocol stub created from channel.
        """
        super().__init__()
        self.wallet = wallet # Keypair information
        self.endpoint = endpoint # Endpoint information.
        self.channel = channel
        self.stub = stub
        self.receptor_uid = str(uuid.uuid1())
        self.semaphore = threading.Semaphore(max_processes)
        self.state_dict = _common.CYGRPC_CONNECTIVITY_STATE_TO_CHANNEL_CONNECTIVITY
        self.stats = SimpleNamespace(
            forward_qps = stat_utils.timed_rolling_avg(0.0, 0.01),
            backward_qps = stat_utils.timed_rolling_avg(0.0, 0.01),
            forward_elapsed_time = stat_utils.timed_rolling_avg(0.0, 0.01),
            forward_bytes_out = stat_utils.timed_rolling_avg(0.0, 0.01),
            forward_bytes_in = stat_utils.timed_rolling_avg(0.0, 0.01),
            backward_bytes_out = stat_utils.timed_rolling_avg(0.0, 0.01),
            backward_bytes_in = stat_utils.timed_rolling_avg(0.0, 0.01),
            codes = {
                bittensor.proto.ReturnCode.NoReturn: 0,
                bittensor.proto.ReturnCode.Success: 0,
                bittensor.proto.ReturnCode.Timeout: 0,
                bittensor.proto.ReturnCode.Backoff: 0,
                bittensor.proto.ReturnCode.Unavailable: 0,
                bittensor.proto.ReturnCode.NotImplemented: 0,
                bittensor.proto.ReturnCode.EmptyRequest: 0,
                bittensor.proto.ReturnCode.EmptyResponse: 0,
                bittensor.proto.ReturnCode.InvalidResponse: 0,
                bittensor.proto.ReturnCode.InvalidRequest: 0,
                bittensor.proto.ReturnCode.RequestShapeException: 0,
                bittensor.proto.ReturnCode.ResponseShapeException: 0,
                bittensor.proto.ReturnCode.RequestSerializationException: 0,
                bittensor.proto.ReturnCode.ResponseSerializationException: 0,
                bittensor.proto.ReturnCode.RequestDeserializationException: 0,
                bittensor.proto.ReturnCode.ResponseDeserializationException: 0,
                bittensor.proto.ReturnCode.NotServingNucleus: 0,
                bittensor.proto.ReturnCode.NucleusTimeout: 0,
                bittensor.proto.ReturnCode.NucleusFull: 0,
                bittensor.proto.ReturnCode.RequestIncompatibleVersion: 0,
                bittensor.proto.ReturnCode.ResponseIncompatibleVersion: 0,
                bittensor.proto.ReturnCode.SenderUnknown: 0,
                bittensor.proto.ReturnCode.UnknownException: 0,
                bittensor.proto.ReturnCode.Unauthenticated: 0,
                bittensor.proto.ReturnCode.BadEndpoint: 0,
            }
        )

    def __str__ ( self ):
        return "Receptor({})".format(self.endpoint) 

    def __repr__ ( self ):
        return self.__str__()

    def __del__ ( self ):
        try:
            result = self.channel._channel.check_connectivity_state(True)
            if self.state_dict[result] != self.state_dict[result].SHUTDOWN:        
                self.channel.close()
        except:
            pass
    
    def __exit__ ( self ):
        self.__del__()

    def sign ( self ):
        r""" Uses the wallet pubkey to sign a message containing the pubkey and the time
        """
        nounce = self.nounce()
        message  = str(nounce) + str(self.wallet.hotkey.ss58_address) + str(self.receptor_uid)
        spliter = 'bitxx'
        signature = spliter.join([ str(nounce), str(self.wallet.hotkey.ss58_address), "0x" + self.wallet.hotkey.sign(message).hex(), str(self.receptor_uid) ])
        return signature
    
    def nounce ( self ):
        r"""creates a string representation of the time
        """
        nounce = int(clock.time() * 1000)
        return nounce
        
    def state ( self ):
        try: 
            return self.state_dict[self.channel._channel.check_connectivity_state(True)]
        except ValueError:
            return "Channel closed"

    def close ( self ):
        self.__exit__()

    def backward (
        self, 
        synapses: List[ 'bittensor.Synapse' ],
        inputs: torch.Tensor, 
        grads: List[torch.Tensor], 
        timeout: int
    ) -> Tuple[ List[ torch.FloatTensor ], List['bittensor.proto.ReturnCode'], List[float] ]:
        r""" Triggers the grpc backward call to the remote endpoint.
            This triggers the synapse's backward calls with arguments.
            Call returns a list of output gradient tensors one per synapse with corresponding time and bittensor.proto.ReturnCode.

            Args:
                synapses (:obj:`List[ 'bittensor.Synapse' ]` of shape :obj:`(num_synapses)`, `required`):
                    Bittensor synapse objects with arguments. Each corresponds to a synapse function on the axon.
                    Responses are packed in this ordering. 

                inputs (:obj:`torch.Tensor` of shape :obj:`(shape)`, `required`):
                    Single torch tensor input corresponding to the linked forward call.
                    TODO(const): Make this multi-forward tensor.

                grads (:obj:`List[torch.FloatTensor]` of shape :obj:`num_synapses * (shape_of_synapse_output_i)`, `required`):
                    List of torch tensor gradients associated with each synapse.
             
                timeout (:obj:`int`, `required`):
                    Request max timeout
            Returns:
                output (:obj:`torch.FloatTensor`, `required`):
                    Result tensors (likely zero) from the backward call each corresponding to a single forward input.
                    NOTE(const) Always zeros because responses are not waited.
                    TODO(const): Make this multi-forward tensor.

                codes (:obj:`bittensor.proto.ReturnCode`, `required`):
                    List of return codes associated with each passed synapse enum.
                    Connection failures return all the same code, otherwise a unique code per synapse. 

                times (:obj:`float`, `required`):
                    List of times for each call associated with each passed synapse enum. 
                    Success responses all get the same time.
        """
        # =====================
        # ==== Init params ====        
        # =====================
        # These items are filled through the call and the function returns 
        # when all codes are non-success or the function finishes completely.
        synapse_messages = [ "Success" for _ in synapses ]
        synapse_codes = [ bittensor.proto.ReturnCode.Success for _ in synapses ]
        synapse_responses = [ synapse.nill_forward_response_tensor ( inputs ) for synapse in synapses ]
        synapse_is_response = [ False for _ in synapses ]
        synapse_call_times = [ 0 for _ in synapses ]
        start_time = clock.time()

        # ==================================================================
        # ==== Function which returns true if all codes are non success ====
        # ==================================================================
        def check_if_should_return() -> bool:
            for code in synapse_codes:
                if code == bittensor.proto.ReturnCode.Success:
                    return False
            return True


        # ==============================================================
        # ==== Function which prints all log statements per synapse ====
        # ==============================================================
        def finalize_stats_and_logs():
            for index, _ in enumerate( synapses ):
                self.stats.codes[ synapse_codes[ index ] ] += 1
                bittensor.logging.rpc_log ( 
                    axon = False, 
                    forward = False, 
                    is_response = synapse_is_response [index], 
                    code = synapse_codes[ index ], 
                    call_time = synapse_call_times[ index ], 
                    pubkey = self.endpoint.hotkey, 
                    uid = self.endpoint.uid, 
                    inputs = list(grads[index].shape), 
                    outputs = None, 
                    message = synapse_messages[ index ]
                )


        # ========================
        # ==== Check endpoint ====
        # ========================
        if self.endpoint.hotkey  == 'XXXXXXXXXXXXXXXXXXXXXXXXXXXXXXXXXXXXXXXXXXXXXXXX':
            # Endpoint is dummy.
            code = bittensor.proto.ReturnCode.BadEndpoint
            call_time = clock.time() - start_time
            message =  "Bad endpoint."
            synapse_call_times = [ call_time for _ in synapses ]
            synapse_codes = [ code for _ in synapses ]
            synapse_messages = [ message for _ in synapses ]
            finalize_stats_and_logs()
            return synapse_responses, synapse_codes, synapse_call_times


        # ==================================
        # ==== Serialize inputs & grads ====
        # ==================================
        serialized_forward_tensors = []
        serialized_backward_grads = []
        serialized_synapses = []
        for index, synapse in enumerate( synapses ):
            try:
                serialized_forward_tensors [ index ] = synapse.serialize_forward_request_tensor( inputs )
                serialized_backward_grads [ index ] = synapse.serialize_backward_request_gradient ( grads[index] )
                serialized_synapses [ index ] = synapse.serialize_to_wire_proto()
            except Exception as e:
                # Input Serialization failed.
                synapse_codes [index] = bittensor.proto.ReturnCode.RequestSerializationException
                synapse_call_times [index] = clock.time() - start_time
                synapse_messages [message] = 'Input serialization exception with error:{}'.format(str(e))
        # Check if the call can stop here.
        if check_if_should_return():
            finalize_stats_and_logs()
            return synapse_responses, synapse_codes, synapse_call_times


        # =============================
        # ==== Build proto request ====
        # =============================
        try: 
            grpc_request = bittensor.proto.TensorMessage (
                version = bittensor.__version_as_int__,
                hotkey = self.wallet.hotkey.ss58_address,
                tensors = serialized_forward_tensors + serialized_backward_grads,
                synapses = serialized_synapses,
                requires_grad = True,
            )
        except Exception as e:
            # Synapse request creation failed.
            code = bittensor.proto.ReturnCode.UnknownException
            call_time = clock.time() - start_time
            message = 'Request proto creation failed with error:{}'.format(str(e)) 
            synapse_codes = [code for _ in synapses ]
            synapse_call_times = [call_time for _ in synapses ]
            synapse_messages = [ message for _ in synapses ]
            finalize_stats_and_logs()
            return synapse_responses, synapse_codes, synapse_call_times


        # =======================
        # ==== Make RPC Call ====
        # =======================
        try:
            self.stats.backward_qps.update(1)
            self.stats.backward_bytes_out.update(sys.getsizeof(grpc_request))
            # Fire and forget.
            self.stub.Backward.future(
                request = grpc_request, 
                timeout = timeout,
                metadata = (
                    ('rpc-auth-header','Bittensor'),
                    ('bittensor-signature',self.sign()),
                    ('bittensor-version',str(bittensor.__version_as_int__)),
                    ('request_type', str(bittensor.proto.RequestType.FORWARD)),
                ))

        # ====================================
        # ==== Handle GRPC Unknown Errors ====
        # ====================================
        except Exception as e:
            # Request failed with unknown exception.
            code = bittensor.proto.ReturnCode.UnknownException
            call_time = clock.time() - start_time
            message = 'GRPC request failed with unknown exception:{}'.format(str(e))
            synapse_codes = [code for _ in synapses ]
            synapse_call_times = [call_time for _ in synapses ]
            synapse_messages = [ message for _ in synapses ]


        # ======================================
        # ==== Finalize backward call times ====
        # ======================================
        for index, _ in enumerate( synapses ):
            if synapse_codes[index] == bittensor.proto.ReturnCode.Success:
                synapse_call_times[index] = clock.time() - start_time
        finalize_stats_and_logs()
        return synapse_responses, synapse_codes, synapse_call_times       



    def forward (
        self, 
        synapses: List[ 'bittensor.Synapse' ],
        inputs: torch.Tensor, 
        timeout: int,
    ) -> Tuple[ List[ torch.FloatTensor ], List['bittensor.proto.ReturnCode'], List[float] ]:
        r""" Triggers the grpc call to the remote endpoint.
            This triggers the synapse calls with arguments.
            Call returns a list of output tensors one per synapse with corresponding time and bittensor.proto.ReturnCode.

            Args:
                synapses (:obj:`List[ 'bittensor.Synapse' ]` of shape :obj:`(num_synapses)`, `required`):
                    Bittensor synapse objects with arguments. Each corresponds to a synapse function on the axon.
                    Responses are packed in this ordering. 

                inputs (:obj:`torch.Tensor` of shape :obj:`(shape)`, `required`):
                    Single torch tensor to be sent to the remote endpoint.
                    TODO(const): Make this a multi-forward tensor.

                timeout (:obj:`int`, `required`):
                    Request max timeout
            Returns:
                outputs (:obj:`List[ Union[torch.FloatTensor, torch.LongTensor] ]`, `required`):
                    List of result tensors from the forward call each corresponding to a passed synapse enum.

                codes (:obj:`bittensor.proto.ReturnCode`, `required`):
                    List of return codes associated with each passed synapse enum.
                    Connection failures return all the same code, otherwise a unique code per synapse. 

                times (:obj:`float`, `required`):
                    List of times for each call associated with each passed synapse enum. 
                    Success responses all get the same time.

        """
        # =====================
        # ==== Init params ====        
        # =====================
        # These items are filled through the call and the function returns 
        # when all codes are non-success or the function finishes completely.
        synapse_messages = [ "Success" for _ in synapses ]
        synapse_codes = [ bittensor.proto.ReturnCode.Success for _ in synapses ]
        synapse_responses = [ synapse.nill_forward_response_tensor( inputs ) for synapse in synapses ]
        synapse_is_response = [ False for _ in synapses ]
        synapse_call_times = [ 0 for _ in synapses ]
        start_time = clock.time()

        # ==================================================================
        # ==== Function which returns true if all codes are non success ====
        # ==================================================================
        def check_if_should_return() -> bool:
            for code in synapse_codes:
                if code == bittensor.proto.ReturnCode.Success:
                    return False
            return True


        # ==============================================================
        # ==== Function which prints all log statements per synapse ====
        # ==============================================================
        def finalize_stats_and_logs():
            self.stats.forward_elapsed_time.update( clock.time() - start_time )
            for index, _ in enumerate( synapses ):
                self.stats.codes[ synapse_codes[ index ] ] += 1
                bittensor.logging.rpc_log ( 
                    axon = False, 
                    forward = True, 
                    is_response = synapse_is_response [index], 
                    code = synapse_codes[ index ], 
                    call_time = synapse_call_times[ index ], 
                    pubkey = self.endpoint.hotkey, 
                    uid = self.endpoint.uid, 
                    inputs = list(inputs.shape), 
                    outputs = None if synapse_codes[ index ] != bittensor.proto.ReturnCode.Success else list( synapse_responses[index].shape ), 
                    message = synapse_messages[ index ]
                )


        # ===========================
        # ==== Check inputs size ====
        # ===========================
        if torch.numel(inputs) == 0:
            # Inputs are nill.
            code = bittensor.proto.ReturnCode.EmptyRequest
            call_time = clock.time() - start_time
            message = "Empty Request"
            synapse_codes = [ code for _ in synapses ]
            synapse_call_times = [ call_time for _ in synapses ]
            synapse_messages = [ message for _ in synapses ]
            finalize_stats_and_logs()
            return synapse_responses, synapse_codes, synapse_call_times


        
        # ========================
        # ==== Check endpoint ====
        # ========================
        if self.endpoint.hotkey  == 'XXXXXXXXXXXXXXXXXXXXXXXXXXXXXXXXXXXXXXXXXXXXXXXX':
            # Endpoint is dummy.
            code = bittensor.proto.ReturnCode.BadEndpoint
            call_time = clock.time() - start_time
            message =  "Bad endpoint."
            synapse_call_times = [ call_time for _ in synapses ]
            synapse_codes = [ code for _ in synapses ]
            synapse_messages = [ message for _ in synapses ]
            finalize_stats_and_logs()
            return synapse_responses, synapse_codes, synapse_call_times


        # ==========================
        # ==== Serialize inputs ====
        # ==========================
        serialized_forward_tensors = []
        serialized_synapses = []
        for index, synapse in enumerate( synapses ):
            try:
                serialized_forward_tensors.append( synapse.serialize_forward_request_tensor ( inputs ))
                serialized_synapses.append(synapse.serialize_to_wire_proto())
            except Exception as e:
                synapse_codes [index] = bittensor.proto.ReturnCode.RequestSerializationException
                synapse_call_times [index] = clock.time() - start_time
                synapse_messages [index] = 'Input serialization exception with error:{}'.format(str(e))
        # Check if the call can stop here.
        if check_if_should_return():
            finalize_stats_and_logs()
            return synapse_responses, synapse_codes, synapse_call_times
            
        
        # ============================
        # ==== Build proto request ====
        # ============================
        try: 
            grpc_request = bittensor.proto.TensorMessage (
                version = bittensor.__version_as_int__,
                hotkey = self.wallet.hotkey.ss58_address,
                tensors = serialized_forward_tensors,
                synapses = serialized_synapses,
                requires_grad = True,
            )
        except Exception as e:
            # Synapse request creation failed.
            code = bittensor.proto.ReturnCode.UnknownException
            call_time = clock.time() - start_time
            message = 'Request proto creation failed with error:{}'.format(str(e)) 
            synapse_codes = [code for _ in synapses ]
            synapse_call_times = [call_time for _ in synapses ]
            synapse_messages = [ message for _ in synapses ]
            finalize_stats_and_logs()
            return synapse_responses, synapse_codes, synapse_call_times

        
        # =======================
        # ==== Fire RPC Call ====
        # =======================
        grpc_response = None
        try:
            self.stats.forward_qps.update(1)
            self.stats.forward_bytes_out.update( sys.getsizeof( grpc_request ) )
            grpc_response = self.stub.Forward (
                request = grpc_request, 
                timeout = timeout,
                metadata = (
                    ('rpc-auth-header','Bittensor'),
                    ('bittensor-signature',self.sign()),
                    ('bittensor-version',str(bittensor.__version_as_int__)),
                    ('request_type', str(bittensor.proto.RequestType.FORWARD)),
                ))
            self.stats.forward_bytes_in.update( sys.getsizeof( grpc_response ) )
            # Set successful response booleans to true
            synapse_is_response = [ True for code in synapse_codes if code == bittensor.proto.ReturnCode.Success  ]


        # ====================================
        # ==== Handle GRPC Errors ====
        # ====================================
        except grpc.RpcError as rpc_error_call:
            # Request failed with GRPC code.
            call_time = clock.time() - start_time
            grpc_code = rpc_error_call.code()
            if grpc_code == grpc.StatusCode.DEADLINE_EXCEEDED:
                code = bittensor.proto.ReturnCode.Timeout
                message = 'grpc.StatusCode.DEADLINE_EXCEEDED'+': '+ rpc_error_call.details()
            elif grpc_code == grpc.StatusCode.UNAVAILABLE:
                code = bittensor.proto.ReturnCode.Unavailable
                message = 'grpc.StatusCode.UNAVAILABLE'+': '+ rpc_error_call.details()
            elif grpc_code == grpc.StatusCode.UNAUTHENTICATED:
                code = bittensor.proto.ReturnCode.Unauthenticated
                message = 'grpc.StatusCode.UNAUTHENTICATED'+': '+ rpc_error_call.details()
            else:
                code = bittensor.proto.ReturnCode.UnknownException
                message = 'GRPC error code: {}, details: {}'.format( grpc_code, str(rpc_error_call.details()) )
            synapse_codes = [code for _ in synapses ]
            synapse_call_times = [call_time for _ in synapses ]
            synapse_messages = [ message for _ in synapses ]
            finalize_stats_and_logs()
            return synapse_responses, synapse_codes, synapse_call_times


        # ====================================
        # ==== Handle GRPC Unknown Errors ====
        # ====================================
        except Exception as e:
            # Request failed with unknown exception.
            code = bittensor.proto.ReturnCode.UnknownException
            call_time = clock.time() - start_time
            message = 'GRPC request failed with unknown exception:{}'.format(str(e))
            synapse_codes = [code for _ in synapses ]
            synapse_call_times = [call_time for _ in synapses ]
            synapse_messages = [ message for _ in synapses ]
            finalize_stats_and_logs()
            return synapse_responses, synapse_codes, synapse_call_times


        # ==========================================
        # ==== Handle Non Success GRPC Response ====
        # ==========================================
        if grpc_response.return_code != bittensor.proto.ReturnCode.Success:
            # Request failed with unknown exception.
            code = grpc_response.return_code 
            message = grpc_response.message 
            call_time = clock.time() - start_time
            synapse_codes = [code for _ in synapses ]
            synapse_call_times = [call_time for _ in synapses ]
            synapse_messages = [ message for _ in synapses ]
            finalize_stats_and_logs()
            return synapse_responses, synapse_codes, synapse_call_times



        # ======================================
        # ==== Check response length ====
        # ======================================
        if len( grpc_response.tensors ) != len( synapses ):
            # Not enough responses per request.
            code = bittensor.proto.ReturnCode.ResponseShapeException
            call_time = clock.time() - start_time
            message = "Responses dont match synape length"
            synapse_codes = [code for _ in synapses ]
            synapse_call_times = [call_time for _ in synapses ]
            synapse_messages = [ message for _ in synapses ]
            finalize_stats_and_logs()
            return synapse_responses, synapse_codes, synapse_call_times


        # ======================================
        # ==== Check for non success response codes ====
        # ======================================
        for index, wire_synapse in enumerate( grpc_response.synapses ):
            if wire_synapse.return_code != bittensor.proto.ReturnCode.Success: 
                synapse_codes[index] = wire_synapse.return_code
                synapse_messages[index] = wire_synapse.message
                synapse_call_times[index] = clock.time() - start_time
        # Check if the call can stop here.
        if check_if_should_return():
            finalize_stats_and_logs()
            return synapse_responses, synapse_codes, synapse_call_times


        # ======================================
        # ==== Deserialize synapse responses ====
        # ======================================
<<<<<<< HEAD
        for index, response_proto in enumerate(grpc_response.tensors):
            return_code = synapse_codes[index]
            synapse = synapses[index]
            try:
                if return_code == bittensor.proto.ReturnCode.Success:
                    synapse_responses[index]= synapse.deserialize_forward_response_proto ( inputs, response_proto ) 

            except Exception as e:
                # Response Serialization failed.
                code = bittensor.proto.ReturnCode.ResponseDeserializationException
                call_time = clock.time() - start_time
                message = 'Response deserialization exception with error:{}'.format(str(e))
                synapse_codes[index] = code
                synapse_messages[index] = message
                synapse_call_times[index] = call_time

        # Check if the call can stop here.
        if check_if_should_return():
=======
        try:
            for index, response_proto in enumerate(grpc_response.tensors):
                synapse = synapses[index]
                if synapse_codes[index] == bittensor.proto.ReturnCode.Success:
                    synapse_responses[index] = synapse.deserialize_forward_response_proto ( inputs, response_proto ) 
                else: 
                    synapse_responses[index] = None
        except Exception as e:
            # Input Serialization failed.
            code = bittensor.proto.ReturnCode.ResponseDeserializationException
            call_time = clock.time() - start_time
            message = 'Response deserialization exception with error:{}'.format(str(e))
            synapse_codes = [code for _ in synapses ]
            synapse_call_times = [call_time for _ in synapses ]
            synapse_messages = [ message for _ in synapses ]
>>>>>>> 49e1ded4
            finalize_stats_and_logs()
            return synapse_responses, synapse_codes, synapse_call_times


        # ======================================
        # ==== Finalize forward call times ====
        # ======================================
        for index, _ in enumerate( synapses ):
            if synapse_codes[index] == bittensor.proto.ReturnCode.Success:
                synapse_call_times[index] = clock.time() - start_time
        finalize_stats_and_logs()
        return synapse_responses, synapse_codes, synapse_call_times       
            

        



        
<|MERGE_RESOLUTION|>--- conflicted
+++ resolved
@@ -586,26 +586,6 @@
         # ======================================
         # ==== Deserialize synapse responses ====
         # ======================================
-<<<<<<< HEAD
-        for index, response_proto in enumerate(grpc_response.tensors):
-            return_code = synapse_codes[index]
-            synapse = synapses[index]
-            try:
-                if return_code == bittensor.proto.ReturnCode.Success:
-                    synapse_responses[index]= synapse.deserialize_forward_response_proto ( inputs, response_proto ) 
-
-            except Exception as e:
-                # Response Serialization failed.
-                code = bittensor.proto.ReturnCode.ResponseDeserializationException
-                call_time = clock.time() - start_time
-                message = 'Response deserialization exception with error:{}'.format(str(e))
-                synapse_codes[index] = code
-                synapse_messages[index] = message
-                synapse_call_times[index] = call_time
-
-        # Check if the call can stop here.
-        if check_if_should_return():
-=======
         try:
             for index, response_proto in enumerate(grpc_response.tensors):
                 synapse = synapses[index]
@@ -621,7 +601,6 @@
             synapse_codes = [code for _ in synapses ]
             synapse_call_times = [call_time for _ in synapses ]
             synapse_messages = [ message for _ in synapses ]
->>>>>>> 49e1ded4
             finalize_stats_and_logs()
             return synapse_responses, synapse_codes, synapse_call_times
 
