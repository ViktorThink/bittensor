--- conflicted
+++ resolved
@@ -256,10 +256,6 @@
                     except KeyError:
                         pass
                 elif receptor_to_remove == None:
-<<<<<<< HEAD
-                    print('Cant find things to cull')
-=======
->>>>>>> 7bb9a2ce
                     break
 
     def _get_or_create_receptor_for_endpoint( self, endpoint: 'bittensor.Endpoint' ) -> 'bittensor.Receptor':
