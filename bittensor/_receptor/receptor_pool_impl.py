--- conflicted
+++ resolved
@@ -125,16 +125,11 @@
             request_futures.append(receptor.make_request_call(request = request, timeout = timeout))
 
         # ---- Collect the futures. ---- 
-<<<<<<< HEAD
         results = []
         for arg, request in zip(call_args, request_futures):
             receptor = arg[0]
             results.append(receptor.handle_request_response(request = request))
-       
-=======
-        thread_pool = ThreadPoolExecutor(max_workers=self.max_worker_threads)    
-        results = thread_pool.map(lambda arg, request_future: arg[0].handle_request_response(request = request_future), call_args, request_futures, timeout= 10*timeout)
->>>>>>> e8b9a8e5
+      
         try:
             forward_outputs, forward_codes, forward_times = zip(*results)
 
