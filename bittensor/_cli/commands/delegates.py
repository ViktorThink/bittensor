--- conflicted
+++ resolved
@@ -47,12 +47,9 @@
     """ Pretty prints a table of delegates sorted by total stake.
     """
     delegates.sort(key=lambda delegate: delegate.total_stake, reverse=True)
-<<<<<<< HEAD
-=======
     prev_delegates_dict = {}
     for prev_delegate in prev_delegates:
         prev_delegates_dict[prev_delegate.hotkey_ss58] = prev_delegate
->>>>>>> 60aefd0f
     try:
         package_dir = os.path.dirname(bittensor.__file__)
         root_dir = os.path.dirname(package_dir)
