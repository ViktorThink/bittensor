# The MIT License (MIT)
# Copyright © 2021 Yuma Rao

# Permission is hereby granted, free of charge, to any person obtaining a copy of this software and associated 
# documentation files (the “Software”), to deal in the Software without restriction, including without limitation 
# the rights to use, copy, modify, merge, publish, distribute, sublicense, and/or sell copies of the Software, 
# and to permit persons to whom the Software is furnished to do so, subject to the following conditions:

# The above copyright notice and this permission notice shall be included in all copies or substantial portions of 
# the Software.

# THE SOFTWARE IS PROVIDED “AS IS”, WITHOUT WARRANTY OF ANY KIND, EXPRESS OR IMPLIED, INCLUDING BUT NOT LIMITED TO
# THE WARRANTIES OF MERCHANTABILITY, FITNESS FOR A PARTICULAR PURPOSE AND NONINFRINGEMENT. IN NO EVENT SHALL 
# THE AUTHORS OR COPYRIGHT HOLDERS BE LIABLE FOR ANY CLAIM, DAMAGES OR OTHER LIABILITY, WHETHER IN AN ACTION 
# OF CONTRACT, TORT OR OTHERWISE, ARISING FROM, OUT OF OR IN CONNECTION WITH THE SOFTWARE OR THE USE OR OTHER 
# DEALINGS IN THE SOFTWARE.


import bittensor
from .commands import *

class CLI:
    """
    Implementation of the CLI class, which handles the coldkey, hotkey and money transfer 
    """
    def __init__(self, config: 'bittensor.Config' ):
        r""" Initialized a bittensor.CLI object.
            Args:
                config (:obj:`bittensor.Config`, `required`): 
                    bittensor.cli.config()
        """
<<<<<<< HEAD
        if config.get('no_version_checking') != None and not config.no_version_checking:
=======
        # (d)efaults to True if config.no_version_checking is not set.
        if not config.get("no_version_checking", d=True):
>>>>>>> f15de5b7
            try:
                bittensor.utils.version_checking()
            except:
                raise RuntimeError("To avoid internet based version checking pass --no_version_checking while running the CLI.")
        self.config = config

    def run ( self ):
        """ Execute the command from config 
        """
        if self.config.command == "run":
            RunCommand.run( self )
        elif self.config.command == "transfer":
            TransferCommand.run( self )
        elif self.config.command == "register":
            RegisterCommand.run( self )
        elif self.config.command == "unstake":
            UnStakeCommand.run( self )
        elif self.config.command == "stake":
            StakeCommand.run( self )
        elif self.config.command == "overview":
            OverviewCommand.run( self )
        elif self.config.command == "list":
            ListCommand.run( self )
        elif self.config.command == "new_coldkey":
            NewColdkeyCommand.run( self )
        elif self.config.command == "new_hotkey":
            NewHotkeyCommand.run( self )
        elif self.config.command == "regen_coldkey":
            RegenColdkeyCommand.run( self )
        elif self.config.command == "regen_coldkeypub":
            RegenColdkeypubCommand.run( self )
        elif self.config.command == "regen_hotkey":
            RegenHotkeyCommand.run( self )
        elif self.config.command == "metagraph":
            MetagraphCommand.run( self )
        elif self.config.command == "weights":
            WeightsCommand.run( self )
        elif self.config.command == "set_weights":
            SetWeightsCommand.run( self )
        elif self.config.command == "inspect":
            InspectCommand.run( self )
        elif self.config.command == "query":
            QueryCommand.run( self )
        elif self.config.command == "help":
            HelpCommand.run( self )
        elif self.config.command == 'update':
            UpdateCommand.run( self )
        elif self.config.command == 'nominate':
            NominateCommand.run( self )
        elif self.config.command == 'delegate':
            DelegateStakeCommand.run( self )
        elif self.config.command == 'list_delegates':
            ListDelegatesCommand.run( self )
        elif self.config.command == 'list_subnets':
            ListSubnetsCommand.run( self )
        <|MERGE_RESOLUTION|>--- conflicted
+++ resolved
@@ -29,12 +29,8 @@
                 config (:obj:`bittensor.Config`, `required`): 
                     bittensor.cli.config()
         """
-<<<<<<< HEAD
-        if config.get('no_version_checking') != None and not config.no_version_checking:
-=======
         # (d)efaults to True if config.no_version_checking is not set.
         if not config.get("no_version_checking", d=True):
->>>>>>> f15de5b7
             try:
                 bittensor.utils.version_checking()
             except:
