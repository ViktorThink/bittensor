--- conflicted
+++ resolved
@@ -512,11 +512,8 @@
             cli.check_inspect_config( config )
         elif config.command == "query":
             cli.check_query_config( config )
-<<<<<<< HEAD
-=======
         elif config.command == "help":
             cli.check_help_config(config)
->>>>>>> e38ab6fe
 
     def check_metagraph_config( config: 'bittensor.Config'):
         if config.subtensor.network == bittensor.defaults.subtensor.network and not config.no_prompt:
