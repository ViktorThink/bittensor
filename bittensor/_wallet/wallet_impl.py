--- conflicted
+++ resolved
@@ -422,11 +422,7 @@
                 hotkey = load_keypair_from_data(data)
             except CryptoKeyError:
                 logger.critical("Invalid password")
-<<<<<<< HEAD
                 raise CryptoKeyError("Invalid password") from CryptoKeyError()
-=======
-                raise CryptoKeyError("Invalid password")
->>>>>>> 7f33d753
 
             except KeyFileError:
                 logger.critical("Keyfile corrupt")
@@ -458,11 +454,7 @@
 
             except CryptoKeyError:
                 logger.critical("Invalid password")
-<<<<<<< HEAD
                 raise CryptoKeyError("Invalid password") from CryptoKeyError()
-=======
-                raise CryptoKeyError("Invalid password")
->>>>>>> 7f33d753
 
             except KeyFileError:
                 logger.critical("Keyfile corrupt")
