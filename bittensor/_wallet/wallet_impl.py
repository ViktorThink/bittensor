""" Implementation of the wallet class, which manages balances with staking and transfer. Also manages hotkey and coldkey.
"""
# The MIT License (MIT)
# Copyright © 2021 Yuma Rao

# Permission is hereby granted, free of charge, to any person obtaining a copy of this software and associated 
# documentation files (the “Software”), to deal in the Software without restriction, including without limitation 
# the rights to use, copy, modify, merge, publish, distribute, sublicense, and/or sell copies of the Software, 
# and to permit persons to whom the Software is furnished to do so, subject to the following conditions:

# The above copyright notice and this permission notice shall be included in all copies or substantial portions of 
# the Software.

# THE SOFTWARE IS PROVIDED “AS IS”, WITHOUT WARRANTY OF ANY KIND, EXPRESS OR IMPLIED, INCLUDING BUT NOT LIMITED TO
# THE WARRANTIES OF MERCHANTABILITY, FITNESS FOR A PARTICULAR PURPOSE AND NONINFRINGEMENT. IN NO EVENT SHALL 
# THE AUTHORS OR COPYRIGHT HOLDERS BE LIABLE FOR ANY CLAIM, DAMAGES OR OTHER LIABILITY, WHETHER IN AN ACTION 
# OF CONTRACT, TORT OR OTHERWISE, ARISING FROM, OUT OF OR IN CONNECTION WITH THE SOFTWARE OR THE USE OR OTHER 
# DEALINGS IN THE SOFTWARE.

import json
import os
import re
import sys
from types import SimpleNamespace

from typing import Union
from loguru import logger
from substrateinterface import Keypair
from substrateinterface.utils.ss58 import ss58_encode

import bittensor
from bittensor.utils.cli_utils import cli_utils
from bittensor._crypto import encrypt, is_encrypted, decrypt_data, CryptoKeyError
from bittensor._crypto.keyfiles import load_keypair_from_data, KeyFileError

logger = logger.opt(colors=True)

class Wallet():
    """
    Bittensor wallet maintenance class. Each wallet contains a coldkey and a hotkey. 
    The coldkey is the user's primary key for holding stake in their wallet
    and is the only way that users can access Tao. Coldkeys can hold tokens and should be encrypted on your device.
    The coldkey must be used to stake and unstake funds from a running node. The hotkey, on the other hand, is only used
    for suscribing and setting weights from running code. Hotkeys are linked to coldkeys through the metagraph. 
    """
    def __init__( 
        self,
        name:str,
        path:str,
        hotkey:str 
    ):
        r""" Init bittensor wallet object containing a hot and coldkey.
            Args:
                name (required=False, default='default):
                    The name of the wallet to unlock for running bittensor
                hotkey (required=False, default='default):
                    The name of hotkey used to running the miner.
                path (required=False, default='~/.bittensor/wallets/'):
                    The path to your bittensor wallets
        """
        self._name_string = name
        self._path_string = path
        self._hotkey_string = hotkey
        self._hotkey = None
        self._coldkey = None
        self._coldkeypub = None

    def __str__(self):
        return "Wallet ({}, {}, {})".format(self._name_string, self._hotkey_string, self._path_string)
    
    def __repr__(self):
        return self.__str__()

    def get_neuron ( self, subtensor: 'bittensor.Subtensor' = None ) -> SimpleNamespace:
        """ Returns this wallet's neuron information from subtensor.
            Args:
                subtensor( 'bittensor.Subtensor' ):
                    Bittensor subtensor connection. Overrides with defaults if None.
            Return:
                neuron (SimpleNamespace):
                    neuron account on the chain.
        """
        if subtensor == None:
            subtensor = bittensor.subtensor()
        self.assert_hotkey()             
        neuron = subtensor.neuron_for_wallet( self )
        return neuron

    def get_uid ( self, subtensor: 'bittensor.Subtensor' = None ) -> int:
        """ Returns this wallet's hotkey uid or -1 if the hotkey is not subscribed.
            Args:
                subtensor( 'bittensor.Subtensor' ):
                    Bittensor subtensor connection. Overrides with defaults if None.
            Return:
                uid (int):
                    Network uid.
        """
        neuron = self.get_neuron(subtensor)
        if neuron.is_null:
            return -1
        else:
            return neuron.uid

    def get_stake ( self, subtensor: 'bittensor.Subtensor' = None ) -> 'bittensor.Balance':
        """ Returns this wallet's staking balance from passed subtensor connection.
            Args:
                subtensor( 'bittensor.Subtensor' ):
                    Bittensor subtensor connection. Overrides with defaults if None.
            Return:
                balance (bittensor.utils.balance.Balance):
                    Stake account balance
        """
        neuron = self.get_neuron(subtensor)
        if neuron.is_null:
            return bittensor.Balance(0)
        else:
            return bittensor.Balance(neuron.stake)

    def stake( self, 
        amount: Union[float, bittensor.Balance] = None, 
        wait_for_inclusion: bool = True,
        wait_for_finalization: bool = False,
        subtensor: 'bittensor.Subtensor' = None 
    ) -> bool:
        """ Stakes tokens from this wallet's coldkey onto it's hotkey.
            Args:
                amount_tao (float):
                    amount of tao to stake or bittensor balance object. If None, stakes all available balance.
                wait_for_inclusion (bool):
                    if set, waits for the extrinsic to enter a block before returning true, 
                    or returns false if the extrinsic fails to enter the block within the timeout.   
                wait_for_finalization (bool):
                    if set, waits for the extrinsic to be finalized on the chain before returning true,
                    or returns false if the extrinsic fails to be finalized within the timeout.
                subtensor( `bittensor.Subtensor` ):
                    Bittensor subtensor connection. Overrides with defaults if None.
            Returns:
                success (bool):
                    flag is true if extrinsic was finalized or uncluded in the block. 
                    If we did not wait for finalization / inclusion, the response is true.
        """
        self.assert_coldkey()
        self.assert_coldkeypub()
        self.assert_hotkey()
        if amount == None:
            amount = self.get_balance()
        if not isinstance(amount, bittensor.Balance):
            amount = bittensor.utils.balance.Balance.from_float( amount )
        if subtensor == None:
            subtensor = bittensor.subtensor()
        return subtensor.add_stake( wallet = self, amount = amount, wait_for_inclusion=wait_for_inclusion, wait_for_finalization=wait_for_finalization )

    def unstake( self, 
        amount: Union[float, bittensor.Balance] = None, 
        wait_for_inclusion: bool = True,
        wait_for_finalization: bool = False,
        subtensor: 'bittensor.Subtensor' = None 
    ) -> bool:
        """ Removes stake from this wallet's hotkey and moves them onto it's coldkey balance.
            Args:
                amount_tao (float):
                    amount of tao to unstake or bittensor balance object. If None, unstakes all available hotkey balance.
                wait_for_inclusion (bool):
                    if set, waits for the extrinsic to enter a block before returning true, 
                    or returns false if the extrinsic fails to enter the block within the timeout.   
                wait_for_finalization (bool):
                    if set, waits for the extrinsic to be finalized on the chain before returning true,
                    or returns false if the extrinsic fails to be finalized within the timeout.
                subtensor( `bittensor.Subtensor` ):
                    Bittensor subtensor connection. Overrides with defaults if None.
            Returns:
                success (bool):
                    flag is true if extrinsic was finalized or uncluded in the block. 
                    If we did not wait for finalization / inclusion, the response is true.
        """
        self.assert_coldkey()
        self.assert_coldkeypub()
        self.assert_hotkey()
        if amount == None:
            amount = self.get_stake()
        if not isinstance(amount, bittensor.Balance):
            amount = bittensor.utils.balance.Balance.from_float( amount )
        if subtensor == None:
            subtensor = bittensor.subtensor()
        return subtensor.unstake( wallet = self, amount = amount, wait_for_inclusion=wait_for_inclusion, wait_for_finalization=wait_for_finalization )

    def transfer( 
        self, 
        dest:str,
        amount: Union[float, bittensor.Balance] , 
        wait_for_inclusion: bool = True,
        wait_for_finalization: bool = False,
        subtensor: 'bittensor.Subtensor' = None 
    ) -> bool:
        """ Transfers Tao from this wallet's coldkey to the destination address.
            Args:
                dest(`type`:str, required):
                    The destination address either encoded as a ss58 or ed255 public-key string of 
                    secondary account.
                amount_tao (float, required):
                    amount of tao to transfer or a bittensor balance object.
                wait_for_inclusion (bool):
                    if set, waits for the extrinsic to enter a block before returning true, 
                    or returns false if the extrinsic fails to enter the block within the timeout.   
                wait_for_finalization (bool):
                    if set, waits for the extrinsic to be finalized on the chain before returning true,
                    or returns false if the extrinsic fails to be finalized within the timeout.
                subtensor( `bittensor.Subtensor` ):
                    Bittensor subtensor connection. Overrides with defaults if None.
            Returns:
                success (bool):
                    flag is true if extrinsic was finalized or uncluded in the block. 
                    If we did not wait for finalization / inclusion, the response is true.
        """
        self.assert_coldkey()
        self.assert_coldkeypub()
        self.assert_hotkey()
        if not isinstance(amount, bittensor.Balance):
            amount = bittensor.utils.balance.Balance.from_float( amount )
        balance = self.get_balance()
        if amount > balance:
            bittensor.logging.error(prefix='Transfer', sufix='Not enough balance to transfer: {} > {}'.format(amount, balance))
            return False
        if subtensor == None:
            subtensor = bittensor.subtensor()
        return subtensor.transfer( wallet = self, amount = amount, dest = dest, wait_for_inclusion = wait_for_inclusion, wait_for_finalization = wait_for_finalization )

<<<<<<< HEAD
    def create(self, coldkey_use_password:bool = True, hotkey_use_password:bool = True ) -> 'Wallet':
=======
    def create_if_non_existent( self ) -> 'Wallet':
        """ Checks for existing coldkeypub and hotkeys and creates them if non-existent.
        """
        return self.create()

    def create( self ) -> 'Wallet':
>>>>>>> 939d1e6e
        """ Checks for existing coldkeypub and hotkeys and creates them if non-existent.

        """
        # ---- Setup Wallet. ----
        if not self.has_coldkeypub:
            self.create_new_coldkey( n_words = 12, use_password = coldkey_use_password )
        if not self.has_coldkeypub:
            raise RuntimeError('The axon must have access to a decrypted coldkeypub')
        if not self.has_hotkey:
            self.create_new_hotkey( n_words = 12, use_password = hotkey_use_password )
        if not self.has_hotkey:
            raise RuntimeError('The axon must have access to a decrypted hotkey')
        return self

    def assert_hotkey(self):
        r""" Checks for a valid hotkey from wallet.path/wallet.name/hotkeys/wallet.hotkey or exits.
        """
        try:
            assert self.has_hotkey
        except Exception:
            sys.exit(1)
        
    def assert_coldkey(self):
        r""" Checks for a valid coldkey from wallet.path/wallet.name/hotkeys/wallet.hotkey or exits.
        """
        try:
            assert self.has_coldkey
        except Exception:
            sys.exit(1)

    def assert_coldkeypub(self):
        r""" Checks for a valid coldkeypub from wallet.path/wallet.name/coldkeypub.txt or exits
        """
        try:
            assert self.has_coldkeypub
        except Exception:
            sys.exit(1)

    @property
    def has_hotkey(self) -> bool:
        r""" True if a hotkey can be loaded from wallet.path/wallet.name/hotkeys/wallet.hotkey or returns None.
            Returns:
                hotkey (bool):
                    True if the hotkey can be loaded from config arguments or False
        """
        try:
            if self.hotkey:
                return True
        except KeyFileError:
            return False
        except CryptoKeyError:
            return False
        except Exception:
            return False
        
    @property
    def has_coldkey(self) -> bool:
        r""" True if a coldkey can be loaded from wallet.path/wallet.name/coldkeypub.txt
            Returns:
                has_coldkey (bool):
                    True if the coldkey can be loaded from config arguments or False
        """
        try:
            if self.coldkey:
                return True
        except KeyFileError:
            return False
        except CryptoKeyError:
            return False
        except Exception:
            return False

    @property
    def has_coldkeypub(self) -> bool:
        r""" True if the coldkeypub can be loaded from wallet.path/wallet.name/coldkeypub.txt.
            Returns:
                has_coldkeypub (bool):
                    True if the coldkeypub can be loaded from config arguments or False
        """
        try:
            if self.coldkeypub:
                return True
        except KeyFileError:
            return False
        except CryptoKeyError:
            return False
        except Exception:
            return False

    @property
    def hotkey(self) -> Keypair:
        r""" Loads the hotkey from wallet.path/wallet.name/hotkeys/wallet.hotkey or raises an error.
            Returns:
                hotkey (Keypair):
                    hotkey loaded from config arguments.
            Raises:
                KeyFileError: Raised if the file is corrupt of non-existent.
                CryptoKeyError: Raised if the user enters an incorrec password for an encrypted keyfile.
        """
        if self._hotkey == None:
            self._hotkey = self._load_hotkey()
        return self._hotkey

    @property
    def coldkey(self) -> 'Keypair':
        r""" Loads the hotkey from wallet.path/wallet.name/coldkey or raises an error.
            Returns:
                coldkey (Keypair):
                    colkey loaded from config arguments.
            Raises:
                KeyFileError: Raised if the file is corrupt of non-existent.
                CryptoKeyError: Raised if the user enters an incorrec password for an encrypted keyfile.
        """
        if self._coldkey == None:
            self._coldkey = self._load_coldkey( )
        return self._coldkey

    @property
    def coldkeypub(self) -> str:
        r""" Loads the coldkeypub from wallet.path/wallet.name/coldkeypub.txt or raises an error.
            Returns:
                coldkeypub (str):
                    colkeypub loaded from config arguments.
            Raises:
                KeyFileError: Raised if the file is corrupt of non-existent.
                CryptoKeyError: Raised if the user enters an incorrec password for an encrypted keyfile.
        """
        if self._coldkeypub == None:
            self._coldkeypub = self._load_coldkeypub( )
        return self._coldkeypub

    @property
    def coldkeyfile(self) -> str:
        """ Return the path where coldkey was stored
        """
        full_path = os.path.expanduser(os.path.join(self._path_string, self._name_string))
        return os.path.join(full_path, "coldkey")

    @property
    def coldkeypubfile(self) -> str:
        """ Return the path where coldkey public key was stored
        """
        full_path = os.path.expanduser(os.path.join(self._path_string, self._name_string))
        file_name = os.path.join(full_path, "coldkeypub.txt")
        return file_name

    @property
    def hotkeyfile(self) -> str:
        """ Return the path where hotkey was stored
        """
        full_path = os.path.expanduser(
            os.path.join(self._path_string, self._name_string)
        )
        return os.path.join(full_path, "hotkeys", self._hotkey_string)

    def _load_coldkeypub(self) -> str:
        if not os.path.isfile( self.coldkeypubfile ):
            logger.critical("coldkeypubfile  {} does not exist".format( self.coldkeypubfile ))
            raise KeyFileError

        if not os.access( self.coldkeypubfile , os.R_OK):
            logger.critical("coldkeypubfile  {} is not readable".format( self.coldkeypubfile ))
            raise KeyFileError

        with open( self.coldkeypubfile, "r") as file:
            key = file.readline().strip()
            if not re.match("^0x[a-z0-9]{64}$", key):
                logger.critical("Coldkey pub file is corrupt")
                raise KeyFileError("Coldkey pub file is corrupt")

        with open( self.coldkeypubfile , "r") as file:
            coldkeypub = file.readline().strip()

        logger.success("Loaded coldkey.pub:".ljust(20) + "<blue>{}</blue>".format( coldkeypub ))
        return coldkeypub

    def _load_hotkey(self) -> 'Keypair':

        if not os.path.isfile( self.hotkeyfile ):
            logger.critical("hotkeyfile  {} is not a file".format( self.hotkeyfile ))
            raise KeyFileError

        if not os.access( self.hotkeyfile , os.R_OK):
            logger.critical("hotkeyfile  {} is not readable".format( self.hotkeyfile ))
            raise KeyFileError

        with open( self.hotkeyfile , 'rb') as file:
            data = file.read()
            try:
                # Try hotkey load.
                if is_encrypted(data):
                    password = cli_utils.ask_password()
                    logger.info("decrypting key... (this may take a few moments)")
                    data = decrypt_data(password, data)
                hotkey = load_keypair_from_data(data)
            except CryptoKeyError:
                logger.critical("Invalid password")
                raise CryptoKeyError("Invalid password") from CryptoKeyError()

            except KeyFileError:
                logger.critical("Keyfile corrupt")
                raise KeyFileError("Keyfile corrupt") from KeyFileError()

            logger.success("Loaded hotkey:".ljust(20) + "<blue>{}</blue>".format(hotkey.public_key))
            return hotkey


    def _load_coldkey(self) -> 'Keypair':
        
        if not os.path.isfile( self.coldkeyfile ):
            logger.critical("coldkeyfile  {} is not a file".format( self.coldkeyfile ))
            raise KeyFileError

        if not os.access( self.coldkeyfile , os.R_OK):
            logger.critical("coldkeyfile  {} is not readable".format( self.coldkeyfile ))
            raise KeyFileError

        with open( self.coldkeyfile , 'rb') as file:
            data = file.read()
            try:
                # Try key load.
                if is_encrypted(data):
                    password = cli_utils.ask_password()
                    logger.info("decrypting key... (this may take a few moments)")
                    data = decrypt_data(password, data)
                coldkey = load_keypair_from_data(data)

            except CryptoKeyError:
                logger.critical("Invalid password")
                raise CryptoKeyError("Invalid password") from CryptoKeyError()

            except KeyFileError:
                logger.critical("Keyfile corrupt")
                raise KeyFileError("Keyfile corrupt") from KeyFileError()

            logger.success("Loaded coldkey:".ljust(20) + "<blue>{}</blue>".format(coldkey.public_key))
            return coldkey
            
    def create_coldkey_from_uri(self, uri:str, use_password: bool = True, overwrite:bool = False) -> 'Wallet':
        """ Creates coldkey from suri string, optionally encrypts it with the user's inputed password.
            Args:
                uri: (str, required):
                    URI string to use i.e. /Alice or /Bob
                use_password (bool, optional):
                    Is the created key password protected.
                overwrite (bool, optional): 
                    Will this operation overwrite the coldkey under the same path <wallet path>/<wallet name>/coldkey
            Returns:
                wallet (bittensor.Wallet):
                    this object with newly created coldkey.
        """
        # Create directory 
        dir_path = os.path.expanduser(os.path.join(self._path_string, self._name_string))
        if not os.path.exists( dir_path ):
            os.makedirs( dir_path )

        # Create Key
        cli_utils.validate_create_path( self.coldkeyfile, overwrite = overwrite)
        self._coldkey = Keypair.create_from_uri( uri )
        cli_utils.display_mnemonic_msg( self._coldkey  )
        cli_utils.write_pubkey_to_text_file( self.coldkeyfile, self._coldkey.public_key )

        # Encrypt
        if use_password:
            password = cli_utils.input_password()
            logger.info("Encrypting coldkey ... (this might take a few moments)")
            coldkey_json_data = json.dumps( self.to_dict(self._coldkey) ).encode()
            coldkey_data = encrypt(coldkey_json_data, password)
            del coldkey_json_data
        else:
            coldkey_data = json.dumps(self.to_dict(self._coldkey)).encode()

        # Save
        cli_utils.save_keys( self.coldkeyfile, coldkey_data )
        cli_utils.set_file_permissions( self.coldkeyfile )
        return self

    def create_hotkey_from_uri( self, uri:str, use_password: bool = True, overwrite:bool = False) -> 'Wallet':  
        """ Creates hotkey from suri string, optionally encrypts it with the user's inputed password.
            Args:
                uri: (str, required):
                    URI string to use i.e. /Alice or /Bob
                use_password (bool, optional):
                    Is the created key password protected.
                overwrite (bool, optional): 
                    Will this operation overwrite the hotkey under the same path <wallet path>/<wallet name>/hotkeys/<hotkey>
            Returns:
                wallet (bittensor.Wallet):
                    this object with newly created hotkey.
        """
        # Create directory 
        dir_path = os.path.expanduser(
            os.path.join(self._path_string, self._name_string, "hotkeys")
        )
        if not os.path.exists( dir_path ):
            os.makedirs( dir_path )

        # Create
        cli_utils.validate_create_path( self.hotkeyfile, overwrite = overwrite)
        self._hotkey = Keypair.create_from_uri( uri )
        cli_utils.display_mnemonic_msg( self._hotkey )

        # Encrypt
        if use_password:
            password = cli_utils.input_password()
            logger.info("Encrypting hotkey ... (this might take a few moments)")
            hotkey_json_data = json.dumps( self.to_dict(self._hotkey) ).encode()
            hotkey_data = encrypt(hotkey_json_data, password)
            del hotkey_json_data
        else:
            hotkey_data = json.dumps(self.to_dict(self._hotkey)).encode()

        # Save
        cli_utils.save_keys( self.hotkeyfile, hotkey_data )
        cli_utils.set_file_permissions( self.hotkeyfile )
        return self

    def new_coldkey( self, n_words:int = 12, use_password: bool = True, overwrite:bool = False) -> 'Wallet':  
        """ Creates a new coldkey, optionally encrypts it with the user's inputed password and saves to disk.
            Args:
                n_words: (int, optional):
                    Number of mnemonic words to use.
                use_password (bool, optional):
                    Is the created key password protected.
                overwrite (bool, optional): 
                    Will this operation overwrite the coldkey under the same path <wallet path>/<wallet name>/coldkey
            Returns:
                wallet (bittensor.Wallet):
                    this object with newly created coldkey.
        """
        self.create_new_coldkey( n_words, use_password, overwrite )

    def create_new_coldkey( self, n_words:int = 12, use_password: bool = True, overwrite:bool = False) -> 'Wallet':  
        """ Creates a new coldkey, optionally encrypts it with the user's inputed password and saves to disk.
            Args:
                n_words: (int, optional):
                    Number of mnemonic words to use.
                use_password (bool, optional):
                    Is the created key password protected.
                overwrite (bool, optional): 
                    Will this operation overwrite the coldkey under the same path <wallet path>/<wallet name>/coldkey
            Returns:
                wallet (bittensor.Wallet):
                    this object with newly created coldkey.
        """
        # Create directory 
        dir_path = os.path.expanduser(os.path.join(self._path_string, self._name_string))
        if not os.path.exists( dir_path ):
            os.makedirs( dir_path )

        # Create Key
        cli_utils.validate_create_path( self.coldkeyfile, overwrite = overwrite  )
        self._coldkey = cli_utils.gen_new_key( n_words )
        cli_utils.display_mnemonic_msg( self._coldkey  )
        cli_utils.write_pubkey_to_text_file( self.coldkeyfile, self._coldkey.public_key )

        # Encrypt
        if use_password:
            password = cli_utils.input_password()
            logger.info("Encrypting coldkey ... (this might take a few moments)")
            coldkey_json_data = json.dumps( self.to_dict(self._coldkey) ).encode()
            coldkey_data = encrypt(coldkey_json_data, password)
            del coldkey_json_data
        else:
            coldkey_data = json.dumps(self.to_dict(self._coldkey)).encode()

        # Save
        cli_utils.save_keys( self.coldkeyfile, coldkey_data )
        cli_utils.set_file_permissions( self.coldkeyfile )
        return self

    def new_hotkey( self, n_words:int = 12, use_password: bool = True, overwrite:bool = False) -> 'Wallet':  
        """ Creates a new hotkey, optionally encrypts it with the user's inputed password and saves to disk.
            Args:
                n_words: (int, optional):
                    Number of mnemonic words to use.
                use_password (bool, optional):
                    Is the created key password protected.
                overwrite (bool, optional): 
                    Will this operation overwrite the hotkey under the same path <wallet path>/<wallet name>/hotkeys/<hotkey>
            Returns:
                wallet (bittensor.Wallet):
                    this object with newly created hotkey.
        """
        self.create_new_hotkey( n_words, use_password, overwrite )

    def create_new_hotkey( self, n_words:int = 12, use_password: bool = True, overwrite:bool = False) -> 'Wallet':  
        """ Creates a new hotkey, optionally encrypts it with the user's inputed password and saves to disk.
            Args:
                n_words: (int, optional):
                    Number of mnemonic words to use.
                use_password (bool, optional):
                    Is the created key password protected.
                overwrite (bool, optional): 
                    Will this operation overwrite the hotkey under the same path <wallet path>/<wallet name>/hotkeys/<hotkey>
            Returns:
                wallet (bittensor.Wallet):
                    this object with newly created hotkey.
        """
        # Create directory 
        dir_path = os.path.expanduser(
            os.path.join(self._path_string, self._name_string, "hotkeys")
        )
        if not os.path.exists( dir_path ):
            os.makedirs( dir_path )

        # Create
        cli_utils.validate_create_path( self.hotkeyfile, overwrite = overwrite )
        self._hotkey = cli_utils.gen_new_key( n_words )
        cli_utils.display_mnemonic_msg( self._hotkey )

        # Encrypt
        if use_password:
            password = cli_utils.input_password()
            logger.info("Encrypting hotkey ... (this might take a few moments)")
            hotkey_json_data = json.dumps( self.to_dict(self._hotkey) ).encode()
            hotkey_data = encrypt(hotkey_json_data, password)
            del hotkey_json_data
        else:
            hotkey_data = json.dumps(self.to_dict(self._hotkey)).encode()

        # Save
        cli_utils.save_keys( self.hotkeyfile, hotkey_data )
        cli_utils.set_file_permissions( self.hotkeyfile )
        return self

    def regen_coldkey( self, mnemonic: Union[list, str], use_password: bool = True,  overwrite:bool = False) -> 'Wallet':
        """ Regenerates the coldkey from passed mnemonic, encrypts it with the user's password and save the file
            Args:
                mnemonic: (Union[list, str], optional):
                    Key mnemonic as list of words or string space separated words.
                use_password (bool, optional):
                    Is the created key password protected.
                overwrite (bool, optional): 
                    Will this operation overwrite the coldkey under the same path <wallet path>/<wallet name>/coldkey
            Returns:
                wallet (bittensor.Wallet):
                    this object with newly created coldkey.
        """
        self.regenerate_coldkey(mnemonic, use_password, overwrite)

    def regenerate_coldkey( self, mnemonic: Union[list, str], use_password: bool = True,  overwrite:bool = False) -> 'Wallet':
        """ Regenerates the coldkey from passed mnemonic, encrypts it with the user's password and save the file
            Args:
                mnemonic: (Union[list, str], optional):
                    Key mnemonic as list of words or string space separated words.
                use_password (bool, optional):
                    Is the created key password protected.
                overwrite (bool, optional): 
                    Will this operation overwrite the coldkey under the same path <wallet path>/<wallet name>/coldkey
            Returns:
                wallet (bittensor.Wallet):
                    this object with newly created coldkey.
        """
        if isinstance( mnemonic, str):
            mnemonic = mnemonic.split()

        # Create directory 
        dir_path = os.path.expanduser(os.path.join(self._path_string, self._name_string))
        if not os.path.exists( dir_path ):
            os.makedirs( dir_path )

        # Regenerate
        cli_utils.validate_create_path( self.coldkeyfile, overwrite = overwrite)
        self._coldkey = cli_utils.validate_generate_mnemonic( mnemonic )
        cli_utils.write_pubkey_to_text_file( self.coldkeyfile, self._coldkey.public_key )
        
        # Encrypt
        if use_password:
            password = cli_utils.input_password()
            logger.info("Encrypting key ... (this might take a few moments)")
            json_data = json.dumps( self.to_dict(self._coldkey) ).encode()
            coldkey_data = encrypt(json_data, password)
            del json_data
        else:
            coldkey_data = json.dumps(self.to_dict(self._coldkey) ).encode()

        # Save
        cli_utils.save_keys( self.coldkeyfile, coldkey_data ) 
        cli_utils.set_file_permissions( self.coldkeyfile )
        return self

    def regen_hotkey( self, mnemonic: Union[list, str], use_password: bool = True, overwrite:bool = False) -> 'Wallet':
        """ Regenerates the hotkey from passed mnemonic, encrypts it with the user's password and save the file
            Args:
                mnemonic: (Union[list, str], optional):
                    Key mnemonic as list of words or string space separated words.
                use_password (bool, optional):
                    Is the created key password protected.
                overwrite (bool, optional): 
                    Will this operation overwrite the hotkey under the same path <wallet path>/<wallet name>/hotkeys/<hotkey>
            Returns:
                wallet (bittensor.Wallet):
                    this object with newly created hotkey.
        """
        self.regenerate_hotkey(mnemonic, use_password, overwrite)

    def regenerate_hotkey( self, mnemonic: Union[list, str], use_password: bool = True, overwrite:bool = False) -> 'Wallet':
        """ Regenerates the hotkey from passed mnemonic, encrypts it with the user's password and save the file
            Args:
                mnemonic: (Union[list, str], optional):
                    Key mnemonic as list of words or string space separated words.
                use_password (bool, optional):
                    Is the created key password protected.
                overwrite (bool, optional): 
                    Will this operation overwrite the hotkey under the same path <wallet path>/<wallet name>/hotkeys/<hotkey>
            Returns:
                wallet (bittensor.Wallet):
                    this object with newly created hotkey.
        """
        if isinstance( mnemonic, str):
            mnemonic = mnemonic.split()

        # Create directory 
        dir_path = os.path.expanduser(os.path.join(self._path_string, self._name_string, "hotkeys"))
        if not os.path.exists( dir_path ):
            os.makedirs( dir_path )

        # Regenerate
        cli_utils.validate_create_path( self.hotkeyfile, overwrite = overwrite)
        self._hotkey = cli_utils.validate_generate_mnemonic( mnemonic )

        # Encrypt
        if use_password:
            password = cli_utils.input_password()
            logger.info("Encrypting hotkey ... (this might take a few moments)")
            hotkey_json_data = json.dumps( self.to_dict(self._hotkey)  ).encode()
            hotkey_data = encrypt(hotkey_json_data, password)
            del hotkey_json_data
        else:
            hotkey_data = json.dumps( self.to_dict(self._hotkey)).encode()
        
        # Save
        cli_utils.save_keys( self.hotkeyfile, hotkey_data )
        cli_utils.set_file_permissions( self.hotkeyfile )
        return self

    def to_dict(self, keypair):
        """ Convert the keypair to dictionary with accountId, publicKey, secretPhrase, secretSeed, and ss58Address  
        """
        # Needs this incase the key is URI generated.
        if keypair.seed_hex == None:
            secret_seed = "0x" + "0" * 64 
        else:
            secret_seed = "0x" + keypair.seed_hex,

        return {
            'accountId': keypair.public_key,
            'publicKey': keypair.public_key,
            'secretPhrase': keypair.mnemonic,
            'secretSeed': secret_seed,
            'ss58Address': keypair.ss58_address
        }<|MERGE_RESOLUTION|>--- conflicted
+++ resolved
@@ -225,16 +225,12 @@
             subtensor = bittensor.subtensor()
         return subtensor.transfer( wallet = self, amount = amount, dest = dest, wait_for_inclusion = wait_for_inclusion, wait_for_finalization = wait_for_finalization )
 
-<<<<<<< HEAD
-    def create(self, coldkey_use_password:bool = True, hotkey_use_password:bool = True ) -> 'Wallet':
-=======
-    def create_if_non_existent( self ) -> 'Wallet':
+    def create_if_non_existent( self, coldkey_use_password:bool = True, hotkey_use_password:bool = True) -> 'Wallet':
         """ Checks for existing coldkeypub and hotkeys and creates them if non-existent.
         """
-        return self.create()
-
-    def create( self ) -> 'Wallet':
->>>>>>> 939d1e6e
+        return self.create(coldkey_use_password, hotkey_use_password)
+
+    def create (self, coldkey_use_password:bool = True, hotkey_use_password:bool = True ) -> 'Wallet':
         """ Checks for existing coldkeypub and hotkeys and creates them if non-existent.
 
         """
