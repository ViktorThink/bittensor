""" Implementation of the wallet class, which manages balances with staking and transfer. Also manages hotkey and coldkey.
"""
# The MIT License (MIT)
# Copyright © 2021 Yuma Rao

# Permission is hereby granted, free of charge, to any person obtaining a copy of this software and associated 
# documentation files (the “Software”), to deal in the Software without restriction, including without limitation 
# the rights to use, copy, modify, merge, publish, distribute, sublicense, and/or sell copies of the Software, 
# and to permit persons to whom the Software is furnished to do so, subject to the following conditions:

# The above copyright notice and this permission notice shall be included in all copies or substantial portions of 
# the Software.

# THE SOFTWARE IS PROVIDED “AS IS”, WITHOUT WARRANTY OF ANY KIND, EXPRESS OR IMPLIED, INCLUDING BUT NOT LIMITED TO
# THE WARRANTIES OF MERCHANTABILITY, FITNESS FOR A PARTICULAR PURPOSE AND NONINFRINGEMENT. IN NO EVENT SHALL 
# THE AUTHORS OR COPYRIGHT HOLDERS BE LIABLE FOR ANY CLAIM, DAMAGES OR OTHER LIABILITY, WHETHER IN AN ACTION 
# OF CONTRACT, TORT OR OTHERWISE, ARISING FROM, OUT OF OR IN CONNECTION WITH THE SOFTWARE OR THE USE OR OTHER 
# DEALINGS IN THE SOFTWARE.

import os
import time
import json
import requests
from types import SimpleNamespace

from typing import Union
from substrateinterface import Keypair
from termcolor import colored
import bittensor

def display_mnemonic_msg( kepair : Keypair ):
    """ Displaying the mnemonic and warning message to keep mnemonic safe
    """
    mnemonic = kepair.mnemonic
    mnemonic_green = colored(mnemonic, 'green')
    print (colored("\nIMPORTANT: Store this mnemonic in a secure (preferable offline place), as anyone " \
                "who has possesion of this mnemonic can use it to regenerate the key and access your tokens. \n", "red"))
    print ("The mnemonic to the new key is:\n\n%s\n" % mnemonic_green)
    print ("You can use the mnemonic to recreate the key in case it gets lost. The command to use to regenerate the key using this mnemonic is:")
    print("bittensor-cli regen --mnemonic %s" % mnemonic)
    print('')

class Wallet():
    """
    Bittensor wallet maintenance class. Each wallet contains a coldkey and a hotkey. 
    The coldkey is the user's primary key for holding stake in their wallet
    and is the only way that users can access Tao. Coldkeys can hold tokens and should be encrypted on your device.
    The coldkey must be used to stake and unstake funds from a running node. The hotkey, on the other hand, is only used
    for suscribing and setting weights from running code. Hotkeys are linked to coldkeys through the metagraph. 
    """
    def __init__( 
        self,
        name:str,
        path:str,
        hotkey:str,
        email:str = None
    ):
        r""" Init bittensor wallet object containing a hot and coldkey.
            Args:
                name (required=True, default='default):
                    The name of the wallet to unlock for running bittensor
                hotkey (required=True, default='default):
                    The name of hotkey used to running the miner.
                path (required=True, default='~/.bittensor/wallets/'):
                    The path to your bittensor wallets
                email (required=False, default=None):
                    Registration email.
        """
        self._name_string = name
        self._path_string = path
        self._hotkey_string = hotkey
        self._email = email
        self._hotkey = None
        self._coldkey = None
        self._coldkeypub = None

    def __str__(self):
        return "Wallet ({}, {}, {})".format(self._name_string, self._hotkey_string, self._path_string)
    
    def __repr__(self):
        return self.__str__()

    @property
    def neuron(self) -> SimpleNamespace:
        return self.get_neuron()

    @property
    def trust(self) -> SimpleNamespace:
        return self.get_neuron().trust

    @property
    def rank(self) -> SimpleNamespace:
        return self.get_neuron().rank

    @property
    def incentive(self) -> SimpleNamespace:
        return self.get_neuron().incentive

    @property
    def dividends(self) -> SimpleNamespace:
        return self.get_neuron().dividends

    @property
    def consensus(self) -> SimpleNamespace:
        return self.get_neuron().consensus

    @property
    def inflation(self) -> SimpleNamespace:
        return self.get_neuron().inflation

    @property
    def ip(self) -> SimpleNamespace:
        return self.get_neuron().ip

    @property
    def last_update(self) -> SimpleNamespace:
        return self.get_neuron().last_update

    @property
    def weights(self) -> SimpleNamespace:
        return self.get_neuron().weights

    @property
    def bonds(self) -> SimpleNamespace:
        return self.get_neuron().bonds

    @property
    def uid(self) -> SimpleNamespace:
        return self.get_uid()

    @property
    def stake(self) -> SimpleNamespace:
        return self.get_stake()

    @property
    def balance(self) -> SimpleNamespace:
        return self.get_balance()

    def register ( 
            self, 
            email:str = None, 
            subtensor: 'bittensor.Subtensor' = None, 
            registraiton_server: str = None 
        ) -> 'bittensor.Wallet':
        """ Registers this wallet on the chain.
            Args:
                email (str):
                    registration email.
                subtensor( 'bittensor.Subtensor' ):
                    Bittensor subtensor connection. Overrides with defaults if None.
                registraiton_server (str):
                    For testing only, a registration server.
            Return:
                This wallet.
        """
        # Register with the passed email or use the default.
        if email == None:
            email = self._email
            if email == None:
                print(colored('You must pass registration email either through wallet initialization or during the register call.', 'red')); return self

        # Get chain connection.
        if subtensor == None: subtensor = bittensor.subtensor()
        
        # Check registration. You cannot register twice with the same email. You also can't register the same hotkey under a different email.
        if self.is_registered( subtensor = subtensor ): print (colored('Already registered {}'.format( self.hotkey.ss58_address ), 'green')); return self

        # Get registration url endpoint from constants or args.
        server_url = bittensor.__registration_servers__[0] if registraiton_server == None else registraiton_server

        # Create a request signature.
        request_signature = self.hotkey.sign( str(email) + str(self.hotkey.ss58_address) + str(self.coldkeypub.ss58_address) + str(subtensor.network) )
        
        # Make registration request.
        headers = {'Content-type': 'application/json'}
        url = 'http://' + server_url + '/register?email={}&hotkey={}&coldkey={}&hotkey_signature={}&network={}'.format( email, self.hotkey.ss58_address, self.coldkeypub.ss58_address, request_signature, subtensor.network)
        response = requests.post(url, headers=headers)
        response = json.loads(bytes.decode(response.content)) 
        if response['status'] == 0:
            print ('Waiting for confirmation from email: {}'.format(email))
            while True:
                if self.is_registered( subtensor = subtensor ):
                    print ('Registered hotkey: {}'.format( self.hotkey.ss58_address ))
                    return self      
                time.sleep(2)
        else:
            print ('Failed for reason: {}'.format( response['response'] ))
            return self

    def is_registered( self, subtensor: 'bittensor.Subtensor' = None ) -> bool:
        """ Returns true if this wallet is registered.
            Args:
                subtensor( 'bittensor.Subtensor' ):
                    Bittensor subtensor connection. Overrides with defaults if None.
                    Determines which network we check for registration.
            Return:
                is_registered (bool):
                    Is the wallet registered on the chain.
        """
        if subtensor == None: subtensor = bittensor.subtensor()
        return subtensor.is_hotkey_registered( self.hotkey.ss58_address )

    def get_neuron ( self, subtensor: 'bittensor.Subtensor' = None ) -> Union[ SimpleNamespace, None] :
        """ Returns this wallet's neuron information from subtensor.
            Args:
                subtensor( 'bittensor.Subtensor' ):
                    Bittensor subtensor connection. Overrides with defaults if None.
            Return:
                neuron (Union[ SimpleNamespace, None ]):
                    neuron account on the chain or None if you are not registered.
        """
        if subtensor == None: subtensor = bittensor.subtensor()
        if not self.is_registered(subtensor=subtensor): 
            print(colored('This wallet is not registered. Call wallet.register( email = <your email>) before this function.','red'))
            return None
        neuron = subtensor.neuron_for_wallet( self )
        return neuron

    def get_uid ( self, subtensor: 'bittensor.Subtensor' = None ) -> int:
        """ Returns this wallet's hotkey uid or -1 if the hotkey is not subscribed.
            Args:
                subtensor( 'bittensor.Subtensor' ):
                    Bittensor subtensor connection. Overrides with defaults if None.
            Return:
                uid (int):
                    Network uid or -1 if you are not registered.
        """
        if subtensor == None: subtensor = bittensor.subtensor()
        if not self.is_registered(subtensor=subtensor): 
            print(colored('This wallet is not registered. Call wallet.register( email = <your email>) before this function.','red'))
            return -1
        neuron = self.get_neuron(subtensor = subtensor)
        if neuron.is_null:
            return -1
        else:
            return neuron.uid

    def get_stake ( self, subtensor: 'bittensor.Subtensor' = None ) -> 'bittensor.Balance':
        """ Returns this wallet's staking balance from passed subtensor connection.
            Args:
                subtensor( 'bittensor.Subtensor' ):
                    Bittensor subtensor connection. Overrides with defaults if None.
            Return:
                balance (bittensor.utils.balance.Balance):
                    Stake account balance.
        """
        if subtensor == None: subtensor = bittensor.subtensor()
        if not self.is_registered(subtensor=subtensor): 
            print(colored('This wallet is not registered. Call wallet.register( email = <your email>) before this function.','red'))
            return bittensor.Balance(0)
        neuron = self.get_neuron(subtensor = subtensor)
        if neuron.is_null:
            return bittensor.Balance(0)
        else:
            return bittensor.Balance(neuron.stake)

    def get_balance( self, subtensor: 'bittensor.Subtensor' = None ) -> 'bittensor.Balance':
        """ Returns this wallet's coldkey balance from passed subtensor connection.
            Args:
                subtensor( 'bittensor.Subtensor' ):
                    Bittensor subtensor connection. Overrides with defaults if None.
            Return:
                balance (bittensor.utils.balance.Balance):
                    Coldkey balance.
        """
        if subtensor == None: subtensor = bittensor.subtensor()
        return subtensor.get_balance(address = self.coldkeypub.ss58_address)

    def add_stake( self, 
        amount: Union[float, bittensor.Balance] = None, 
        wait_for_inclusion: bool = True,
        wait_for_finalization: bool = False,
        subtensor: 'bittensor.Subtensor' = None 
    ) -> bool:
        """ Stakes tokens from this wallet's coldkey onto it's hotkey.
            Args:
                amount_tao (float):
                    amount of tao to stake or bittensor balance object. If None, stakes all available balance.
                wait_for_inclusion (bool):
                    if set, waits for the extrinsic to enter a block before returning true, 
                    or returns false if the extrinsic fails to enter the block within the timeout.   
                wait_for_finalization (bool):
                    if set, waits for the extrinsic to be finalized on the chain before returning true,
                    or returns false if the extrinsic fails to be finalized within the timeout.
                subtensor( `bittensor.Subtensor` ):
                    Bittensor subtensor connection. Overrides with defaults if None.
            Returns:
                success (bool):
                    flag is true if extrinsic was finalized or uncluded in the block. 
                    If we did not wait for finalization / inclusion, the response is true.
        """
        if subtensor == None: subtensor = bittensor.subtensor()
        if not self.is_registered(subtensor=subtensor): 
            print(colored('This wallet is not registered. Call wallet.register( email = <your email>) before this function.','red'))
            return False
        if amount == None:
            amount = self.get_balance()
        if not isinstance(amount, bittensor.Balance):
            amount = bittensor.utils.balance.Balance.from_float( amount )
        return subtensor.add_stake( wallet = self, amount = amount, wait_for_inclusion=wait_for_inclusion, wait_for_finalization=wait_for_finalization )

    def remove_stake( self, 
        amount: Union[float, bittensor.Balance] = None, 
        wait_for_inclusion: bool = True,
        wait_for_finalization: bool = False,
        subtensor: 'bittensor.Subtensor' = None 
    ) -> bool:
        """ Removes stake from this wallet's hotkey and moves them onto it's coldkey balance.
            Args:
                amount_tao (float):
                    amount of tao to unstake or bittensor balance object. If None, unstakes all available hotkey balance.
                wait_for_inclusion (bool):
                    if set, waits for the extrinsic to enter a block before returning true, 
                    or returns false if the extrinsic fails to enter the block within the timeout.   
                wait_for_finalization (bool):
                    if set, waits for the extrinsic to be finalized on the chain before returning true,
                    or returns false if the extrinsic fails to be finalized within the timeout.
                subtensor( `bittensor.Subtensor` ):
                    Bittensor subtensor connection. Overrides with defaults if None.
            Returns:
                success (bool):
                    flag is true if extrinsic was finalized or uncluded in the block. 
                    If we did not wait for finalization / inclusion, the response is true.
        """
        if subtensor == None: subtensor = bittensor.subtensor()
        if not self.is_registered(subtensor=subtensor): 
            print(colored('This wallet is not registered. Call wallet.register( email = <your email>) before this function.','red'))
            return False
        if amount == None:
            amount = self.get_stake()
        if not isinstance(amount, bittensor.Balance):
            amount = bittensor.utils.balance.Balance.from_float( amount )
        return subtensor.unstake( wallet = self, amount = amount, wait_for_inclusion=wait_for_inclusion, wait_for_finalization=wait_for_finalization )

    def transfer( 
        self, 
        dest:str,
        amount: Union[float, bittensor.Balance] , 
        wait_for_inclusion: bool = True,
        wait_for_finalization: bool = False,
        subtensor: 'bittensor.Subtensor' = None 
    ) -> bool:
        """ Transfers Tao from this wallet's coldkey to the destination address.
            Args:
                dest(`type`:str, required):
                    The destination address either encoded as a ss58 or ed255 public-key string of 
                    secondary account.
                amount_tao (float, required):
                    amount of tao to transfer or a bittensor balance object.
                wait_for_inclusion (bool):
                    if set, waits for the extrinsic to enter a block before returning true, 
                    or returns false if the extrinsic fails to enter the block within the timeout.   
                wait_for_finalization (bool):
                    if set, waits for the extrinsic to be finalized on the chain before returning true,
                    or returns false if the extrinsic fails to be finalized within the timeout.
                subtensor( `bittensor.Subtensor` ):
                    Bittensor subtensor connection. Overrides with defaults if None.
            Returns:
                success (bool):
                    flag is true if extrinsic was finalized or uncluded in the block. 
                    If we did not wait for finalization / inclusion, the response is true.
        """
        if subtensor == None: subtensor = bittensor.subtensor()
        if not self.is_registered(subtensor=subtensor): 
            print(colored('This wallet is not registered. Call wallet.register( email = <your email>) before this function.','red'))
            return False
        if not isinstance(amount, bittensor.Balance):
            amount = bittensor.utils.balance.Balance.from_float( amount )
        balance = self.get_balance()
        if amount > balance:
            print(colored('Not enough balance to transfer: {} > {}'.format(amount, balance), 'red'))
            return False
        return subtensor.transfer( wallet = self, amount = amount, dest = dest, wait_for_inclusion = wait_for_inclusion, wait_for_finalization = wait_for_finalization )

    def create_if_non_existent( self, coldkey_use_password:bool = True, hotkey_use_password:bool = False) -> 'Wallet':
        """ Checks for existing coldkeypub and hotkeys and creates them if non-existent.
        """
        return self.create(coldkey_use_password, hotkey_use_password)

    def create (self, coldkey_use_password:bool = True, hotkey_use_password:bool = False ) -> 'Wallet':
        """ Checks for existing coldkeypub and hotkeys and creates them if non-existent.
<<<<<<< HEAD

        """
        return self.create(coldkey_use_password, hotkey_use_password)

    def create (self, coldkey_use_password:bool = True, hotkey_use_password:bool = False ) -> 'Wallet':
        """ Checks for existing coldkeypub and hotkeys and creates them if non-existent.

=======
>>>>>>> 858c80b2
        """
        # ---- Setup Wallet. ----
        if not self.coldkey_file.exists_on_device():
            self.create_new_coldkey( n_words = 12, use_password = coldkey_use_password )
        if not self.hotkey_file.exists_on_device():
            self.create_new_hotkey( n_words = 12, use_password = hotkey_use_password )
        return self

    def recreate (self, coldkey_use_password:bool = True, hotkey_use_password:bool = False ) -> 'Wallet':
        """ Checks for existing coldkeypub and hotkeys and creates them if non-existent.
        """
        # ---- Setup Wallet. ----
        self.create_new_coldkey( n_words = 12, use_password = coldkey_use_password )
        self.create_new_hotkey( n_words = 12, use_password = hotkey_use_password )
        return self

    @property
    def hotkey_file(self) -> 'bittensor.Keyfile':
        wallet_path = os.path.expanduser(os.path.join(self._path_string, self._name_string))
        hotkey_path = os.path.join(wallet_path, "hotkeys", self._hotkey_string)
        return bittensor.Keyfile( path = hotkey_path )

    @property
    def coldkey_file(self) -> 'bittensor.Keyfile':
        wallet_path = os.path.expanduser(os.path.join(self._path_string, self._name_string))
        coldkey_path = os.path.join(wallet_path, "coldkey")
        return bittensor.Keyfile( path = coldkey_path )

    @property
    def coldkeypub_file(self) -> 'bittensor.Keyfile':
        wallet_path = os.path.expanduser(os.path.join(self._path_string, self._name_string))
        coldkeypub_path = os.path.join(wallet_path, "coldkeypub.txt")
        return bittensor.Keyfile( path = coldkeypub_path )

    def set_hotkey(self, keypair: 'bittensor.Keypair', encrypt: bool = False, overwrite: bool = False) -> 'bittensor.Keyfile':
        self._hotkey = keypair
        self.hotkey_file.set_keypair( keypair, encrypt = encrypt, overwrite = overwrite )

    def set_coldkeypub(self, keypair: 'bittensor.Keypair', encrypt: bool = False, overwrite: bool = False) -> 'bittensor.Keyfile':
        self._coldkeypub = Keypair(ss58_address=keypair.ss58_address)
        self.coldkeypub_file.set_keypair( self._coldkeypub, encrypt = encrypt, overwrite = overwrite  )

    def set_coldkey(self, keypair: 'bittensor.Keypair', encrypt: bool = True, overwrite: bool = False) -> 'bittensor.Keyfile':
        self._coldkey = keypair
        self.coldkey_file.set_keypair( self._coldkey, encrypt = encrypt, overwrite = overwrite )

    def get_coldkey(self, password: str = None ) -> 'bittensor.Keypair':
        self.coldkey_file.get_keypair( password = password )

    def get_hotkey(self, password: str = None ) -> 'bittensor.Keypair':
        self.hotkey_file.get_keypair( password = password )

    def get_coldkeypub(self, password: str = None ) -> 'bittensor.Keypair':
        self.coldkeypub_file.get_keypair( password = password )

    @property
    def hotkey(self) -> 'bittensor.Keypair':
        r""" Loads the hotkey from wallet.path/wallet.name/hotkeys/wallet.hotkey or raises an error.
            Returns:
                hotkey (Keypair):
                    hotkey loaded from config arguments.
            Raises:
                KeyFileError: Raised if the file is corrupt of non-existent.
                CryptoKeyError: Raised if the user enters an incorrec password for an encrypted keyfile.
        """
        if self._hotkey == None:
            self._hotkey = self.hotkey_file.keypair
        return self._hotkey

    @property
    def coldkey(self) -> 'bittensor.Keypair':
        r""" Loads the hotkey from wallet.path/wallet.name/coldkey or raises an error.
            Returns:
                coldkey (Keypair):
                    colkey loaded from config arguments.
            Raises:
                KeyFileError: Raised if the file is corrupt of non-existent.
                CryptoKeyError: Raised if the user enters an incorrec password for an encrypted keyfile.
        """
        if self._coldkey == None:
            self._coldkey = self.coldkey_file.keypair
        return self._coldkey

    @property
    def coldkeypub(self) -> 'bittensor.Keypair':
        r""" Loads the coldkeypub from wallet.path/wallet.name/coldkeypub.txt or raises an error.
            Returns:
                coldkeypub (Keypair):
                    colkeypub loaded from config arguments.
            Raises:
                KeyFileError: Raised if the file is corrupt of non-existent.
                CryptoKeyError: Raised if the user enters an incorrect password for an encrypted keyfile.
        """
        if self._coldkeypub == None:
            self._coldkeypub = self.coldkeypub_file.keypair
        return self._coldkeypub
            
    def create_coldkey_from_uri(self, uri:str, use_password: bool = True, overwrite:bool = False) -> 'Wallet':
        """ Creates coldkey from suri string, optionally encrypts it with the user's inputed password.
            Args:
                uri: (str, required):
                    URI string to use i.e. /Alice or /Bob
                use_password (bool, optional):
                    Is the created key password protected.
                overwrite (bool, optional): 
                    Will this operation overwrite the coldkey under the same path <wallet path>/<wallet name>/coldkey
            Returns:
                wallet (bittensor.Wallet):
                    this object with newly created coldkey.
        """
        keypair = Keypair.create_from_uri( uri )
        display_mnemonic_msg( keypair )
        self.set_coldkey( keypair, encrypt = use_password, overwrite = overwrite)
        self.set_coldkeypub( keypair, overwrite = overwrite)
        return self

    def create_hotkey_from_uri( self, uri:str, use_password: bool = False, overwrite:bool = False) -> 'Wallet':  
        """ Creates hotkey from suri string, optionally encrypts it with the user's inputed password.
            Args:
                uri: (str, required):
                    URI string to use i.e. /Alice or /Bob
                use_password (bool, optional):
                    Is the created key password protected.
                overwrite (bool, optional): 
                    Will this operation overwrite the hotkey under the same path <wallet path>/<wallet name>/hotkeys/<hotkey>
            Returns:
                wallet (bittensor.Wallet):
                    this object with newly created hotkey.
        """
        keypair = Keypair.create_from_uri( uri )
        display_mnemonic_msg( keypair  )
        self.set_hotkey( keypair, encrypt=use_password, overwrite = overwrite)
        return self

    def new_coldkey( self, n_words:int = 12, use_password: bool = True, overwrite:bool = False) -> 'Wallet':  
        """ Creates a new coldkey, optionally encrypts it with the user's inputed password and saves to disk.
            Args:
                n_words: (int, optional):
                    Number of mnemonic words to use.
                use_password (bool, optional):
                    Is the created key password protected.
                overwrite (bool, optional): 
                    Will this operation overwrite the coldkey under the same path <wallet path>/<wallet name>/coldkey
            Returns:
                wallet (bittensor.Wallet):
                    this object with newly created coldkey.
        """
        self.create_new_coldkey( n_words, use_password, overwrite )

    def create_new_coldkey( self, n_words:int = 12, use_password: bool = True, overwrite:bool = False) -> 'Wallet':  
        """ Creates a new coldkey, optionally encrypts it with the user's inputed password and saves to disk.
            Args:
                n_words: (int, optional):
                    Number of mnemonic words to use.
                use_password (bool, optional):
                    Is the created key password protected.
                overwrite (bool, optional): 
                    Will this operation overwrite the coldkey under the same path <wallet path>/<wallet name>/coldkey
            Returns:
                wallet (bittensor.Wallet):
                    this object with newly created coldkey.
        """
        mnemonic = Keypair.generate_mnemonic( n_words)
        keypair = Keypair.create_from_mnemonic(mnemonic)
        display_mnemonic_msg( keypair  )
        self.set_coldkey( keypair, encrypt = use_password, overwrite = overwrite)
        self.set_coldkeypub( keypair, overwrite = overwrite)
        return self

    def new_hotkey( self, n_words:int = 12, use_password: bool = False, overwrite:bool = False) -> 'Wallet':  
        """ Creates a new hotkey, optionally encrypts it with the user's inputed password and saves to disk.
            Args:
                n_words: (int, optional):
                    Number of mnemonic words to use.
                use_password (bool, optional):
                    Is the created key password protected.
                overwrite (bool, optional): 
                    Will this operation overwrite the hotkey under the same path <wallet path>/<wallet name>/hotkeys/<hotkey>
            Returns:
                wallet (bittensor.Wallet):
                    this object with newly created hotkey.
        """
        self.create_new_hotkey( n_words, use_password, overwrite )

    def create_new_hotkey( self, n_words:int = 12, use_password: bool = False, overwrite:bool = False) -> 'Wallet':  
        """ Creates a new hotkey, optionally encrypts it with the user's inputed password and saves to disk.
            Args:
                n_words: (int, optional):
                    Number of mnemonic words to use.
                use_password (bool, optional):
                    Is the created key password protected.
                overwrite (bool, optional): 
                    Will this operation overwrite the hotkey under the same path <wallet path>/<wallet name>/hotkeys/<hotkey>
            Returns:
                wallet (bittensor.Wallet):
                    this object with newly created hotkey.
        """
        mnemonic = Keypair.generate_mnemonic( n_words)
        keypair = Keypair.create_from_mnemonic(mnemonic)
        display_mnemonic_msg( keypair  )
        self.set_hotkey( keypair, encrypt=use_password, overwrite = overwrite)
        return self

    def regen_coldkey( self, mnemonic: Union[list, str], use_password: bool = True,  overwrite:bool = False) -> 'Wallet':
        """ Regenerates the coldkey from passed mnemonic, encrypts it with the user's password and save the file
            Args:
                mnemonic: (Union[list, str], optional):
                    Key mnemonic as list of words or string space separated words.
                use_password (bool, optional):
                    Is the created key password protected.
                overwrite (bool, optional): 
                    Will this operation overwrite the coldkey under the same path <wallet path>/<wallet name>/coldkey
            Returns:
                wallet (bittensor.Wallet):
                    this object with newly created coldkey.
        """
        self.regenerate_coldkey(mnemonic, use_password, overwrite)

    def regenerate_coldkey( self, mnemonic: Union[list, str], use_password: bool = True,  overwrite:bool = False) -> 'Wallet':
        """ Regenerates the coldkey from passed mnemonic, encrypts it with the user's password and save the file
            Args:
                mnemonic: (Union[list, str], optional):
                    Key mnemonic as list of words or string space separated words.
                use_password (bool, optional):
                    Is the created key password protected.
                overwrite (bool, optional): 
                    Will this operation overwrite the coldkey under the same path <wallet path>/<wallet name>/coldkey
            Returns:
                wallet (bittensor.Wallet):
                    this object with newly created coldkey.
        """
        if isinstance( mnemonic, str): mnemonic = mnemonic.split()
        if len(mnemonic) not in [12,15,18,21,24]:
            raise ValueError("Mnemonic has invalid size. This should be 12,15,18,21 or 24 words")
        keypair = Keypair.create_from_mnemonic(" ".join(mnemonic))
        display_mnemonic_msg( keypair  )
        self.set_coldkey( keypair, encrypt = use_password, overwrite = overwrite)
        self.set_coldkeypub( keypair, overwrite = overwrite)
        return self 

    def regen_hotkey( self, mnemonic: Union[list, str], use_password: bool = True, overwrite:bool = False) -> 'Wallet':
        """ Regenerates the hotkey from passed mnemonic, encrypts it with the user's password and save the file
            Args:
                mnemonic: (Union[list, str], optional):
                    Key mnemonic as list of words or string space separated words.
                use_password (bool, optional):
                    Is the created key password protected.
                overwrite (bool, optional): 
                    Will this operation overwrite the hotkey under the same path <wallet path>/<wallet name>/hotkeys/<hotkey>
            Returns:
                wallet (bittensor.Wallet):
                    this object with newly created hotkey.
        """
        self.regenerate_hotkey(mnemonic, use_password, overwrite)

    def regenerate_hotkey( self, mnemonic: Union[list, str], use_password: bool = True, overwrite:bool = False) -> 'Wallet':
        """ Regenerates the hotkey from passed mnemonic, encrypts it with the user's password and save the file
            Args:
                mnemonic: (Union[list, str], optional):
                    Key mnemonic as list of words or string space separated words.
                use_password (bool, optional):
                    Is the created key password protected.
                overwrite (bool, optional): 
                    Will this operation overwrite the hotkey under the same path <wallet path>/<wallet name>/hotkeys/<hotkey>
            Returns:
                wallet (bittensor.Wallet):
                    this object with newly created hotkey.
        """
        if isinstance( mnemonic, str): mnemonic = mnemonic.split()
        if len(mnemonic) not in [12,15,18,21,24]:
            raise ValueError("Mnemonic has invalid size. This should be 12,15,18,21 or 24 words")
        keypair = Keypair.create_from_mnemonic(" ".join(mnemonic))
        display_mnemonic_msg( keypair  )
        self.set_hotkey( keypair, encrypt=use_password, overwrite = overwrite)
        return self <|MERGE_RESOLUTION|>--- conflicted
+++ resolved
@@ -379,16 +379,6 @@
 
     def create (self, coldkey_use_password:bool = True, hotkey_use_password:bool = False ) -> 'Wallet':
         """ Checks for existing coldkeypub and hotkeys and creates them if non-existent.
-<<<<<<< HEAD
-
-        """
-        return self.create(coldkey_use_password, hotkey_use_password)
-
-    def create (self, coldkey_use_password:bool = True, hotkey_use_password:bool = False ) -> 'Wallet':
-        """ Checks for existing coldkeypub and hotkeys and creates them if non-existent.
-
-=======
->>>>>>> 858c80b2
         """
         # ---- Setup Wallet. ----
         if not self.coldkey_file.exists_on_device():
