""" Create and init class dendrite, which quries endpoints with tensors.
"""
# The MIT License (MIT)
# Copyright © 2021 Yuma Rao

# Permission is hereby granted, free of charge, to any person obtaining a copy of this software and associated 
# documentation files (the “Software”), to deal in the Software without restriction, including without limitation 
# the rights to use, copy, modify, merge, publish, distribute, sublicense, and/or sell copies of the Software, 
# and to permit persons to whom the Software is furnished to do so, subject to the following conditions:

# The above copyright notice and this permission notice shall be included in all copies or substantial portions of 
# the Software.

# THE SOFTWARE IS PROVIDED “AS IS”, WITHOUT WARRANTY OF ANY KIND, EXPRESS OR IMPLIED, INCLUDING BUT NOT LIMITED TO
# THE WARRANTIES OF MERCHANTABILITY, FITNESS FOR A PARTICULAR PURPOSE AND NONINFRINGEMENT. IN NO EVENT SHALL 
# THE AUTHORS OR COPYRIGHT HOLDERS BE LIABLE FOR ANY CLAIM, DAMAGES OR OTHER LIABILITY, WHETHER IN AN ACTION 
# OF CONTRACT, TORT OR OTHERWISE, ARISING FROM, OUT OF OR IN CONNECTION WITH THE SOFTWARE OR THE USE OR OTHER 
# DEALINGS IN THE SOFTWARE.
import argparse
import os
import copy
import bittensor
from . import dendrite_impl
from .manager_server import ManagerServer
from multiprocessing.managers import BaseManager
from loguru import logger

class dendrite:
    r""" This is the factory class for a bittensor.dendrite(). The dendrite class operates as a normal torch autograd friendly operation
    which accepts a list of bittensor.endpoints and a list of torch tensors. The passed endpoints are queried with the passed inputs and either return
    results or zeros. The operation is fully differentiable with a torch computation graph such that calls to loss.backward() produce Backward calls on
    the passed endpoints.
    """

    def __new__(
            cls, 
            config: 'bittensor.config' = None,
            wallet: 'bittensor.Wallet' = None,
            timeout: int = None,
            requires_grad: bool = None,
            max_worker_threads: int = None,
            max_active_receptors: int = None,
            receptor_pool: 'bittensor.ReceptorPool' = None,
            multiprocess: bool = None,
            compression: str = None,
            _mock:bool=None
        ) -> 'bittensor.Dendrite':
        r""" Creates a new Dendrite object from passed arguments.
            Args:
                config (:obj:`bittensor.Config`, `optional`): 
                    Config namespace object created by calling bittensor.dendrite.config()
                wallet (:obj:`bittensor.Wallet`, `optional`):
                    A bittensor wallet object containing a pair of cryptographic keys, the hot and coldkey, used for signing messages
                    on the wire.
                timeout (:type:`int`, `optional`, default: bittensor.dendrite.config().dendrite.timeout ):
                    Default request timeout.
                requires_grad (:type:`bool`, `optional`, default: bittensor.dendrite.config().dendrite.requires_grad):
                    If true, the dendrite passes gradients on the wire by default.
                max_worker_threads (:type:`int`, `optional`, default: bittensor.dendrite.config().dendrite.max_worker_threads):
                    Maximum number of active client threads. Does not override the
                    optionally passed receptor pool.
                max_active_receptors (:type:`int`, `optional`, default: bittensor.dendrite.config().dendrite.max_active_receptors):
                    Maximum allowed active allocated TCP connections. Does not override the
                    optionally passed receptor pool.
                receptor_pool (:obj:`bittensor.ReceptorPool`, `optional`):
                    A bittensor receptor pool object which maintains a set of connections to other peers in the network and operates as
                    a normal torch.nn.Module. By default this object is created with the dendrite config.
                _mock (:obj:`bool`, `optional`):
                    For testing, if true the dendrite returns mocked outputs.
        """
        if config == None: 
            config = dendrite.config()
        config = copy.deepcopy(config)
        config.dendrite.timeout = timeout if timeout != None else config.dendrite.timeout
        config.dendrite.requires_grad = requires_grad if requires_grad != None else config.dendrite.requires_grad
        config.dendrite.max_worker_threads = max_worker_threads if max_worker_threads != None else config.dendrite.max_worker_threads
        config.dendrite.max_active_receptors = max_active_receptors if max_active_receptors != None else config.dendrite.max_active_receptors
        config.dendrite.multiprocessing = multiprocess if multiprocess != None else config.dendrite.multiprocessing
        config.dendrite.compression = compression if compression != None else config.dendrite.compression
        config.dendrite._mock = _mock if _mock != None else config.dendrite._mock
        dendrite.check_config( config )

        if wallet == None:
            wallet = bittensor.wallet( config = config )
            
        if receptor_pool == None:
            receptor_pool = bittensor.receptor_pool( 
                wallet = wallet,
                max_worker_threads = config.dendrite.max_worker_threads,
                max_active_receptors = config.dendrite.max_active_receptors,
                compression = config.dendrite.compression,
            )
<<<<<<< HEAD
        if config.dendrite.multiprocessing:
=======
        if config.dendrite._mock:
            return dendrite_impl.DendriteMock ( 
                config = config,
                wallet = wallet
            )
        elif config.dendrite.multiprocessing:
>>>>>>> 46ca437f
            try:
                manager_client = dendrite.manager_connect()
                logger.success('Receptor Pool Server Connected')
                
            except:
                try:
                    dendrite.manager_serve(config, wallet, receptor_pool)
                    logger.success('Receptor Pool Server Started')
                    manager_client = dendrite.manager_connect()
                    logger.success('Receptor Pool Server Connected')
                except Exception as e:
                    logger.success(e)
            
            return dendrite_impl.Dendrite ( 
                config = config,
                wallet = wallet, 
                receptor_pool = manager_client.get_receptorpool(),
                manager = manager_client,
            )
        else:
            return dendrite_impl.Dendrite ( 
                config = config,
                wallet = wallet, 
                receptor_pool = receptor_pool,
            )

    @classmethod   
    def config(cls) -> 'bittensor.Config':
        """ Get config from the argument parser
        """
        parser = argparse.ArgumentParser()
        dendrite.add_args( parser )
        return bittensor.config( parser )

    @classmethod   
    def help(cls):
        """ Print help to stdout
        """
        parser = argparse.ArgumentParser()
        cls.add_args( parser )
        print (cls.__new__.__doc__)
        parser.print_help()

    @classmethod
    def add_args( cls, parser: argparse.ArgumentParser ):
        """ Accept specific arguments from parser
        """
        try:
            parser.add_argument('--dendrite.max_worker_threads', type=int, help='''Max number of concurrent threads used for sending RPC requests.''', default = bittensor.defaults.dendrite.max_worker_threads)
            parser.add_argument('--dendrite.max_active_receptors', type=int, help='''Max number of concurrently active receptors / tcp-connections''',  default = bittensor.defaults.dendrite.max_active_receptors) 
            parser.add_argument('--dendrite.timeout', type=int, help='''Default request timeout.''', default = bittensor.defaults.dendrite.timeout)
            parser.add_argument('--dendrite.requires_grad', action='store_true', help='''If true, the dendrite passes gradients on the wire.''', default = bittensor.defaults.dendrite.requires_grad)
            parser.add_argument('--dendrite.no_requires_grad', dest='dendrite.requires_grad', action='store_false', help='''If set, the dendrite will not passes gradients on the wire.''')
            parser.add_argument('--dendrite.multiprocessing', dest='dendrite.multiprocessing', action='store_true', help='''If set, the dendrite will initialize multiprocessing''', default=bittensor.defaults.dendrite.multiprocessing)
            parser.add_argument('--dendrite.compression', type=str, help='''Which compression algorithm to use for compression (gzip, deflate, NoCompression) ''', default = bittensor.defaults.dendrite.compression)
            parser.add_argument('--dendrite._mock', action='store_true', help='To turn on dendrite mocking for testing purposes.', default=False)
        except argparse.ArgumentError:
            # re-parsing arguments.
            pass
        bittensor.wallet.add_args( parser )

    @classmethod   
    def add_defaults(cls, defaults):
        """ Adds parser defaults to object from enviroment variables.
        """
        defaults.dendrite = bittensor.Config()
        defaults.dendrite.max_worker_threads = os.getenv('BT_DENDRITE_MAX_WORKER_THREADS') if os.getenv('BT_DENDRITE_MAX_WORKER_THREADS') != None else 150
        defaults.dendrite.max_active_receptors = os.getenv('BT_DENDRITE_MAX_ACTIVE_RECEPTORS') if os.getenv('BT_DENDRITE_MAX_ACTIVE_RECEPTORS') != None else 500
        defaults.dendrite.timeout = os.getenv('BT_DENDRITE_TIMEOUT') if os.getenv('BT_DENDRITE_TIMEOUT') != None else bittensor.__blocktime__
        defaults.dendrite.requires_grad = os.getenv('BT_DENDRITE_REQUIRES_GRAD') if os.getenv('BT_DENDRITE_REQUIRES_GRAD') != None else True
        defaults.dendrite.multiprocessing = os.getenv('BT_DENDRITE_multiprocessing') if os.getenv('BT_DENDRITE_multiprocessing') != None else False
        defaults.dendrite.compression = 'NoCompression'


    @classmethod   
    def check_config( cls, config: 'bittensor.Config' ):
        """ Check config for dendrite worker and receptors
        """
        assert config.dendrite
        assert 'timeout' in config.dendrite
        assert 'requires_grad' in config.dendrite
        assert config.dendrite.max_worker_threads > 0, 'max_worker_threads must be larger than 0'
        assert config.dendrite.max_active_receptors > 0, 'max_active_receptors must be larger than 0'
        bittensor.wallet.check_config( config )

    @classmethod
    def manager_connect(cls):
        r"""Creates a custom manager class and connects it to the local server.
        """
        BaseManager.register('get_receptorpool')
        BaseManager.register('add_connection_count')
        BaseManager.register('deduct_connection_count')
        manager = BaseManager(address=('', 50000), authkey=b'abracadabra')
        manager.connect()
        manager.add_connection_count()
        return manager

    @classmethod
    def manager_serve(cls, config, wallet, receptor_pool = None):
        r"""Creates/Uses a receptor pool to create a local server for receptor pool
        """
        if receptor_pool == None:
            receptor_pool = bittensor.receptor_pool( 
                wallet = wallet,
                max_worker_threads = config.dendrite.max_worker_threads,
                max_active_receptors = config.dendrite.max_active_receptors
            )
        ManagerServer.register('get_receptorpool', callable=lambda:receptor_pool,exposed=['forward','backward','get_receptors_state'])
        manager = ManagerServer(address=('', 50000), authkey=b'abracadabra')

        return manager<|MERGE_RESOLUTION|>--- conflicted
+++ resolved
@@ -90,16 +90,12 @@
                 max_active_receptors = config.dendrite.max_active_receptors,
                 compression = config.dendrite.compression,
             )
-<<<<<<< HEAD
-        if config.dendrite.multiprocessing:
-=======
         if config.dendrite._mock:
             return dendrite_impl.DendriteMock ( 
                 config = config,
                 wallet = wallet
             )
         elif config.dendrite.multiprocessing:
->>>>>>> 46ca437f
             try:
                 manager_client = dendrite.manager_connect()
                 logger.success('Receptor Pool Server Connected')
