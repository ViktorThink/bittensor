--- conflicted
+++ resolved
@@ -86,15 +86,6 @@
             )
         try:
             manager_client = dendrite.manager_connect()
-<<<<<<< HEAD
-            bittensor.logging.success(prefix='Dendrite manager server', sufix='Connected')
-            
-        except:
-            dendrite.manager_serve(config, wallet, receptor_pool)
-            bittensor.logging.success(prefix='Dendrite manager server', sufix='Served')
-            manager_client = dendrite.manager_connect()
-            bittensor.logging.success(prefix='Dendrite manager server', sufix='Connected')
-=======
             logger.success('Receptor Pool Server Connected')
             
         except:
@@ -102,7 +93,6 @@
             logger.success('Receptor Pool Server Started')
             manager_client = dendrite.manager_connect()
             logger.success('Receptor Pool Server Connected')
->>>>>>> 30be906e
         
         return dendrite_impl.Dendrite ( 
             config = config,
@@ -174,11 +164,7 @@
         BaseManager.register('get_receptorpool')
         BaseManager.register('add_connection_count')
         BaseManager.register('deduct_connection_count')
-<<<<<<< HEAD
         manager = BaseManager(address=('', 4098), authkey=b'abracadabr')
-=======
-        manager = BaseManager(address=('', 50000), authkey=b'abracadabra')
->>>>>>> 30be906e
         manager.connect()
         manager.add_connection_count()
         return manager
@@ -194,10 +180,6 @@
                 max_active_receptors = config.dendrite.max_active_receptors
             )
         ManagerServer.register('get_receptorpool', callable=lambda:receptor_pool,exposed=['forward','backward','get_receptors_state'])
-<<<<<<< HEAD
         manager = ManagerServer(address=('', 4098), authkey=b'abracadabr')
-=======
-        manager = ManagerServer(address=('', 50000), authkey=b'abracadabra')
->>>>>>> 30be906e
 
         return manager