--- conflicted
+++ resolved
@@ -370,11 +370,7 @@
         self,
         endpoints: Union [ torch.LongTensor, List [ torch.LongTensor ], List[ 'bittensor.Endpoint' ], 'bittensor.Endpoint' ],
         inputs: Union [ str, List[ str ], List [ torch.LongTensor ], torch.LongTensor],
-<<<<<<< HEAD
-        synapse: Optional[ 'bittensor.synapse.TextCasualLM' ] = synapse.TextCausalLM(),
-=======
         synapse: Optional[ 'bittensor.synapse.TextCausalLM' ] = synapse.TextCausalLM(),
->>>>>>> 50b02b92
         timeout: Optional [ int ] = None,
         requires_grad: Optional [ bool ] = None,
     ) -> Tuple[Union[List[torch.FloatTensor], torch.FloatTensor], torch.LongTensor, torch.FloatTensor]:
