--- conflicted
+++ resolved
@@ -25,11 +25,7 @@
 default_config = """
     session_settings:
         axon_port: 8081
-<<<<<<< HEAD
-        chain_endpoint: http:// 99.238.136.56:12345
-=======
-        chain_endpoint: https://206.189.254.5:9932
->>>>>>> b60f9aff
+        chain_endpoint: http://99.238.136.56:12345
         logdir: /tmp/
         run_local_chain: false
 
