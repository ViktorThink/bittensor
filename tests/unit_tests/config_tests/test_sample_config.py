import sys

from bittensor._neuron.text.template_miner import neuron as template_miner
from bittensor._neuron.text.core_validator import neuron as core_validator
<<<<<<< HEAD
from bittensor._neuron.text.core_server import server as core_server

# TODO: Fix pathing issues in this file so it actually does something.
# These tests were not running on github actions, and most of them just work without reading the config files.
=======
from bittensor._neuron.text.template_server import server as template_server
from bittensor._neuron.text.advanced_server import server as advanced_server
>>>>>>> 59c9b633

def test_run_template_miner_config():

    PATH = 'sample_configs/template_miner_sample_config.txt'
    sys.argv = [sys.argv[0], '--config', PATH]
    config = template_miner.config()

    assert config['axon']['ip'] == '[::]'
    assert config['dataset']['data_dir'] == '~/.bittensor/data/'
    assert config['dendrite']['requires_grad'] == True

    assert config['nucleus']['punishment'] == 0.001

def test_run_core_validator_config():

    PATH = 'sample_configs/template_validator_sample_config.txt'
    sys.argv = [sys.argv[0], '--config', PATH]
    config = core_validator.config()

    assert config['dataset']['batch_size'] == 10
    assert config['dendrite']['requires_grad'] == True
    assert config['logging']['logging_dir'] == '~/.bittensor/miners'
    assert config['neuron']['clip_gradients'] == 1.0

def test_run_core_server_config():

<<<<<<< HEAD
    PATH = '/tests/config_tests/core_server_sample_config.txt'
=======
    PATH = 'sample_configs/template_server_sample_config.txt'
>>>>>>> 59c9b633
    sys.argv = [sys.argv[0], '--config', PATH]
    config = core_server.config()

    assert config['axon']['backward_timeout'] == 20
    assert config['dataset']['data_dir'] == '~/.bittensor/data/'
    assert config['logging']['debug'] == False
    assert config['wandb']['api_key'] == 'default'

<<<<<<< HEAD
=======

def test_run_advanced_server_config():

    PATH = 'sample_configs/advanced_server_sample_config.txt'
    sys.argv = [sys.argv[0], '--config', PATH]
    config = advanced_server.config()

    assert config['axon']['backward_timeout'] == 20
    assert config['dataset']['data_dir'] == '~/.bittensor/data/'
    assert config['logging']['debug'] == False
    assert config['neuron']['blacklist']['stake']['backward'] == 100


>>>>>>> 59c9b633
if __name__ == "__main__":
    test_run_template_miner_config()
    test_run_core_server_config()<|MERGE_RESOLUTION|>--- conflicted
+++ resolved
@@ -2,15 +2,10 @@
 
 from bittensor._neuron.text.template_miner import neuron as template_miner
 from bittensor._neuron.text.core_validator import neuron as core_validator
-<<<<<<< HEAD
 from bittensor._neuron.text.core_server import server as core_server
 
 # TODO: Fix pathing issues in this file so it actually does something.
 # These tests were not running on github actions, and most of them just work without reading the config files.
-=======
-from bittensor._neuron.text.template_server import server as template_server
-from bittensor._neuron.text.advanced_server import server as advanced_server
->>>>>>> 59c9b633
 
 def test_run_template_miner_config():
 
@@ -37,11 +32,7 @@
 
 def test_run_core_server_config():
 
-<<<<<<< HEAD
     PATH = '/tests/config_tests/core_server_sample_config.txt'
-=======
-    PATH = 'sample_configs/template_server_sample_config.txt'
->>>>>>> 59c9b633
     sys.argv = [sys.argv[0], '--config', PATH]
     config = core_server.config()
 
@@ -50,22 +41,6 @@
     assert config['logging']['debug'] == False
     assert config['wandb']['api_key'] == 'default'
 
-<<<<<<< HEAD
-=======
-
-def test_run_advanced_server_config():
-
-    PATH = 'sample_configs/advanced_server_sample_config.txt'
-    sys.argv = [sys.argv[0], '--config', PATH]
-    config = advanced_server.config()
-
-    assert config['axon']['backward_timeout'] == 20
-    assert config['dataset']['data_dir'] == '~/.bittensor/data/'
-    assert config['logging']['debug'] == False
-    assert config['neuron']['blacklist']['stake']['backward'] == 100
-
-
->>>>>>> 59c9b633
 if __name__ == "__main__":
     test_run_template_miner_config()
     test_run_core_server_config()