--- conflicted
+++ resolved
@@ -7,11 +7,8 @@
 from unittest.mock import MagicMock
 import unittest.mock as mock
 import asyncio
-<<<<<<< HEAD
-=======
 
 logging = bittensor.logging()
->>>>>>> e4686992
 
 # --- Receptor Pool ---
 
