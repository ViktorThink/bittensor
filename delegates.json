--- conflicted
+++ resolved
@@ -74,7 +74,6 @@
         "url": "www.tensor.exchange", 
         "description": "Bittensor's first community OTC exchange"
     },
-<<<<<<< HEAD
     "5EhvL1FVkQPpMjZX4MAADcW42i3xPSF1KiCpuaxTYVr28sux": {
         "name": "TAO-Validator.com", 
         "url": "www.tao-validator.com", 
@@ -124,11 +123,10 @@
         "name": "Vogue τensor",
         "url": "https://voguetensor.webflow.io/",
         "description": "Designing branded clothing for the Bittensor community."
-=======
+    },
     "5CsvRJXuR955WojnGMdok1hbhffZyB4N5ocrv82f3p5A2zVp": {
         "name": "Owl Ventures", 
         "url": "https://owlventures.co.uk", 
         "description": "Owl Ventures Bittensor Validator"
->>>>>>> 1268f80e
     }
 }